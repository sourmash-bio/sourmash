--- conflicted
+++ resolved
@@ -112,12 +112,9 @@
 * `watch` is an experimental command to classify a stream of sequencing data.
 * `multigather` is an experimental command to run multiple gathers against the same collection of databases.
 
-<<<<<<< HEAD
-=======
 Please use the command line option `--help` to get more detailed usage
 information for each command.
 
->>>>>>> dff5309f
 ### `sourmash sketch` - make sourmash signatures from sequence data
 
 Most of the commands in sourmash work with **signatures**, which contain information about genomic or proteomic sequences. Each signature contains one or more **sketches**, which are compressed versions of these sequences. Using sourmash, you can search, compare, and analyze these sequences in various ways.
