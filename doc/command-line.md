# Using sourmash from the command line

```{contents} Contents
:depth: 3
```

From the command line, sourmash can be used to create
[MinHash sketches][0] from DNA and protein sequences, compare them to
each other, and plot the results; these sketches are saved into
"signature files".  These signatures allow you to estimate sequence
similarity and containment quickly and accurately in large
collections, among other capabilities.

sourmash also provides a suite of metagenome functionality.  This
includes genome search in metagenomes, metagenome decomposition into a
list of genomes from a database, and taxonomic classification
functionality.

Please see the [mash software][1] and the
[mash paper (Ondov et al., 2016)][2] for background information on
how and why MinHash sketches work. The [FracMinHash preprint (Irber et al,
2022)](https://www.biorxiv.org/content/10.1101/2022.01.11.475838) describes
FracMinHash sketches as well as the metagenome-focused features of sourmash.

sourmash uses a subcommand syntax, so all commands start with
`sourmash` followed by a subcommand specifying the action to be
taken.

## An example

Download three bacterial genomes from NCBI:
```
curl -L -O https://ftp.ncbi.nlm.nih.gov/genomes/all/GCF/000/017/325/GCF_000017325.1_ASM1732v1/GCF_000017325.1_ASM1732v1_genomic.fna.gz
curl -L -O https://ftp.ncbi.nlm.nih.gov/genomes/all/GCF/000/021/665/GCF_000021665.1_ASM2166v1/GCF_000021665.1_ASM2166v1_genomic.fna.gz
curl -L -O https://ftp.ncbi.nlm.nih.gov/genomes/refseq/bacteria/Escherichia_coli/reference/GCF_000005845.2_ASM584v2/GCF_000005845.2_ASM584v2_genomic.fna.gz
```
Compute sourmash signatures for them all:
```
sourmash sketch dna -p k=31 *.fna.gz
```
This will produce three `.sig` files containing MinHash signatures using a k-mer size of 31.

Next, compare all the signatures to each other:
```
sourmash compare *.sig -o cmp.dist
```

Finally, plot a dendrogram: ``` sourmash plot cmp.dist --labels ```
This will output three files, `cmp.dist.dendro.png`,
`cmp.dist.matrix.png`, and `cmp.dist.hist.png`, containing a
clustering & dendrogram of the sequences, a similarity matrix and
heatmap, and a histogram of the pairwise similarities between the three
genomes.

Matrix:

![Matrix](_static/cmp.matrix.png)

Here, the two genomes that cluster together are strains of the same
species, while the third is from a completely different genus.

## The `sourmash` command and its subcommands

To get a list of subcommands, run `sourmash` without any arguments.

Please use the command line option `--help` to get more detailed usage
information for each command.

All signature saving commands can save to a variety of formats (we
suggest `.zip` files) and all signature loading commands can load
signatures from any of these formats.

There are seven main subcommands: `sketch`, `compare`, `plot`,
`search`, `gather`, `index`, and `prefetch`.  See
[the tutorial](tutorials.md) for a walkthrough of these commands.

* `sketch` creates signatures.
* `compare` compares signatures and builds a similarity matrix.
* `plot` plots similarity matrices created by `compare`.
* `search` finds matches to a query signature in a collection of signatures.
* `gather` finds the best reference genomes for a metagenome, using the provided collection of signatures.
* `index` builds a fast index for many (thousands) of signatures.
* `prefetch` selects signatures of interest from a very large collection of signatures, for later processing.

There are also a number of commands that work with taxonomic
information; these are grouped under the `sourmash tax` and
`sourmash lca` subcommands.

`sourmash tax` commands:

* `tax metagenome` - summarize metagenome gather results at each taxonomic rank.
* `tax genome`     - summarize single-genome gather results and report most likely classification.
* `tax annotate`   - annotate gather results with lineage information (no summarization or classification).
* `tax prepare`    - prepare and/or combine taxonomy files.
* `tax grep` - subset taxonomies and create picklists based on taxonomy string matches.
* `tax summarize` - print summary information (counts of lineages) for a taxonomy lineages file or database.

`sourmash lca` commands:

* `lca classify` classifies many signatures against an LCA database.
* `lca summarize` summarizes the content of metagenomes using an LCA database.
* `lca index` creates a database for use with LCA subcommands.
* `lca rankinfo` summarizes the content of a database.
* `lca compare_csv` compares lineage spreadsheets, e.g. those output by `lca classify`.

> See [the LCA tutorial](tutorials-lca.md) for a
walkthrough of some of these commands.

Finally, there are a number of utility and information commands:

* `info` shows version and software information.
* `index` indexes many signatures using a Sequence Bloom Tree (SBT).
* `sbt_combine` combines multiple SBTs.
* `categorize` is an experimental command to categorize many signatures.
* `watch` is an experimental command to classify a stream of sequencing data.
* `multigather` is an experimental command to run multiple gathers against the same collection of databases.

Please use the command line option `--help` to get more detailed usage
information for each command.

### `sourmash sketch` - make sourmash signatures from sequence data

Most of the commands in sourmash work with **signatures**, which contain information about genomic or proteomic sequences. Each signature contains one or more **sketches**, which are compressed versions of these sequences. Using sourmash, you can search, compare, and analyze these sequences in various ways.

To create a signature with one or more sketches, you use the `sourmash sketch` command. There are four main commands:

```
sourmash sketch dna
sourmash sketch protein
sourmash sketch translate
sourmash sketch fromfile
```

The `sketch dna` command reads in **DNA sequences** and outputs **DNA sketches**.

The `sketch protein` command reads in **protein sequences** and outputs **protein sketches**.

The `sketch translate` command reads in **DNA sequences**, translates them in all six frames, and outputs **protein sketches**.

The `sketch fromfile` command takes in a CSV file containing the
locations of genomes and proteomes, and outputs all of the requested
sketches. It is primarily intended for large-scale database construction.
(`fromfile` is a new command as of sourmash v4.4.0.)

All of the `sourmash sketch` commands take FASTA or FASTQ sequences as
input; input data can be uncompressed, compressed with gzip, or
compressed with bzip2. The output will be one or more signature files
that can be used by other sourmash commands.

Please see
[the `sourmash sketch` documentation page](sourmash-sketch.md) for
details on `sketch`, and see
[Using sourmash: a practical guide](using-sourmash-a-guide.md) for
more information on creating signatures.

### `sourmash compute` - make sourmash signatures from sequence data

**Note: `sourmash compute` is deprecated in sourmash 4.0 and will be removed in
sourmash 5.0; please switch to using `sourmash sketch`, above.**

The `compute` subcommand computes and saves signatures for
each sequence in one or more sequence files.  It takes as input FASTA
or FASTQ files, and these files can be uncompressed or compressed with
gzip or bzip2.  The output will be one or more JSON signature files
that can be used with `sourmash compare`.

Please see [Using sourmash: a practical guide](using-sourmash-a-guide.md)
for more information on computing signatures.

______

Usage:
```
sourmash compute <filename> [<filename2> ... ]
```
Optional arguments:
```
--ksizes K1[,K2,K3] -- one or more k-mer sizes to use; default is 31
--force -- recompute existing signatures; convert non-DNA characters to N
--output -- save all the signatures to this file; can be '-' for stdout.
--track-abundance -- compute and save k-mer abundances.
--name-from-first -- name the signature based on the first sequence in the file
--singleton -- instead of computing a single signature for each input file,
               compute one for each sequence
--merged <name> -- compute a single signature for all of the input files,
                   naming it <name>
```
### `sourmash compare` - compare many signatures


The `compare` subcommand compares one or more signatures
(created with `sketch`) using estimated [Jaccard index][3] or
(if signatures are created with `-p abund`) the [angular
similarity](https://en.wikipedia.org/wiki/Cosine_similarity#Angular_distance_and_similarity).

The default output is a text display of a similarity matrix where each
entry `[i, j]` contains the estimated Jaccard index between input
signature `i` and input signature `j`.  The output matrix can be saved
to a numpy binary file with `--output <outfile.mat>` and used with the
`sourmash plot` subcommand (or loaded with `numpy.load(...)`.  Using
`--csv <outfile.csv>` will output a CSV file that can be loaded into
other languages than Python, such as R.

As of sourmash 4.4.0, `compare` also supports Average Nucleotide
Identity (ANI) estimates instead of Jaccard or containment index; use
`--ani` to enable this.

Usage:
```
sourmash compare <sourmash signature file> [ <sourmash signature file> ... ]
```

Options:

* `--output <filename>` -- save the output matrix to this file (as a numpy binary matrix).
* `--distance-matrix` -- create and output a distance matrix, instead of a similarity matrix.
* `--ksize <k>` -- do the comparisons at this k-mer size.
* `--containment` -- calculate containment instead of similarity; `C(i, j) = size(i intersection j) / size(i)`
* `--ani` -- output estimates of Average Nucleotide Identity (ANI) instead of Jaccard similarity or containment.
* `--from-file <filelist.txt>` -- append the list of files in this text file to the input signatures.
* `--ignore-abundance` -- ignore abundances in signatures.
* `--picklist <pickfile>:<colname>:<coltype>` -- select a subset of signatures with [a picklist](#using-picklists-to-subset-large-collections-of-signatures)
* `--csv <outfile.csv>` -- save the output matrix in CSV format.

**Note:** compare by default produces a symmetric similarity matrix
that can be used for clustering in downstream tasks. With `--containment`,
however, this matrix is no longer symmetric and cannot formally be
used for clustering.

The containment matrix is organized such that the value in row A for column B is the containment of the B'th sketch in the A'th sketch, i.e.

```
C(A, B) = B.contained_by(A)
```

**Note:** The ANI estimate will be calculated based on Jaccard similarity
by default; however, if `--containment`, `--max-containment`, or `--avg-containment` is
specified, those values will be used instead. With `--containment --ani`, the
ANI output matrix will be asymmetric as discussed above.

### `sourmash plot` - cluster and visualize comparisons of many signatures

The `plot` subcommand produces two plots -- a dendrogram and a
dendrogram+matrix -- from a matrix created by `sourmash compare
--output <matrix>`.  The default output is two PNG files.

Usage:
```
sourmash plot <matrix_file>
```

Options:
```
--pdf -- output PDF files.
--labels -- display the signature names (by default, the filenames) on the plot
--indices -- turn off index display on the plot.
--vmax -- maximum value (default 1.0) for heatmap.
--vmin -- minimum value (default 0.0) for heatmap.
--subsample=<N> -- plot a maximum of <N> samples, randomly chosen.
--subsample-seed=<seed> -- seed for pseudorandom number generator.
```

Example output:

![An E. coli comparison plot](_static/ecoli_cmp.matrix.png)

### `sourmash search` - search for signatures in collections or databases

The `search` subcommand searches a collection of signatures
(in any of the [formats supported by sourmash](#storing-and-searching-signatures))
for matches to the query signature.  It can search for matches with either
high [Jaccard similarity](https://en.wikipedia.org/wiki/Jaccard_index)
or containment; the default is to use Jaccard similarity, unless
`--containment` is specified.  `-o/--output` will create a CSV file
containing all of the matches with respective similarity or containment score.

`search` makes use of [indexed databases](#loading-many-signatures) to
decrease search time and memory where possible.

Usage:
```
sourmash search query.sig <database1> [ <database2> ... ]
```

Example output:

```
% sourmash search tests/test-data/47.fa.sig gtdb-rs207.genomic-reps.dna.k31.zip

...
--
loaded 65703 total signatures from 1 locations.
after selecting signatures compatible with search, 65703 remain.

2 matches above threshold 0.080:
similarity   match
----------   -----
 32.3%       GCF_900456975.1 Shewanella baltica strain=NCTC10735, 5088...
 14.0%       GCF_002838165.1 Shewanella sp. Pdp11 strain=Pdp11, ASM283...
```

`search` takes a number of command line options -
* `--containment` - find matches using the containment index rather than Jaccard similarity;
* `--max-containment` - find matches using the max containment index rather than Jaccard similarity;
* `-t/--threshold` - lower threshold for matching; defaults to 0.08;
* `--best-only` - find and report only the best match;
* `-n/--num-results` - number of matches to report to stdout; defaults to 3; 0 to report all;

Match information can be saved to a CSV file with `-o/--output`; with
`-o`, all matches above the threshold will be saved, not just those
printed to stdout (which are limited to `-n/--num-results`).

As of sourmash 4.2.0, `search` supports `--picklist`, to
[select a subset of signatures to search, based on a CSV file](#using-picklists-to-subset-large-collections-of-signatures). This
can be used to search only a small subset of a large collection, or to
exclude a few signatures from a collection, without modifying the
collection itself.

### `sourmash gather` - find metagenome members

The `gather` subcommand selects the best reference genomes to use for
a metagenome analysis, by finding the smallest set of non-overlapping
matches to the query in a database.  This is specifically meant for
metagenome and genome bin analysis.  (See
[Classifying Signatures](classifying-signatures.md) for more
information on the different approaches that can be used here.)

If the input signature was created with `-p abund`, output
will be abundance weighted (unless `--ignore-abundances` is
specified).  `-o/--output` will create a CSV file containing the
matches.

`gather`, like `search`, works with any of the
[signature collection formats supported by sourmash](#storing-and-searching-signatures)
and will make use of [indexed databases](#loading-many-signatures) to
decrease search time and memory where possible.

Usage:
```
sourmash gather query.sig <database1> [ <database2> ... ]
```

Example output:
```
overlap     p_query p_match 
---------   ------- --------
1.4 Mbp      11.0%   58.0%      JANA01000001.1 Fusobacterium sp. OBRC...
1.0 Mbp       7.7%   25.9%      CP001957.1 Haloferax volcanii DS2 pla...
0.9 Mbp       7.4%   11.8%      BA000019.2 Nostoc sp. PCC 7120 DNA, c...
0.7 Mbp       5.9%   23.0%      FOVK01000036.1 Proteiniclasticum rumi...
0.7 Mbp       5.3%   17.6%      AE017285.1 Desulfovibrio vulgaris sub...
```

The command line option `--threshold-bp` sets the threshold below
which matches are no longer reported; by default, this is set to
50kb. see the Appendix in
[Classifying Signatures](classifying-signatures.md) for details.

As of sourmash 4.2.0, `gather` supports `--picklist`, to
[select a subset of signatures based on a CSV file](#using-picklists-to-subset-large-collections-of-signatures). This
can be used to search only a small subset of a large collection, or to
exclude a few signatures from a collection, without modifying the
collection itself.

Note:

Use `sourmash gather` to classify a metagenome against a collection of
genomes with no (or incomplete) taxonomic information.  Use `sourmash
lca summarize` to classify a metagenome using a collection of genomes
with taxonomic information.

#### Alternative search mode for low-memory (but slow) search: `--linear`

By default, `sourmash gather` uses all information available for
faster search. In particular, for SBTs, `prefetch` will prune the search
tree.  This can be slow and/or memory intensive for very large databases,
and `--linear` asks `sourmash prefetch` to instead use a linear search
across all leaf nodes in the tree.

The results are the same whether `--no-linear` or `--linear` is
used.

#### Alternative search mode: `--no-prefetch`

By default, `sourmash gather` does a "prefetch" to find *all* candidate
signatures across all databases, before removing overlaps between the
candidates. In rare circumstances, depending on the databases and parameters
used, this may be slower or more memory intensive than doing iterative
overlap removal. Prefetch behavior can be turned off with `--no-prefetch`.

The results are the same whether `--prefetch` or `--no-prefetch` is
used.  This option can be used with or without `--linear` (although
`--no-prefetch --linear` will generally be MUCH slower).

### `sourmash index` - build an SBT index of signatures

The `sourmash index` command creates a Zipped SBT database
(`.sbt.zip`) from a collection of signatures.  This can be used to
create databases from private collections of genomes, and can also be
used to create databases for e.g. subsets of GenBank.

These databases support fast search and gather on large collections
of signatures in low memory.

All signatures in
an SBT must be of compatible types (i.e. the same k-mer size and
molecule type). You can specify the usual command line selectors
(`-k`, `--scaled`, `--dna`, `--protein`, etc.) to pick out the types
of signatures to include when running `index`.

Usage:
```
sourmash index <database_name> <inputfile1> [ <inputfile2> ... ]
```

This will create a `database.sbt.zip` file containing the SBT of the
input signatures. You can create an "unpacked" version by specifying
`database.sbt.json` and it will create the JSON file as well as a
subdirectory of files under `.sbt.database`.

Note that you can use `--from-file` to pass `index` a text file
containing a list of file names to index; you can also provide individual
signature files, directories full of signatures, or other sourmash
databases.

As of sourmash 4.2.0, `index` supports `--picklist`, to
[select a subset of signatures based on a CSV file](#using-picklists-to-subset-large-collections-of-signatures). This
can be used to index a subset of a large collection, or to
exclude a few signatures from an index being built from a large collection.

### `sourmash prefetch` - select subsets of very large databases for more processing

The `prefetch` subcommand searches a collection of scaled signatures
for matches in a large database, using containment. It is similar to
`search --containment`, while taking a `--threshold-bp` argument like
`gather` does for thresholding matches (instead of using Jaccard
similarity or containment).

`sourmash prefetch` is intended to select a subset of a large database
for further processing. As such, it can search very large collections
of signatures (potentially millions or more), operates in very low
memory (see `--linear` option, below), and does no post-processing of signatures.

`prefetch` has four main output options, which can all be used individually
or together:
* `-o/--output` produces a CSV summary file;
* `--save-matches` saves all matching signatures;
* `-save-matching-hashes` saves a single signature containing all of the hashes that matched any signature in the database at or above the specified threshold;
* `--save-unmatched-hashes` saves a single signature containing the complement of `--save-matching-hashes`.

Other options include:
* the usual `-k/--ksize` and `--dna`/`--protein`/`--dayhoff`/`--hp` signature selectors;
* `--threshold-bp` to require a minimum estimated bp overlap for output;
* `--scaled` for downsampling;
* `--force` to continue past survivable errors;
* `--picklist` will select a subset of signatures to search, using [a picklist](#using-picklists-to-subset-large-collections-of-signatures)

#### Alternative search mode for low-memory (but slow) search: `--linear`

By default, `sourmash prefetch` uses all information available for
faster search. In particular, for SBTs, `prefetch` will prune the search
tree.  This can be slow and/or memory intensive for very large databases,
and `--linear` asks `sourmash prefetch` to instead use a linear search
across all leaf nodes in the tree.

#### Caveats and comments

`sourmash prefetch` provides no guarantees on output order. It runs in
"streaming mode" on its inputs, in that each input file is loaded,
searched, and then unloaded.  And `sourmash prefetch` can be run
separately on multiple databases, after which the results can be
searched in combination with `search`, `gather`, `compare`, etc.

A motivating use case for `sourmash prefetch` is to run it on multiple
large databases with a metagenome query using `--threshold-bp=0`,
`--save-matching-hashes matching_hashes.sig`, and `--save-matches
db-matches.sig`, and then run `sourmash gather matching-hashes.sig
db-matches.sig`. 

This combination of commands ensures that the more time- and
memory-intensive `gather` step is run only on a small set of relevant
signatures, rather than all the signatures in the database.

## `sourmash tax` subcommands for integrating taxonomic information into gather results

The sourmash `tax` or `taxonomy` commands integrate taxonomic
 information into the results of `sourmash gather`. All `tax` commands
 require one or more properly formatted `taxonomy` files where the
 identifiers correspond to those in the database(s) used for
 `gather`. Note that if using multiple databases, the `gather` needs
 to have been conducted against all desired databases within the same
 `gather` command (we cannot combine separate `gather` runs for the
 same query). For supported databases (e.g. GTDB, NCBI), we provide
 taxonomy csv files, but they can also be generated for user-generated
 databases. As of v4.8, some sourmash taxonomy commands can also use `LIN`
 lineage information. For more information, see [databases](databases.md).

`tax` commands rely upon the fact that `gather` provides both the total
 fraction of the query matched to each database matched, as well as a
 non-overlapping `f_unique_to_query`, which is the fraction of the query
 uniquely matched to each reference genome. The `f_unique_to_query` for
 any reference match will always be between (0% of query matched) and 1
 (100% of query matched), and for a query matched to multiple references,
 the `f_unique_to_query` will sum to at most 1 (100% of query matched).
 We use this property to aggregate gather matches at the desired
 taxonomic rank. For example, if the gather results for a metagenome
 include results for 30 different strains of a given species, we can sum
 the fraction uniquely matched to each strain to obtain the fraction
 uniquely matched to this species. Alternatively, taxonomic summarization
 can take into account abundance weighting; see
 [classifying signatures](classifying-signatures.md) for more information.

As with all reference-based analysis, results can be affected by the
 completeness of the reference database. However, summarizing taxonomic
 results from `gather` minimizes issues associated with increasing size
 and redundancy of reference databases.

For more details on how `gather` works and can be used to classify
 signatures, see [classifying-signatures](classifying-signatures.md).

### `sourmash tax metagenome` - summarize metagenome content from `gather` results

`sourmash tax metagenome` summarizes gather results for each query metagenome by
 taxonomic lineage.

example command to summarize a single `gather csv`, where the query was gathered
 against `gtdb-rs202` representative species database:

```
sourmash tax metagenome
    --gather-csv HSMA33MX_gather_x_gtdbrs202_k31.csv \
    --taxonomy gtdb-rs202.taxonomy.v2.csv
```

The possible output formats are:
- `human`
- `csv_summary`
- `lineage_summary`
- `krona`
- `kreport`
- `lingroup_report`

#### `csv_summary` output format

`csv_summary` is the default output format. This outputs a `csv` with lineage
 summarization for each taxonomic rank. This output currently consists of six
 columns, `query_name,rank,fraction,lineage,query_md5,query_filename`, where
 `fraction` is the  fraction of the query matched to the reported rank and
 lineage.

example `csv_summary` output from the command above:

```
query_name,rank,fraction,lineage
HSMA33MX,superkingdom,0.131,d__Bacteria
HSMA33MX,phylum,0.073,d__Bacteria;p__Bacteroidota
HSMA33MX,phylum,0.058,d__Bacteria;p__Proteobacteria
.
.
.
HSMA33MX,species,0.058,d__Bacteria;p__Proteobacteria;c__Gammaproteobacteria;
o__Enterobacterales;f__Enterobacteriaceae;g__Escherichia;s__Escherichia coli
HSMA33MX,species,0.057,d__Bacteria;p__Bacteroidota;c__Bacteroidia;
o__Bacteroidales;f__Bacteroidaceae;g__Prevotella;s__Prevotella copri
HSMA33MX,species,0.016,d__Bacteria;p__Bacteroidota;c__Bacteroidia;
o__Bacteroidales;f__Bacteroidaceae;g__Phocaeicola;s__Phocaeicola vulgatus
```
> The `query_md5` and `query_filename` columns are omitted here for brevity.

#### `krona` output format

`krona` format is a tab-separated list of these results at a specific rank.
 The first column, `fraction` is the fraction of the query matched to the
 reported rank and lineage. The remaining columns are `superkingdom`, `phylum`,
 ... etc down to the rank used for summarization. This output can be used
 directly for summary visualization.

To generate `krona`, we add `--output-format krona` to the command above, and
 need to specify a rank to summarize. Here's the command for reporting `krona`
 summary at `species` level:

```
sourmash tax metagenome
    --gather-csv HSMA33MX_gather_x_gtdbrs202_k31.csv \
    --taxonomy gtdb-rs202.taxonomy.v2.csv \
    --output-format krona --rank species
```

example krona output from this command:

```
fraction	superkingdom	phylum	class	order	family	genus	species
0.05815279361459521	Bacteria	Proteobacteria	Gammaproteobacteria	Enterobacterales	Enterobacteriaceae	Escherichia	Escherichia coli
0.05701254275940707	Bacteria	Bacteroidetes	Bacteroidia	Bacteroidales	Prevotellaceae	Prevotella	Prevotella copri
0.015637726014008795	Bacteria	Bacteroidetes	Bacteroidia	Bacteroidales	Bacteroidaceae	Bacteroides	Bacteroides vulgatus
```

#### `lineage_summary` output format

The lineage summary format is most useful when comparing across metagenome queries.
 Each row is a lineage at the desired reporting rank. The columns are each query
 used for gather, with the fraction match reported for each lineage. This format
 is commonly used as input for many external multi-sample visualization tools.

To generate `lineage_summary`, we add `--output-format lineage_summary` to the summarize
 command, and need to specify a rank to summarize. Here's the command for reporting
 `lineage_summary` for two queries (HSMA33MX, PSM6XBW3) summary at `species` level.

```
sourmash tax metagenome
    --gather-csv HSMA33MX_gather_x_gtdbrs202_k31.csv \
    --gather-csv PSM6XBW3_gather_x_gtdbrs202_k31.csv \
    --taxonomy gtdb-rs202.taxonomy.v2.csv \
    --output-format krona --rank species
```

example `lineage_summary`:

```
lineage HSMA33MX   PSM6XBW3
d__Bacteria;p__Bacteroidota;c__Bacteroidia;o__Bacteroidales;f__Bacteroidaceae;g__Phocaeicola;s__Phocaeicola vulgatus    0.015637726014008795    0.015642822225843248
d__Bacteria;p__Bacteroidota;c__Bacteroidia;o__Bacteroidales;f__Bacteroidaceae;g__Prevotella;s__Prevotella copri 0.05701254275940707     0.05703112269838684
d__Bacteria;p__Proteobacteria;c__Gammaproteobacteria;o__Enterobacterales;f__Enterobacteriaceae;g__Escherichia;s__Escherichia coli       0.05815279361459521     0.05817174515235457
```

To produce multiple output types from the same command, add the types into the
 `--output-format` argument, e.g. `--output-format summary krona lineage_summary`


#### `kreport` output format

The `kreport` output reports kraken-style `kreport` output, which may be useful for
comparison with other taxonomic profiling methods. While this format typically
records the percent of number of reads assigned to taxa, we create ~comparable
output by reporting the percent of k-mers matched to each taxon and the estimated
number of base pairs that these k-mers represent. To best represent the percent of all
reads, we use k-mer abundance information in this output. To generate this properly, query
FracMinHash sketches should be generated with abundance information (`-p abund`) to allow
abundance-weighted `gather` results.

Note: `sourmash gather` makes all assignments to genomes, and then `sourmash tax`
integrates taxonomy information and uses LCA-style summarization to build assignments.
For species-level specificity, our current recommendation is to use use our default
k-mer size of 31.

standard `kreport` columns (read-based tools):
- `Percent Reads Contained in Taxon`: The cumulative percentage of reads for this taxon and all descendants.
- `Number of Reads Contained in Taxon`: The cumulative number of reads for this taxon and all descendants.
- `Number of Reads Assigned to Taxon`: The number of reads assigned directly to this taxon (not a cumulative count of all descendants).
- `Rank Code`: (U)nclassified, (R)oot, (D)omain, (K)ingdom, (P)hylum, (C)lass, (O)rder, (F)amily, (G)enus, or (S)pecies.
- `NCBI Taxon ID`: Numerical ID from the NCBI taxonomy database.
- `Scientific Name`: The scientific name of the taxon.

Example reads-based `kreport` with all columns:

```
    88.41	2138742	193618	K	2	Bacteria
    0.16	3852	818	P	201174	  Actinobacteria
    0.13	3034	0	C	1760	    Actinomycetia
    0.13	3034	45	O	85009	      Propionibacteriales
    0.12	2989	1847	F	31957	        Propionibacteriaceae
    0.05	1142	352	G	1912216	          Cutibacterium
    0.03	790	790	S	1747	            Cutibacterium acnes
```

sourmash `kreport` columns:
- `Percent [k-mers] contained in taxon`: The cumulative percentage of k-mers for this taxon and all descendants.
- `Estimated base pairs contained in taxon`: The cumulative estimated base pairs for this taxon and all descendants.
- `Estimated base pairs "assigned" (species-level)`: The estimated base pairs assigned at species-level (cumulative count of base pairs assigned to individual genomes in this species).
- `Rank Code`: (U)nclassified, (R)oot, (D)omain, (K)ingdom, (P)hylum, (C)lass, (O)rder, (F)amily, (G)enus, or (S)pecies.
- `NCBI Taxon ID`: Reported (v4.7+) if using NCBI taxonomy. Otherwise blank.
- `Scientific Name`: The scientific name of the taxon.

notes:
- `gather` assigns k-mers to specific genomes. To mimic the output of other
  tools, we report all results as "assigned" to species-level, which summarizes
  the k-mers matched to each genome within a given species. Hence, column 3 will
  show all estimated base pairs at this level, and 0 for all other ranks.
  Column 2 contains the summarized info at the higher ranks.
- Since `gather` results are non-overlapping and all assignments are done at the
  genome level, the percent match (first column) will sum to 100% at each rank
  (aside from rounding issues) when including the unclassified (U) percentage.
  Higher-rank assignments are generated using LCA-style summarization of genome
  matches.
- Rows are ordered by rank and then ~percent containment.


example sourmash `{output-name}.kreport.txt`:

```
92.73    64060000                D               Bacteria
0.44    11299000                D               Eukaryota
6.82    284315000               U               unclassified
60.23    30398000                P               Proteobacteria
21.86    22526000                P               Firmicutes
10.41    5250000         P               Bacteroidetes
.
.
.
3.94    6710000         S               Escherichia coli
4.56    6150000         S               Pseudomonas aeruginosa
0.71    5801000         S               Clostridium beijerinckii
2.55    5474000         S               Bacillus cereus
21.95    4987000         S               Escherichia sp. XD7
28.57    4124000         S               Cereibacter sphaeroides
0.25    4014000         S               Acinetobacter baumannii
7.23    3934000         S               Staphylococcus haemolyticus
0.09    3187000         S               Phocaeicola vulgatus
0.61    2820000         S               Streptococcus agalactiae
0.20    2499000         S               Cutibacterium acnes
0.03    2339000         S               Deinococcus radiodurans
10.31    2063000         S               Porphyromonas gingivalis
9.24    2011000         S               Streptococcus mutans
```


#### `lingroup` output format

When using LIN taxonomic information, you can optionally also provide a `lingroup` file with two required columns: `name` and `lin`. If provided, we will produce a file, `{base}.lingroups.tsv`, where `{base}` is the name provided via the `-o`,` --output-base` option. This output will select information from the full summary that match the LIN prefixes provided as groups.

This output format consists of four columns:
- `name`, `lin` columns are taken directly from the `--lingroup` file
- `percent_containment`, the total percent of the dataset contained in this lingroup and all descendents
- `num_bp_contained`, the estimated number of base pairs contained in this lingroup and all descendents.

Similar to `kreport` above, we use the wording "contained" rather than "assigned," because `sourmash` assigns matches at the genome level, and the `tax` functions summarize this information.

example output:
```
name	lin	percent_containment	num_bp_contained
lg1	0;0;0	5.82	714000
lg2	1;0;0	5.05	620000
lg3	2;0;0	1.56	192000
lg3	1;0;1	0.65	80000
lg4	1;0;1;0;0;0;0;0;0;0;0;0;0;0;0;0;0;0;0;0	0.65	80000
```

Related lingroup subpaths will be grouped in output, but exact ordering may change between runs.

<<<<<<< HEAD
#### `bioboxes` output format

When using standard taxonomic ranks (not lins), you can choose to output a 'bioboxes' profile, `{base}.bioboxes.profile`, where `{base}` is the name provided via the `-o/--output-base` option. This output is organized according to the [bioboxes profile specifications](https://github.com/bioboxes/rfc/tree/master/data-format) so that this file can be used for CAMI challenges.

This output format starts with some header information:
```
#CAMI Submission for Taxonomic Profiling
@Version:0.9.3
@SampleID:SAMPLEID
@Ranks:superkingdom|phylum|class|order|family|genus|species|strain
@__program__:sourmash
@@TAXID	RANK	TAXPATH	TAXPATHSN	PERCENTAGE
```
and then provides taxonomic profiling information in the tab-separated columns described by the last header line:

- `TAXID` - specifies a unique alphanumeric ID for a node in a reference tree such as the NCBI taxonomy
- `RANK` -  superkingdom --> strain
- `TAXPATH` - the path from the root of the reference taxonomy to the respective taxon 
- `TAXPATHSN` - scientific names of taxpath
- `PERCENTAGE` (0-100) -  field specifies what percentage of the sample was assigned to the respective TAXID

example output (using small test data):
```
# Taxonomic Profiling Output
@SampleID:test1
@Version:0.10.0
@Ranks:superkingdom|phylum|class|order|family|genus|species
@__program__:sourmash
@@TAXID	RANK	TAXPATH	TAXPATHSN	PERCENTAGE
2	superkingdom	2	Bacteria	13.08
976	phylum	2|976	Bacteria|Bacteroidota	7.27
1224	phylum	2|1224	Bacteria|Pseudomonadota	5.82
200643	class	2|976|200643	Bacteria|Bacteroidota|Bacteroidia	7.27
1236	class	2|1224|1236	Bacteria|Pseudomonadota|Gammaproteobacteria	5.82
171549	order	2|976|200643|171549	Bacteria|Bacteroidota|Bacteroidia|Bacteroidales	7.27
91347	order	2|1224|1236|91347	Bacteria|Pseudomonadota|Gammaproteobacteria|Enterobacterales	5.82
171552	family	2|976|200643|171549|171552	Bacteria|Bacteroidota|Bacteroidia|Bacteroidales|Prevotellaceae	5.70
543	family	2|1224|1236|91347|543	Bacteria|Pseudomonadota|Gammaproteobacteria|Enterobacterales|Enterobacteriaceae	5.82
815	family	2|976|200643|171549|815	Bacteria|Bacteroidota|Bacteroidia|Bacteroidales|Bacteroidaceae	1.56
838	genus	2|976|200643|171549|171552|838	Bacteria|Bacteroidota|Bacteroidia|Bacteroidales|Prevotellaceae|Prevotella	5.70
561	genus	2|1224|1236|91347|543|561	Bacteria|Pseudomonadota|Gammaproteobacteria|Enterobacterales|Enterobacteriaceae|Escherichia	5.82
909656	genus	2|976|200643|171549|815|909656	Bacteria|Bacteroidota|Bacteroidia|Bacteroidales|Bacteroidaceae|Phocaeicola	1.56
165179	species	2|976|200643|171549|171552|838|165179	Bacteria|Bacteroidota|Bacteroidia|Bacteroidales|Prevotellaceae|Prevotella|Prevotella copri	5.70
562	species	2|1224|1236|91347|543|561|562	Bacteria|Pseudomonadota|Gammaproteobacteria|Enterobacterales|Enterobacteriaceae|Escherichia|Escherichia coli	5.82
821	species	2|976|200643|171549|815|909656|821	Bacteria|Bacteroidota|Bacteroidia|Bacteroidales|Bacteroidaceae|Phocaeicola|Phocaeicola vulgatus	1.56
```


=======
>>>>>>> 827b8970
### `sourmash tax genome` - classify a genome using `gather` results

`sourmash tax genome` reports likely classification for each query,
 based on `gather` matches. By default, classification requires at least 10%
 of the query to be matched. Thus, if 10% of the query was matched to a species,
 the species-level classification can be reported. However, if 7% of the query
 was matched to one species, and an additional 5% matched to a different species
 in the same genus, the genus-level classification will be reported.

`sourmash tax genome` can use an ANI threshold (`--ani-threshold`) instead of a
 containment threshold. This works the same way as the containment threshold
 (and indeed, is using the same underlying information). Note that for DNA k-mers,
 k=21 ANI is most similar to alignment-based ANI values, and ANI values should only
 be compared if they were generated using the same ksize.

Optionally, `genome` can instead report classifications at a desired `rank`,
 regardless of match threshold (`--rank` argument, e.g. `--rank species`).

Note that these thresholds and strategies are under active testing.

To illustrate the utility of `genome`, let's consider a signature consisting
 of two different Shewanella strains, `Shewanella baltica OS185 strain=OS185`
 and `Shewanella baltica OS223 strain=OS223`. For simplicity, we gave this query
 the name "Sb47+63".

When we gather this signature against the `gtdb-rs202` representatives database,
we see 66% matches to one strain, and 33% to the other:

abbreviated gather_csv:

```
f_match,f_unique_to_query,name,query_name
0.664,0.664,"GCF_000021665.1 Shewanella baltica OS223 strain=OS223, ASM2166v1",Sb47+63
0.656,0.335,"GCF_000017325.1 Shewanella baltica OS185 strain=OS185, ASM1732v1",Sb47+63
```

> Here, `f_match` shows that independently, both strains match ~65% percent of
 this mixed query. The `f_unique_to_query` column has the results of gather-style
 decomposition. As the OS223 strain had a slightly higher `f_match` (66%), it
 was the first match. The remaining 33% of the query matched to strain OS185.

We can use `tax genome` on this gather csv to classify our "Sb47+63" mixed-strain query:

```
sourmash tax genome
    --gather-csv 47+63_x_gtdb-rs202.gather.csv \
    --taxonomy gtdb-rs202.taxonomy.v2.csv
```
> This command uses the default classification strategy, which uses a
containment threshold of 0.1 (10%).

There are two possible output formats, `csv_summary` and `krona`.

#### `csv_summary` output format

`csv_summary` is the default output format. This outputs a `csv` with taxonomic
 classification for each query genome. This output currently consists of six
 columns, `query_name,rank,fraction,lineage,query_md5,query_filename`, where
 `fraction` is the  fraction of the query matched to the reported rank and lineage.
 The `status` column provides additional information on the classification:

  - `match` - this query was classified
  - `nomatch`- this query could not be classified
  - `below_threshold` - this query was classified at the specified rank,
     but the query fraction matched was below the containment threshold

Here is the `csv_summary` output from classifying this mixed-strain Shewanella query to
species level:

```
query_name,status,rank,fraction,lineage
"Sb47+63",match,species,1.000,d__Bacteria;p__Proteobacteria;c__Gammaproteobacteria;o__Enterobacterales;f__Shewanellaceae;g__Shewanella;s__Shewanella baltica
```
>Here, we see that the match percentages to both strains have been aggregated,
and we have 100% species-level `Shewanella baltica` annotation. We have omitted
the `query_md5` and `query_filename` columns for brevity.

#### `krona` output format

`krona` format is a tab-separated list of these results at a specific rank.
  The first column, `fraction` is the fraction of the query matched to the
  reported rank and lineage. The remaining columns are `superkingdom`, `phylum`,
  ... etc down to the rank used for summarization. This output can be used
  directly for `krona` visualization.

To generate `krona`, we must classify by `--rank` instead of using the
 classification threshold. For the command, we add `--output-format krona`
  and `--rank <RANK>` to the command above. Here's the command for producing
  `krona` output for `species`-level classifications:

```
sourmash tax genome
    --gather-csv Sb47+63_gather_x_gtdbrs202_k31.csv \
    --taxonomy gtdb-rs202.taxonomy.v2.csv \
    --output-format krona --rank species
```
> Note that specifying `--rank` forces classification by rank rather than
by the containment threshold.

Here is the `krona`-formatted output for this command:

```
fraction        superkingdom    phylum  class   order   family  genus   species
1.0     d__Bacteria     p__Proteobacteria       c__Gammaproteobacteria  o__Enterobacterales     f__Shewanellaceae       g__Shewanella   s__Shewanella baltica
```

To produce multiple output types from the same command, add the types into the
 `--output-format` argument, e.g. `--output-format csv_summary krona`.
 **Note that specifying the classification rank with `--rank`,
 (e.g. `--rank species`), as needed for `krona` output, forces classification
 by `rank` rather than by containment threshold.** If the query
 classification at this rank does not meet the containment threshold
 (default=0.1), the `status` column will contain `below_threshold`.


### `sourmash tax annotate` - annotates gather output with taxonomy

`sourmash tax annotate` adds a column with taxonomic lineage information
 for each genome match in the gather output, without LCA summarization
 or classification. This format is not required for either `metagenome`
 or `genome`, but may be helpful for other downstream analyses.

By default, `annotate` uses the name of each input gather csv to write
an updated version with lineages information. For example, annotating
`sample1.gather.csv` would produce `sample1.gather.with-lineages.csv`.

This will produce an annotated gather CSV, `Sb47+63_gather_x_gtdbrs202_k31.with-lineages.csv`:
```
sourmash tax annotate
    --gather-csv Sb47+63_gather_x_gtdbrs202_k31.csv \
    --taxonomy gtdb-rs202.taxonomy.v2.csv
```

The `with-lineages` output file format can be summarized with
`sourmash tax summarize` and can also be used as an input taxonomy
spreadsheet for any of the tax subcommands (new as of v4.6.0).

### `sourmash tax prepare` - prepare and/or combine taxonomy files

`sourmash tax prepare` prepares taxonomy files for other `sourmash tax`
commands.

All `sourmash tax` commands must be given one or more taxonomy files as
parameters to the `--taxonomy` argument. These files can be either CSV
files or (as of sourmash 4.2.1) sqlite3 databases. sqlite3 databases
are much faster for large taxonomies, while CSV files are easier to view
and modify using spreadsheet software.

`sourmash tax prepare` is a utility function that can ingest and validate
multiple CSV files or sqlite3 databases, and output a CSV file or a sqlite3
database. It can be used to combine multiple taxonomies into a single file,
as well as change formats between CSV and sqlite3.

The following command will take in two taxonomy files and combine them into
a single taxonomy SQLite database.

```
sourmash tax prepare --taxonomy file1.csv file2.csv -o tax.db
```

Input databases formats can be mixed and matched, and the output format
can be set to CSV like so:
```
sourmash tax prepare --taxonomy file1.csv file2.db -o tax.csv -F csv
```

**Note:** As of sourmash v4.6.0, the output of `sourmash tax annotate` can
 be used as a taxonomy input spreadsheet as well.

### `sourmash tax grep` - subset taxonomies and create picklists based on taxonomy string matches

(`sourmash tax grep` is a new command as of sourmash v4.5.0.)

`sourmash tax grep` searches taxonomies for matching strings,
optionally restricting the string search to a specific taxonomic rank.
It creates new files containing matching taxonomic entries; these new
files can serve as taxonomies and can also be used as
[picklists to restrict database matches](#using-picklists-to-subset-large-collections-of-signatures).

Usage:
```
sourmash tax grep <pattern> -t <taxonomy-db> [<taxonomy-db> ...]
```
where `pattern` is a regular expression; see Python's
[Regular Expression HOWTO for details on supported regexp features](https://docs.python.org/3/howto/regex.html#regex-howto).

For example,
```
sourmash tax grep Shew -t gtdb-rs207.taxonomy.sqldb -o shew-picklist.csv
```
will search for a string match to `Shew` within the entire GTDB RS207
taxonomy, and will output a subset taxonomy in `shew-picklist.csv`.
This picklist can be used with the GTDB
RS207 databases like so:
```
sourmash search query.sig gtdb-rs207.genomic.k31.zip \
    --picklist shew-picklist.csv:ident:ident
```

`tax grep` can also restrict string matching to a specific taxonomic rank
with `-r/--rank`; for example,
```
sourmash tax grep Shew -t gtdb-rs207.taxonomy.sqldb \
    -o shew-picklist.csv -r genus
```
will restrict matches to the rank of genus. Available ranks are
superkingdom, phylum, class, order, family, genus, and species.

`tax grep` also takes several standard grep arguments, including `-i`
to ignore case and `-v` to output only taxonomic lineages that do
_not_ match the pattern.

Currently only CSV output (optionally gzipped) is supported; use `sourmash tax prepare` to
convert CSV output from `tax grep` into a sqlite3 taxonomy database.

### `sourmash tax summarize` - print summary information for lineage spreadsheets or taxonomy databases

(`sourmash tax summarize` is a new command as of sourmash v4.6.0.)

`sourmash tax summarize` loads in one or more lineage spreadsheets,
counts the distinct taxonomic lineages, and outputs a summary. It
optionally will output a CSV file with a detailed count of how many
identifiers belong to each taxonomic lineage.

For example,
```
sourmash tax summarize gtdb-rs202.taxonomy.v2.db -o ranks.csv
```
outputs
```
number of distinct taxonomic lineages: 258406
rank superkingdom:        2 distinct taxonomic lineages
rank phylum:              169 distinct taxonomic lineages
rank class:               419 distinct taxonomic lineages
rank order:               1312 distinct taxonomic lineages
rank family:              3264 distinct taxonomic lineages
rank genus:               12888 distinct taxonomic lineages
rank species:             47894 distinct taxonomic lineages
```

and creates a file `ranks.csv` with the number of distinct identifier
counts for each lineage at each rank:
```
rank,lineage_count,lineage
superkingdom,254090,d__Bacteria
phylum,120757,d__Bacteria;p__Proteobacteria
class,104665,d__Bacteria;p__Proteobacteria;c__Gammaproteobacteria
order,64157,d__Bacteria;p__Proteobacteria;c__Gammaproteobacteria;o__Enterobacterales
family,55347,d__Bacteria;p__Proteobacteria;c__Gammaproteobacteria;o__Enterobacterales;f__Enterobacteriaceae
...
```
That is, there are 254,090 identifiers in GTDB rs202 under `d__Bacteria`,
and 120,757 within the `p__Proteobacteria`.

`tax summarize` can also be used to summarize the output of `tax annotate`.

## `sourmash lca` subcommands for in-memory taxonomy integration

These commands use LCA databases (created with `lca index`, below, or
prepared databases such as
[genbank-k31.lca.json.gz](databases.md)).

### `sourmash lca classify` - classify a genome using an LCA database

`sourmash lca classify` classifies one or more signatures using the given
list of LCA DBs. It is meant for classifying metagenome-assembled genome
bins (MAGs) and single-cell genomes (SAGs).

Usage:

```
sourmash lca classify --query query.sig [query2.sig ...] --db <lca db> [<lca db2> ...]
```

For example, the command

```
sourmash lca classify --query tests/test-data/63.fa.sig \
    --db podar-ref.lca.json 
```

will produce the following logging to stderr:

```
loaded 1 LCA databases. ksize=31, scaled=10000
finding query signatures...
outputting classifications to stdout
... classifying NC_011663.1 Shewanella baltica OS223, complete genome
classified 1 signatures total
```

and the example classification output is a CSV file with headers:

```
ID,status,superkingdom,phylum,class,order,family,genus,species
"NC_009665.1 Shewanella baltica OS185, complete genome",found,Bacteria,Proteobacteria,Gammaproteobacteria,Alteromonadales,Shewanellaceae,Shewanella,Shewanella baltica
```

The `status` column in the classification output can take three
possible values: `nomatch`, `found`, and `disagree`.  `nomatch` means
that no match was found for this query, and `found` means that an
unambiguous assignment was found - all k-mers were classified within
the same taxonomic hierarchy, and the most detailed lineage available
was reported.  `disagree` means that there was a taxonomic disagreement,
and the lowest compatible taxonomic node was reported.

To elaborate on this a bit, suppose that all of the k-mers within a
signature were classified as family *Shewanellaceae*, genus
*Shewanella*, or species *Shewanella baltica*. Then the lowest
compatible node (here species *Shewanella baltica*) would be reported,
and the status of the classification would be `found`.  However, if a
number of additional k-mers in the input signature were classified as
*Shewanella oneidensis*, sourmash would be unable to resolve the
taxonomic assignment below genus *Shewanella* and it would report
a status of `disagree` with the genus-level assignment of *Shewanella*;
species level assignments would not be reported.

(This is the approach that Kraken and other lowest common ancestor
implementations use, we believe.)

Note: you can specify a list of file names to load signatures from in a
text file passed to `sourmash lca classify` with the
`--query-from-file` flag; these files will be appended to the `--query`
input.

### `sourmash lca summarize` - summarize a metagenome's contents using an LCA database

`sourmash lca summarize` produces a Kraken-style summary of the
combined contents of the given query signatures.  It is meant for
exploring metagenomes and metagenome-assembled genome bins.

`sourmash lca summarize` also weights output with hash abundances, so
that output percentages are weighted by the number of times a k-mer is
seen; this can be turned off with `--ignore-abundance`.

Usage:

```
sourmash lca summarize --query query.sig [query2.sig ...] 
    --db <lca db> [<lca db2> ...]
```

For example, with the data in `tests/test-data/fake-abund`, the command line:

```
sourmash lca summarize --query query.sig.gz --db matches.lca.json.gz
```

will produce the following log output to stderr:

```
loaded 1 LCA databases. ksize=31, scaled=10000
finding query signatures...
loaded 1 signatures from 1 files total.
```

and the following example summarize output to stdout:

```
79.6%   550   Bacteria;Proteobacteria;Gammaproteobacteria;Alteromonadales;Shewanellaceae;Shewanella;Shewanella baltica;Shewanella baltica OS223
79.6%   550   Bacteria;Proteobacteria;Gammaproteobacteria;Alteromonadales;Shewanellaceae;Shewanella;Shewanella baltica
79.6%   550   Bacteria;Proteobacteria;Gammaproteobacteria;Alteromonadales;Shewanellaceae;Shewanella
79.6%   550   Bacteria;Proteobacteria;Gammaproteobacteria;Alteromonadales;Shewanellaceae
79.6%   550   Bacteria;Proteobacteria;Gammaproteobacteria;Alteromonadales
79.6%   550   Bacteria;Proteobacteria;Gammaproteobacteria
79.6%   550   Bacteria;Proteobacteria
79.6%   550   Bacteria
20.4%   141   Archaea;Euryarchaeota;unassigned;unassigned;unassigned;Aciduliprofundum;Aciduliprofundum boonei;Aciduliprofundum boonei T469
20.4%   141   Archaea;Euryarchaeota;unassigned;unassigned;unassigned;Aciduliprofundum;Aciduliprofundum boonei
20.4%   141   Archaea;Euryarchaeota;unassigned;unassigned;unassigned;Aciduliprofundum
20.4%   141   Archaea;Euryarchaeota;unassigned;unassigned;unassigned
20.4%   141   Archaea;Euryarchaeota;unassigned;unassigned
20.4%   141   Archaea;Euryarchaeota;unassigned
20.4%   141   Archaea;Euryarchaeota
20.4%   141   Archaea
```

The output is space-separated and consists of three columns: the
percentage of total k-mers that have this classification; the number of
k-mers that have this classification; and the lineage classification.
K-mer classifications are reported hierarchically, so the percentages
and totals contain all assignments that are at a lower taxonomic level -
e.g. *Bacteria*, above, contains all the k-mers in *Bacteria;Proteobacteria*.

The same information is reported in a CSV file if `-o/--output` is used.

The proportions reflect the query signature construction, where the
metagenome contains a 1.5 Mbp Archaeal genome and a 5.4 Mbp Bacterial
genome.  The Archaeal genome is therefore only ~20% of the distinct
k-mers in the metagenome (1.5 Mbp divided by 6.9 Mbp).

If `--with-abundance` is given, the output changes to reflect the proportions
of the query metagenome based on k-mer/read abundances:
```
56.8%   740   Archaea;Euryarchaeota;unassigned;unassigned;unassigned;Aciduliprofundum;Aciduliprofundum boonei;Aciduliprofundum boonei T469
56.8%   740   Archaea;Euryarchaeota;unassigned;unassigned;unassigned;Aciduliprofundum;Aciduliprofundum boonei
56.8%   740   Archaea;Euryarchaeota;unassigned;unassigned;unassigned;Aciduliprofundum
56.8%   740   Archaea;Euryarchaeota;unassigned;unassigned;unassigned
56.8%   740   Archaea;Euryarchaeota;unassigned;unassigned
56.8%   740   Archaea;Euryarchaeota;unassigned
56.8%   740   Archaea;Euryarchaeota
56.8%   740   Archaea
43.2%   563   Bacteria;Proteobacteria;Gammaproteobacteria;Alteromonadales;Shewanellaceae;Shewanella;Shewanella baltica;Shewanella baltica OS223
43.2%   563   Bacteria;Proteobacteria;Gammaproteobacteria;Alteromonadales;Shewanellaceae;Shewanella;Shewanella baltica
43.2%   563   Bacteria;Proteobacteria;Gammaproteobacteria;Alteromonadales;Shewanellaceae;Shewanella
43.2%   563   Bacteria;Proteobacteria;Gammaproteobacteria;Alteromonadales;Shewanellaceae
43.2%   563   Bacteria;Proteobacteria;Gammaproteobacteria;Alteromonadales
43.2%   563   Bacteria;Proteobacteria;Gammaproteobacteria
43.2%   563   Bacteria;Proteobacteria
43.2%   563   Bacteria
```

Here, the changed proportions reflect the query signature abundances, where
the 1.5 Mbp Archaeal genome is present 5 times, while the 5.4 Mbp Bacterial
genome is present only once; when weighted by abundance, the Bacterial genome
is only 41.8% of the metagenome content, while the Archaeal genome is
58.1% of the metagenome content.

Note: you can specify a list of file names to load signatures from in a
text file passed to `sourmash lca summarize` with the
`--query-from-file` flag; these files will be appended to the `--query`
input.

### `sourmash lca index` - build an LCA database

The `sourmash lca index` command creates an LCA database from
a lineage spreadsheet and a collection of signatures.  This can be used
to create LCA databases from private collections of genomes, and can
also be used to create databases for e.g. subsets of GenBank.

See [the `sourmash lca` tutorial](tutorials-lca.md) and the blog
post
[Why are taxonomic assignments so different for Tara bins?](http://ivory.idyll.org/blog/2017-taxonomic-disagreements-in-tara-mags.html)
for some use cases.

If you are interested in preparing lineage spreadsheets from GenBank
genomes (or building off of NCBI taxonomies more generally), please
see
[the NCBI lineage repository](https://github.com/dib-lab/2018-ncbi-lineages).

You can use `--from-file` to pass `lca index` a text file containing a
list of file names to index.

As of sourmash 4.2.0, `lca index` supports `--picklist`, to
[select a subset of signatures based on a CSV file](#using-picklists-to-subset-large-collections-of-signatures). This
can be used to index a subset of a large collection, or to
exclude a few signatures from an index being built from a large collection.

As of sourmash 4.4.0, `lca index` can produce an _on disk_ LCA
database using SQLite. To prepare such a database, use
`sourmash lca index ... -F sql`.

All sourmash commands work with either type of LCA database (the
default JSON database, and the SQLite version). SQLite databases are
larger than JSON databases on disk but are typically much faster
to load and search, and use much less memory.

### `sourmash lca rankinfo` - examine an LCA database

The `sourmash lca rankinfo` command displays k-mer specificity
information for one or more LCA databases.  See the blog post
[How specific are k-mers for taxonomic assignment of microbes, anyway?](http://ivory.idyll.org/blog/2017-how-specific-kmers.html) for example output.

### `sourmash lca compare_csv` - compare taxonomic spreadsheets

The `sourmash lca compare_csv` command compares two lineage
spreadsheets (such as those output by `sourmash lca classify` or taken
as input by `sourmash lca index`) and summarizes their
agreement/disagreement.  Please see the blog post
[Why are taxonomic assignments so different for Tara bins?](http://ivory.idyll.org/blog/2017-taxonomic-disagreements-in-tara-mags.html)
for an example use case.

[0]:https://en.wikipedia.org/wiki/MinHash   
[1]:http://mash.readthedocs.io/en/latest/__
[2]:http://biorxiv.org/content/early/2015/10/26/029827
[3]:https://en.wikipedia.org/wiki/Jaccard_index

## `sourmash signature` subcommands for signature manipulation

These commands manipulate signatures from the command line.

The signature commands that combine or otherwise have multiple
signatures interacting (`merge`, `intersect`, `subtract`) work only on
compatible signatures, where the k-mer size and nucleotide/protein
sequences match each other.  If working directly with the hash values
(e.g. `merge`, `intersect`, `subtract`) then the scaled values must
also match; you can use `downsample` to convert a bunch of samples to
the same scaled value.

If there are multiple signatures in a file with different ksizes and/or
from nucleotide and protein sequences, you can choose amongst them with
`-k/--ksize` and `--dna` or `--protein`, as with other sourmash commands
such as `search`, `gather`, and `compare`.

Note, you can use `sourmash sig` as shorthand for all of these commands.

Most commands will load signatures automatically from indexed databases
(SBT and LCA formats) as well as from signature files, and you can load
signatures from stdin using `-` on the command line.

### `sourmash signature cat` - combine signatures into one file

Concatenate signature files.

For example,
```
sourmash signature cat file1.sig file2.sig -o all.zip
```
will combine all signatures in `file1.sig` and `file2.sig` and put them
in the file `all.zip`.

### `sourmash signature describe` - display detailed information about signatures

Display signature details.

For example,
```
sourmash sig describe tests/test-data/track_abund/47.fa.sig
```
will display:

```
signature filename: tests/test-data/track_abund/47.fa.sig
signature: NC_009665.1 Shewanella baltica OS185, complete genome
source file: podar-ref/47.fa
md5: 09a08691ce52952152f0e866a59f6261
k=31 molecule=DNA num=0 scaled=1000 seed=42 track_abundance=1
size: 5177
sum hashes: 5292
signature license: CC0
```

Here, the `size` is the number of distinct hashes in the sketch, and
`sum_hashes` is the total number of hashes in the sketch, with abundances.
When `track_abundance` is 0, `size` is always the same as `sum_hashes`.

### `sourmash signature fileinfo` - display a summary of the contents of a sourmash collection

Display signature file, database, or collection.

For example,
```
sourmash sig fileinfo tests/test-data/prot/all.zip
```
will display:
```
path filetype: ZipFileLinearIndex
location: /Users/t/dev/sourmash/tests/test-data/prot/all.zip
is database? yes
has manifest? yes
is nonempty? yes
num signatures: 8
** examining manifest...
31758 total hashes
summary of sketches:
   2 sketches with dayhoff, k=19, scaled=100          7945 total hashes
   2 sketches with hp, k=19, scaled=100               5184 total hashes
   2 sketches with protein, k=19, scaled=100          8214 total hashes
   2 sketches with DNA, k=31, scaled=1000             10415 total hashes
```

`sig fileinfo` will recognize
[all accepted sourmash input files](#loading-signatures-and-databases),
including individual .sig and .sig.gz files, Zip file collections, SBT
databases, LCA databases, and directory hierarchies.

`sourmash sig fileinfo` provides optional JSON and YAML output, and
those formats are under semantic versioning.

Note: `sourmash signature summarize` is an alias for `fileinfo`; they are
the same command.

### `sourmash signature grep` - extract matching signatures using pattern matching

Extract matching signatures with substring and regular expression matching
on the name, filename, and md5 fields.

For example,
```
sourmash signature grep -i shewanella tests/test-data/prot/all.zip -o shew.zip
```
will extract the two signatures in `all.zip` with 'Shewanella baltica'
in their name and save them to `shew.zip`.

`grep` will search for substring matches or regular expressions;
e.g. `sourmash sig grep 'os185|os223' ...` will find matches to either
of those expressions.

Command line options include `-i` for case-insensitive matching, and `-v`
for exclusion rather than inclusion.

A CSV file of the matching sketch information can be saved using
`--csv <outfile>`; this file is in the sourmash manifest format and can be used as a picklist with `--pickfile <outfile>::manifest`.

If `--silent` is specified, `sourmash sig grep` will not output matching
signatures.

`sourmash sig grep` also supports a counting mode, `-c/--count`, in which
only the number of matching sketches in files will be displayed; for example,

```
% sourmash signature grep -ci 'os185|os223' tests/test-data/prot/*.zip 
```
will produce the following output:
```
2 matches: tests/test-data/prot/all.zip
0 matches: tests/test-data/prot/dayhoff.sbt.zip
0 matches: tests/test-data/prot/dayhoff.zip
0 matches: tests/test-data/prot/hp.sbt.zip
0 matches: tests/test-data/prot/hp.zip
0 matches: tests/test-data/prot/protein.sbt.zip
0 matches: tests/test-data/prot/protein.zip
```

### `sourmash signature split` - split signatures into individual files

Split each signature in the input file(s) into individual files, with
standardized names.

For example,
```
sourmash signature split tests/test-data/2.fa.sig
```
will create 3 files,

`f372e478.k=21.scaled=1000.DNA.dup=0.2.fa.sig`,
`f3a90d4e.k=31.scaled=1000.DNA.dup=0.2.fa.sig`, and
`43f3b48e.k=51.scaled=1000.DNA.dup=0.2.fa.sig`, representing the three
different DNA signatures at different ksizes created from the input file
`2.fa`.

The format of the names of the output files is standardized and stable
for major versions of sourmash: currently, they are period-separated
with fields:

* `md5sum` - a unique hash value based on the contents of the signature.
* `k=<ksize>` - k-mer size.
* `scaled=<scaled>` or `num=<num>` - scaled or num value for MinHash.
* `<moltype>` - the molecule type (DNA, protein, dayhoff, or hp)
* `dup=<n>` - a non-negative integer that prevents duplicate signatures from colliding.
* `basename` - basename of first input file used to create signature; if none provided, or stdin, this is `none`.

If `--outdir` is specified, all of the signatures are placed in outdir.

Note: `split` only saves files in the JSON `.sig` format.

### `sourmash signature merge` - merge two or more signatures into one

Merge two (or more) signatures.

For example,
```
sourmash signature merge file1.sig file2.sig -o merged.sig
```
will output the union of all the hashes in `file1.sig` and `file2.sig`
to `merged.sig`.

All of the signatures passed to merge must either have been created
with `-p abund`, or not.  If they have `track_abundance` on,
then the merged signature will have the sum of all abundances across
the individual signatures.  The `--flatten` flag will override this
behavior and allow merging of mixtures by removing all abundances.

Note: `merge` only creates one output file, with one signature in it.

### `sourmash signature rename` - rename a signature

Rename the display name for one or more signatures - this is the name
output for matches in `compare`, `search`, `gather`, etc.

For example,
```
sourmash signature rename file1.sig "new name" -o renamed.sig
```
will place a renamed copy of the hashes in `file1.sig` in the file
`renamed.sig`. If you provide multiple signatures, all will be renamed
to the same name.

### `sourmash signature subtract` - subtract other signatures from a signature

Subtract all of the hash values from one signature that are in one or more
of the others.

For example,

```
sourmash signature subtract file1.sig file2.sig file3.sig -o subtracted.sig
```
will subtract all of the hashes in `file2.sig` and `file3.sig` from
`file1.sig`, and save the new signature to `subtracted.sig`.

To use `subtract` on signatures calculated with
`-p abund`, you must specify `--flatten`.

Note: `subtract` only creates one output file, with one signature in it.

### `sourmash signature intersect` - intersect two (or more) signatures

Output the intersection of the hash values in multiple signature files.

For example,

```
sourmash signature intersect file1.sig file2.sig file3.sig -o intersect.sig
```
will output the intersection of all the hashes in those three files to
`intersect.sig`.

The `intersect` command flattens all signatures, i.e. the abundances
in any signatures will be ignored and the output signature will have
`track_abundance` turned off.  The `-A/--abundance-from` argument will
borrow abundances from the specified signature (which will also be added
to the intersection).

### `sourmash signature inflate` - transfer abundances from one signature to others

Use abundances from one signature to provide abundances on other signatures.

For example,

```
sourmash signature inflate file1.sig file2.sig file3.sig -o inflated.sig
```
will take the abundances from hashes `file1.sig` and use them to set
the abundances on matching hashes in `file2.sig` and `file3.sig`.
Any hashes that are not present in `file1.sig` will be removed from
`file2.sig` and `file3.sig` as they will now have zero abundance.

### `sourmash signature downsample` - decrease the size of a signature

Downsample one or more signatures.

With `downsample`, you can --

* increase the `scaled` value for a signature created with `-p scaled=SCALED`, shrinking it in size;
* decrease the `num` value for a traditional num MinHash, shrinking it in size;
* try to convert a `scaled` signature to a `num` signature;
* try to convert a `num` signature to a `scaled` signature.

For example,
```
sourmash signature downsample file1.sig file2.sig --scaled 100000 -o downsampled.sig
```
will output each signature, downsampled to a scaled value of 100000, to
`downsampled.sig`; and
```
sourmash signature downsample --num 500 scaled_file.sig -o downsampled.sig
```
will try to convert a scaled MinHash to a num MinHash.

### `sourmash signature extract` - extract signatures from a collection

Extract the specified signature(s) from a collection of signatures.

For example,
```
sourmash signature extract *.sig -k 21 --dna -o extracted.sig
```
will extract all nucleotide signatures calculated at k=21 from all
.sig files in the current directory.

There are currently two other useful selectors for `extract`: you can specify
(part of) an md5sum, as output in the CSVs produced by `search` and `gather`;
and you can specify (part of) a name.

For example,
```
sourmash signature extract tests/test-data/*.fa.sig --md5 09a0869
```
will extract the signature from `47.fa.sig` which has an md5sum of
`09a08691ce52952152f0e866a59f6261`; and 
```
sourmash signature extract tests/test-data/*.fa.sig --name NC_009665
```
will extract the same signature, which has an accession number of
`NC_009665.1`.

#### Using picklists with `sourmash sig extract`

As of sourmash 4.2.0, `extract` also supports picklists, a feature by
which you can select signatures based on values in a CSV file. See
[Using picklists to subset large collections of signatures](#using-picklists-to-subset-large-collections-of-signatures), below.

### `sourmash signature flatten` - remove abundance information from signatures

Flatten the specified signature(s), removing abundances and setting
track_abundance to False.

For example,
```
sourmash signature flatten *.sig -o flattened.sig
```
will remove all abundances from all of the .sig files in the current
directory.

The `flatten` command accepts the same selectors as `extract`.

### `sourmash signature filter` - remove hashes based on abundance

Filter the hashes in the specified signature(s) by abundance, by either
`-m/--min-abundance` or `-M/--max-abundance` or both. Abundance selection is
inclusive, so `-m 2 -M 5` will select hashes with abundance greater than
or equal to 2, and less than or equal to 5.

For example,
```
sourmash signature filter -m 2 *.sig
```

will output new signatures containing only hashes that occur two or
more times in each signature.

The `filter` command accepts the same selectors as `extract`.

### `sourmash signature import` - import signatures from mash.

Import signatures into sourmash format. Currently only supports mash,
and can import mash sketches output by `mash info -d <filename.msh>`.

For example,
```
sourmash signature import filename.msh.json -o imported.sig
```
will import the contents of `filename.msh.json` into `imported.sig`.

Note: `import` only creates one output file, with one signature in it.

### `sourmash signature export` - export signatures to mash.

Export signatures from sourmash format. Currently only supports
mash dump format.

For example,
```
sourmash signature export filename.sig -o filename.sig.msh.json
```

### `sourmash signature overlap` - detailed comparison of two signatures' overlap

Display a detailed comparison of two signatures. This calculates the
Jaccard similarity (as in `sourmash compare` or `sourmash search`) and
the Jaccard containment in both directions (as with `--containment`).
It also displays the number of hash values in the union and
intersection of the two signatures, as well as the number of disjoint
hash values in each signature.

This command has two uses - first, it is helpful for understanding how
similarity and containment are calculated, and second, it is useful for
analyzing signatures with very small overlaps, where the similarity
and/or containment might be very close to zero.

For example,
```
sourmash signature overlap file1.sig file2.sig
```
will display the detailed comparison of `file1.sig` and `file2.sig`.


### `sourmash signature kmers` - extract k-mers and/or sequences that match to signatures

Given one or more compatible sketches and some sequence files, extract
the k-mers and/or sequences corresponding to the hash values in the
sketch. Because the sourmash hash function is one-way, this requires
FASTA or FASTQ sequence files in addition to the sketch.

For example,
```
sourmash sig kmers --signatures sig1.sig --sequences seqfile.fasta \
    --save-sequences matches.fasta --save-kmers kmer-matches.csv
```
will search `seqfile.fasta` for matching sequences and k-mers,
and produce two files. The file `matches.fasta` will contain FASTA
sequences that match the hashes in the input signature, while the
file `kmer-matches.csv` provides the matching k-mers and hash values,
together with their originating filename and sequence name.

If the sketch is a protein sketch (protein, dayhoff, or hp), then
the input sequences are assumed to be protein. To search DNA sequences
for translated protein hashes, provide the `--translate` flag to `sig kmers`.

`--save-sequences` and `--save-kmers` are both optional.  If neither are
given, basic statistics on k-mer matching are given.

Please note that `--save-kmers` can be very slow on large files!

The input sketches are the source of the input hashes.  So, for example,
If `--scaled=1` sketches are provided, `sig kmers` can be used to
yield all the k-mers and their matching hashes.  Likewise, if the
sketch is built from the intersection of two other sketches, only
the k-mers and hash values present in both sketches will be used.

Likewise, the input sequences are used for matching; they do not need
to be the same sequences that were used to create the sketches.
Input sequences can be in FASTA or FASTQ format, and either flat text
or compressed with gzip or bzip2; formats are auto-detected.

By default, `sig kmers` ignores bad k-mers (e.g. non-ACGT characters
in DNA). If `--check-sequence` is provided, `sig kmers` will error
exit on the first bad k-mer.  If `--check-sequence --force` is provided,
`sig kmers` will provide error messages (and skip bad sequences), but
will continue processing input sequences.

### `sourmash signature manifest` - output a manifest for a file

Output a manifest for a file, database, or collection.

For example,
```
sourmash sig manifest tests/test-data/prot/all.zip -o manifest.csv
```
will create a CSV file, `manifest.csv`, in the internal sourmash
manifest format.  The manifest will contain an entry for every
signature in the file, database, or collection. This format is largely
meant for internal use, but it can serve as a
[picklist pickfile](#using-picklists-to-subset-large-collections-of-signatures)
for subsetting large collections.

By default, `sourmash sig manifest` will rebuild the manifest by
iterating over the signatures in the input file. This can be slow for
large collections. Use `--no-rebuild-manifest` to load an existing
manifest if it is available.

As of sourmash 4.4.0, `sig manifest` can produce a manifest in a fast
on-disk format (a SQLite database). SQLite manifests can be _much_
faster when working with very large collections of signatures.
To produce a SQLite manifest, use `sourmash sig manifest ... -F sql`.

All sourmash commands that work with manifests will accept both
CSV and SQLite manifest files.

### `sourmash signature check` - compare picklists and manifests

Compare picklists and manifests across databases, and optionally output matches
and missing items.

For example,
```
sourmash sig check tests/test-data/gather/GCF*.sig \
    --picklist tests/test-data/gather/salmonella-picklist.csv::manifest
```
will load all of the `GCF` signatures and compare them to the given picklist.
With `-o/--output-missing`, `sig check` will save unmatched elements of the
picklist CSV. With `--save-manifest-matching`, `sig check` will save all
of the _matched_ elements to a manifest file, which can then be used as a
sourmash database.

`sourmash sig check` is particularly useful when working with large
collections of signatures and identifiers.

### `sourmash signature collect` - collect manifests across databases

Collect manifests from across (many) files and merge into a single
standalone manifest.

For example,
```
sourmash sig collect tests/test-data/gather/GCF*.sig -o mf.sqlmf
```
will load all of the `GCF` signatures and build a manifest file `mf.sqlmf`
that contains references to all of the signatures, but not the signatures
themselves.
This manifest file can be loaded directly from the command line by sourmash.

`sourmash sig collect` defaults to outputting SQLite manifests. It is
particularly useful when working with large collections of signatures and
identifiers, and has command line options for merging and updating manifests.

## Advanced command-line usage

### Loading signatures and databases

sourmash uses several different command-line styles.

Briefly,

* `search` and `gather` both take a single query signature and search
  multiple signatures or databases. In this case, there has to be a
  single identifiable query for sourmash to use, and if you're using a
  database or list of signatures as the source of a query, you'll
  need to provide a selector (ksize with `-k`, moltype with `--dna` etc,
  or md5sum with `--query-md5`) that picks out a single signature.

* `compare` takes multiple signatures and can load them from files,
  directories, and indexed databases (SBT or LCA).  It can also take
  a list of file paths in a text file, using `--from-file` (see below).
  
* the `lca classify` and `lca summarize` commands take multiple
  signatures with `--query`, and multiple LCA databases, with
  `--db`. `sourmash multigather` also uses this style.  This allows these
  commands to specify multiple queries **and** multiple databases without
  (too much) confusion.  These commands will take files containing
  signature files using `--query-from-file` (see below).
  
* `index` and `lca index` take a few fixed parameters (database name,
  and for `lca index`, a taxonomy file) and then an arbitrary number of
  other files that contain signatures, including files, directories,
  and indexed databases. These commands will also take `--from-file`
  (see below).

None of these commands currently support searching, comparing, or indexing
signatures with multiple ksizes or moltypes at the same time; you need
to pick the ksize and moltype to use for your query. Where possible,
scaled values will be made compatible.

### Selecting signatures 

(sourmash v4.3.0 and later)

sourmash is built to work with very large collections of signatures,
and you may want to select (or exclude) specific signatures from
search or other operations, based on their name. This can be done
without modifying the collections themselves via the
`--include-db-pattern` and `--exclude-db-pattern` arguments to many
sourmash commands, including `search`, `gather`, `compare`, `prefetch`,
and `sig extract`.

In brief, `sourmash search ... --include <pattern>` will search only
those database signatures that match `<pattern>` in their `name`,
`filename`, or `md5` strings.  Here, `<pattern>` can be either a
substring or a regular expression.  Likewise, `sourmash search
... --exclude <pattern>` will search only those database signatures
that _don't_ match pattern in their `name`, `filename`, or `md5` strings.

### Using picklists to subset large collections of signatures

(sourmash v4.2.0 and later)

Many commands support *picklists*, a feature by which you can select
or "pick out" signatures based on values in a CSV file. This is
typically used to index, extract, or search a subset of a large
collection where modifying the collection itself isn't desired.

For example,
```
sourmash sig extract --picklist list.csv:md5:md5sum <signatures>
```
will extract only the signatures that have md5sums matching the
column `md5sum` in the CSV file `list.csv`. The command
```
sourmash sig extract --picklist list.csv::prefetch <signatures>
```
will extract only the signatures found in the output
of `sourmash prefetch ... -o list.csv`.

The `--picklist` argument string must be of the format
`pickfile:colname:coltype[:pickstyle]`, where `pickfile` is the path
to a CSV file, `colname` is the name of the column to select from the
CSV file (based on the headers in the first line of the CSV file), and
`coltype` is the type of match.  An optional pickstyle argument,
`:include` or `:exclude`, can be added as a fourth parameter; if
omitted, the default is `:include`.

The following `coltype`s are currently supported by `sourmash sig extract`:

* `name` - exact match to signature's name
* `md5` - exact match to signature's md5sum
* `md5prefix8` - match to 8-character prefix of signature's md5sum
* `md5short` - same as `md5prefix8`
* `ident` - exact match to signature's identifier
* `identprefix` - match to signature's identifier, before '.'
* `gather` - use the CSV output of `sourmash gather` as a picklist
* `prefetch` - use the CSV output of `sourmash prefetch` as a picklist
* `search` - use the CSV output of `sourmash prefetch` as a picklist
* `manifest` - use the CSV output of `sourmash sig manifest` as a picklist

Identifiers are constructed by using the first space delimited word in
the signature name.

One way to build a picklist is to use `sourmash sig grep <pattern>
<collection> --csv out.csv` to construct a CSV file containing a list
of all sketches that match the pattern (which can be a string or
regexp). The `out.csv` file can be used as a picklist via the picklist
manifest format with `--picklist out.csv::manifest`.

You can also use `sourmash sig describe --csv out.csv <signatures>` or
`sourmash sig manifest -o out.csv <filename_or_db>` to construct an
initial CSV file that you can then edit further and use as a picklist
as above.

The picklist functionality also supports excluding (rather than
including) signatures matching the picklist arguments. To specify a
picklist for exclusion, add `:exclude` to the `--picklist` argument
string, e.g. `pickfile:colname:coltype:exclude`.

For example,
```
sourmash sig extract --picklist list.csv:md5:md5sum:exclude <signatures>
```
will extract only the signatures that have md5sums that **do not** match
entries in the column `md5sum` in the CSV file `list.csv`.

In addition to `sig extract`, the following commands support
`--picklist` selection: `index`, `search`, `gather`, `prefetch`,
`compare`, `index`, and `lca index`.

### Storing (and searching) signatures
  
Backing up a little, there are many ways to store and search
signatures. `sourmash` supports storing and loading signatures from
JSON files, directories, lists of files, Zip files, custom indexed
databases, and SQLite databases.  These can all be used
interchangeably for most sourmash operations.

The simplest is one signature in a single JSON file. You can also put
many signatures in a single JSON file, either by building them that
way with `sourmash sketch` or by using `sourmash sig cat` or other
commands. Searching or comparing these files involves loading them
sequentially and iterating across all of the signatures - which can be
slow, especially for many (100s or 1000s) of signatures.

### Zip files

All of the `sourmash` commands support loading collections of
signatures from zip files.  You can create a compressed collection of
signatures using `zip -r collection.zip *.sig` and then specify
`collections.zip` on the command line.

### Choosing signature output formats

(sourmash v4.1 and later)

All signature saving arguments (`--save-matches` for `search` and
`gather`, `-o` for `sourmash sketch`, and `-o` for the `sourmash
signature` commands) support flexible saving of collections of
signatures into JSON text, Zip files, and/or directories.

This behavior is triggered by the requested output filename --

* to save to JSON signature files, use `.sig`; using the filename `-`
  will send JSON to stdout.
* to save to gzipped JSON signature files, use `.sig.gz`;
* to save to a Zip file collection, use `.zip`;
* to save signature files to a directory, use a name ending in `/`; the directory will be created if it doesn't exist;
* to save to a SQLite database, use `.sqldb` (as of sourmash v4.4.0).

If none of these file extensions is detected, output will be written
in the JSON `.sig` format, either to the provided output filename or
to stdout.

All of these save formats can be loaded by sourmash commands.

**We strongly suggest using .zip files to store signatures: they are fast,
small, and fully supported by all the sourmash commands.**

For more detailed information on database formats and performance
tradeoffs, please see [the advanced usage information for
databases!](databases-advanced.md)

### Loading many signatures

#### Loading signatures within a directory hierarchy

All of the `sourmash` commands support loading signatures from
beneath directories; provide the paths on the command line.

#### Passing in lists of files

Most sourmash commands will also take a `--from-file` or
`--query-from-file`, which will take the location of a text file containing
a list of file paths. This can be useful for situations where you want
to specify thousands of queries, or a subset of signatures produced by
some other command.

#### Indexed databases

Indexed databases can make searching signatures much faster. SBT
databases are low memory and disk-intensive databases that allow for
fast searches using a tree structure, while LCA databases are higher
memory and (after a potentially significant load time) are quite fast.
SQLite databases (new in sourmash v4.4.0) are typically larger on disk
than SBTs and LCAs, but in turn are fast to load and support very low
memory search.

(LCA databases also directly permit taxonomic searches using `sourmash lca`
functions.)

Commands that take multiple signatures or collections of signatures
will also work with indexed databases.

One limitation of indexed databases is that they are all restricted in
to certain kinds of signatures. Both SBT and LCA databases can only
contain one "type" of signature (one ksize/one moltype at one scaled
value). SQLite databases can contain multiple ksizes and moltypes, but
only at one scaled value. If the database signature type is
incompatible with the other signatures, sourmash will complain
appropriately.

In contrast, signature files, zip collections, and directory
hierarchies can contain many different types of signatures, and
compatible ones will be selected automatically.

Use the `sourmash index` command to create an SBT.

Use the `sourmash lca index` command to create an LCA database; the
database can be saved in JSON or SQL format with `-F json` or `-F sql`.

Use `sourmash sig cat <list of signatures> -o <output>.sqldb` to create
a SQLite indexed database.

### Combining search databases on the command line

All of the commands in sourmash operate in "online" mode, so you can
combine multiple databases and signatures on the command line and get
the same answer as if you built a single large database from all of
them.  The only caveat to this rule is that if you have multiple
identical matches present across the databases, the order in which
they are found will differ depending on the order that the files are
passed in on the command line.

### Using stdin

Most commands will take signature JSON data via stdin using the usual
UNIX convention, `-`.  Moreover, `sourmash sketch` and the `sourmash
sig` commands will output to stdout.  So, for example,

`sourmash sketch ... -o - | sourmash sig describe -` will describe the
signatures that were just created.

### Using manifests to explicitly refer to collections of files

(sourmash v4.4 and later)

Manifests are metadata catalogs of signatures that are used for
signature selection and loading. They are used extensively by sourmash
internals to speed up signature selection through picklists and
pattern matching.

Manifests can _also_ be used externally (via the command-line), and
may be useful for organizing large collections of signatures. They can
be generated with the `sig collect`, `sig manifest`, and `sig check`
subcommands.

Suppose you have a large collection of signatures (`.sig` or `.sig.gz`
files) in a location (e.g., under a directory, or in a zip file). You
can create a manifest file for them like so:
```
sourmash sig collect <dir> <zipfile> -o manifest.sqlmf
```
and then use the manifest directly for sourmash operations, for example:
```
sourmash sig fileinfo manifest.sqlmf
```
This manifest contains _references_ to the signatures (but not the
signatures themselves) and can then be used as a database target for most
sourmash operations - search, gather, etc.

Note that `sig collect` will generate manifests containing the
pathnames given to it - so if you use relative paths, the references
will be relative to the working directory in which `sig collect` was
run.  You can use `sig collect --abspath` to rewrite the paths
into absolute paths.

**Our advice:** We suggest using zip file collections for most
situations; we primarily recommend using explicit manifests for
situations where you have a **very large** collection of signatures
(1000s or more), and don't want to make multiple copies of signatures
in the collection (as you would have to, with a zipfile). This can be
useful if you want to refer to different subsets of the collection
without making multiple copies in a zip file.

### Using sourmash plugins

As of sourmash v4.7.0, sourmash has an experimental plugins interface!
The plugin interface supports extending sourmash to load and save
signatures in new ways, and also supports the addition of sourmash
subcommands via `sourmash scripts`.

In order to use a plugin with sourmash, you will need to use `pip`
or `conda` to install the plugin the same environment that sourmash
is installed in.

In the future, we will include a list of available sourmash plugins in
the documentation, and also provide a way to list available plugins.

You can list all installed plugins with `sourmash info -v`.<|MERGE_RESOLUTION|>--- conflicted
+++ resolved
@@ -737,7 +737,6 @@
 
 Related lingroup subpaths will be grouped in output, but exact ordering may change between runs.
 
-<<<<<<< HEAD
 #### `bioboxes` output format
 
 When using standard taxonomic ranks (not lins), you can choose to output a 'bioboxes' profile, `{base}.bioboxes.profile`, where `{base}` is the name provided via the `-o/--output-base` option. This output is organized according to the [bioboxes profile specifications](https://github.com/bioboxes/rfc/tree/master/data-format) so that this file can be used for CAMI challenges.
@@ -786,8 +785,29 @@
 ```
 
 
-=======
->>>>>>> 827b8970
+#### `lingroup` output format
+
+When using LIN taxonomic information, you can optionally also provide a `lingroup` file with two required columns: `name` and `lin`. If provided, we will produce a file, `{base}.lingroups.tsv`, where `{base}` is the name provided via the `-o`,` --output-base` option. This output will select information from the full summary that match the LIN prefixes provided as groups.
+
+This output format consists of four columns:
+- `name`, `lin` columns are taken directly from the `--lingroup` file
+- `percent_containment`, the total percent of the dataset contained in this lingroup and all descendents
+- `num_bp_contained`, the estimated number of base pairs contained in this lingroup and all descendents.
+
+Similar to `kreport` above, we use the wording "contained" rather than "assigned," because `sourmash` assigns matches at the genome level, and the `tax` functions summarize this information.
+
+example output:
+```
+name	lin	percent_containment	num_bp_contained
+lg1	0;0;0	5.82	714000
+lg2	1;0;0	5.05	620000
+lg3	2;0;0	1.56	192000
+lg3	1;0;1	0.65	80000
+lg4	1;0;1;0;0;0;0;0;0;0;0;0;0;0;0;0;0;0;0;0	0.65	80000
+```
+
+Related lingroup subpaths will be grouped in output, but exact ordering may change between runs.
+
 ### `sourmash tax genome` - classify a genome using `gather` results
 
 `sourmash tax genome` reports likely classification for each query,
