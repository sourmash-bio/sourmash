# Using sourmash from the command line

```{contents} Contents
:depth: 3
```

From the command line, sourmash can be used to create
[FracMinHash sketches][0] from DNA and protein sequences, compare them to
each other, and plot the results; these sketches are saved into
"signature files".  These signatures allow you to estimate sequence
similarity and containment quickly and accurately in large
collections, among other capabilities.

sourmash also provides a suite of metagenome functionality.  This
includes genome search in metagenomes, metagenome decomposition into a
list of genomes from a database, and taxonomic classification
functionality.

Please see the [mash software][1] and the
[mash paper (Ondov et al., 2016)][2] for background information on
how and why MinHash sketches work. The [FracMinHash preprint (Irber et al,
2022)](https://www.biorxiv.org/content/10.1101/2022.01.11.475838) describes
FracMinHash sketches as well as the metagenome-focused features of sourmash.

sourmash uses a subcommand syntax, so all commands start with
`sourmash` followed by a subcommand specifying the action to be
taken.

## An example

Download three bacterial genomes from NCBI:
```
curl -L -O https://ftp.ncbi.nlm.nih.gov/genomes/all/GCF/000/017/325/GCF_000017325.1_ASM1732v1/GCF_000017325.1_ASM1732v1_genomic.fna.gz
curl -L -O https://ftp.ncbi.nlm.nih.gov/genomes/all/GCF/000/021/665/GCF_000021665.1_ASM2166v1/GCF_000021665.1_ASM2166v1_genomic.fna.gz
curl -L -O https://ftp.ncbi.nlm.nih.gov/genomes/refseq/bacteria/Escherichia_coli/reference/GCF_000005845.2_ASM584v2/GCF_000005845.2_ASM584v2_genomic.fna.gz
```
Compute sourmash signatures for them all:
```
sourmash sketch dna -p k=31 *.fna.gz
```
This will produce three `.sig` files containing MinHash signatures using a k-mer size of 31.

Next, compare all the signatures to each other:
```
sourmash compare *.sig -o cmp.dist
```

Finally, plot a dendrogram:
```
sourmash plot cmp.dist --labels
```
This will output three files, `cmp.dist.dendro.png`,
`cmp.dist.matrix.png`, and `cmp.dist.hist.png`, containing a
clustering & dendrogram of the sequences, a similarity matrix and
heatmap, and a histogram of the pairwise similarities between the three
genomes.

Matrix:

![Matrix](_static/cmp.matrix.png)

Here, the two genomes that cluster together are strains of the same
species, while the third is from a completely different genus.

## The `sourmash` command and its subcommands

To get a list of subcommands, run `sourmash` without any arguments.

Please use the command line option `--help` to get more detailed usage
information for each command.

All signature saving commands can save to a variety of formats (we
suggest `.zip` files) and all signature loading commands can load
signatures from any of these formats.

There are seven main subcommands: `sketch`, `compare`, `plot`,
`search`, `gather`, `index`, and `prefetch`.  See
[the tutorial](tutorials.md) for a walkthrough of these commands.

* `sketch` creates signatures.
* `compare` compares signatures and builds a similarity matrix.
* `plot` plots similarity matrices created by `compare`.
* `search` finds matches to a query signature in a collection of signatures.
* `gather` finds the best reference genomes for a metagenome, using the provided collection of signatures.
* `index` builds a fast index for many (thousands) of signatures.
* `prefetch` selects signatures of interest from a very large collection of signatures, for later processing.

There are also a number of commands that work with taxonomic
information; these are grouped under the `sourmash tax` and
`sourmash lca` subcommands.

`sourmash tax` commands:

* `tax metagenome` - summarize metagenome gather results at each taxonomic rank.
* `tax genome`     - summarize single-genome gather results and report most likely classification.
* `tax annotate`   - annotate gather results with lineage information (no summarization or classification).
* `tax prepare`    - prepare and/or combine taxonomy files.
* `tax grep` - subset taxonomies and create picklists based on taxonomy string matches.
* `tax summarize` - print summary information (counts of lineages) for a taxonomy lineages file or database.

`sourmash lca` commands:

```{attention}

We do not recommend using the `lca` subcommands for taxonomic analysis
any more; please use `sourmash tax` instead. See
[taxonomic profiling with sourmash](classifying-signatures.md#taxonomic-profiling-with-sourmash)
for more information.
```

* `lca classify` classifies many signatures against an LCA database.
* `lca summarize` summarizes the content of metagenomes using an LCA database.
* `lca index` creates a database for use with LCA subcommands.
* `lca rankinfo` summarizes the content of a database.
* `lca compare_csv` compares lineage spreadsheets, e.g. those output by `lca classify`.

See [the LCA tutorial](tutorials-lca.md) for a
walkthrough of some of these commands.

Finally, there are a number of utility and information commands:

* `info` shows version and software information.
* `index` indexes many signatures using a Sequence Bloom Tree (SBT).
* `sbt_combine` combines multiple SBTs.
* `categorize` is an experimental command to categorize many signatures.
* `watch` is an experimental command to classify a stream of sequencing data.
* `multigather` is an experimental command to run multiple gathers against the same collection of databases.

Please use the command line option `--help` to get more detailed usage
information for each command.

### `sourmash sketch` - make sourmash signatures from sequence data

Most of the commands in sourmash work with **signatures**, which contain information about genomic or proteomic sequences. Each signature contains one or more **sketches**, which are compressed versions of these sequences. Using sourmash, you can search, compare, and analyze these sequences in various ways.

To create a signature with one or more sketches, you use the `sourmash sketch` command. There are four main commands:

```
sourmash sketch dna
sourmash sketch protein
sourmash sketch translate
sourmash sketch fromfile
```

The `sketch dna` command reads in **DNA sequences** and outputs **DNA sketches**.

The `sketch protein` command reads in **protein sequences** and outputs **protein sketches**.

The `sketch translate` command reads in **DNA sequences**, translates them in all six frames, and outputs **protein sketches**.

The `sketch fromfile` command takes in a CSV file containing the
locations of genomes and proteomes, and outputs all of the requested
sketches. It is primarily intended for large-scale database construction.
(`fromfile` is a new command as of sourmash v4.4.0.)

All of the `sourmash sketch` commands take FASTA or FASTQ sequences as
input; input data can be uncompressed, compressed with gzip, or
compressed with bzip2. The output will be one or more signature files
that can be used by other sourmash commands.

Please see
[the `sourmash sketch` documentation page](sourmash-sketch.md) for
details on `sketch`, and see
[Using sourmash: a practical guide](using-sourmash-a-guide.md) for
more information on creating signatures.

### `sourmash compute` - make sourmash signatures from sequence data

**Note: `sourmash compute` is deprecated in sourmash 4.0 and will be removed in
sourmash 5.0; please switch to using `sourmash sketch`, above.**

The `compute` subcommand computes and saves signatures for
each sequence in one or more sequence files.  It takes as input FASTA
or FASTQ files, and these files can be uncompressed or compressed with
gzip or bzip2.  The output will be one or more JSON signature files
that can be used with `sourmash compare`.

Please see [Using sourmash: a practical guide](using-sourmash-a-guide.md)
for more information on computing signatures.

______

Usage:
```
sourmash compute <filename> [<filename2> ... ]
```
Optional arguments:
```
--ksizes K1[,K2,K3] -- one or more k-mer sizes to use; default is 31
--force -- recompute existing signatures; convert non-DNA characters to N
--output -- save all the signatures to this file; can be '-' for stdout.
--track-abundance -- compute and save k-mer abundances.
--name-from-first -- name the signature based on the first sequence in the file
--singleton -- instead of computing a single signature for each input file,
               compute one for each sequence
--merged <name> -- compute a single signature for all of the input files,
                   naming it <name>
```
### `sourmash compare` - compare many signatures


The `compare` subcommand compares one or more signatures
(created with `sketch`) using estimated [Jaccard index][3] or
(if signatures are created with `-p abund`) the [angular
similarity](https://en.wikipedia.org/wiki/Cosine_similarity#Angular_distance_and_similarity).

The default output is a text display of a similarity matrix where each
entry `[i, j]` contains the estimated Jaccard index between input
signature `i` and input signature `j`.  The output matrix can be saved
to a numpy binary file with `--output <outfile.mat>` and used with the
`sourmash plot` subcommand (or loaded with `numpy.load(...)`.  Using
`--csv <outfile.csv>` will output a CSV file that can be loaded into
other languages than Python, such as R.

As of sourmash 4.4.0, `compare` also supports Average Nucleotide
Identity (ANI) estimates instead of Jaccard or containment index; use
`--ani` to enable this.

Usage:
```
sourmash compare <sourmash signature file> [ <sourmash signature file> ... ]
```

Options:

* `--output <filename>` -- save the output matrix to this file, as a numpy binary matrix.
* `--distance-matrix` -- create and output a distance matrix, instead of a similarity matrix.
* `--ksize <k>` -- do the comparisons at this k-mer size.
* `--containment` -- calculate containment instead of similarity; `C(i, j) = size(i intersection j) / size(i)`
* `--ani` -- output estimates of Average Nucleotide Identity (ANI) instead of Jaccard similarity or containment.
* `--from-file <filelist.txt>` -- append the list of files in this text file to the input signatures.
* `--ignore-abundance` -- ignore abundances in signatures.
* `--picklist <pickfile>:<colname>:<coltype>` -- select a subset of signatures with [a picklist](#using-picklists-to-subset-large-collections-of-signatures)
* `--csv <outfile.csv>` -- save the output matrix in CSV format.
* `--labels-to <labels.csv>` -- create a CSV file (spreadsheet) that can be passed in to `sourmash plot` with `--labels-from` in order to customize the labels.

**Note:** compare by default produces a symmetric similarity matrix
that can be used for clustering in downstream tasks. With `--containment`,
however, this matrix is no longer symmetric and cannot formally be
used for clustering.

The containment matrix is organized such that the value in row A for column B is the containment of the B'th sketch in the A'th sketch, i.e.

```
C(A, B) = B.contained_by(A)
```

**Note:** The ANI estimate will be calculated based on Jaccard similarity
by default; however, if `--containment`, `--max-containment`, or `--avg-containment` is
specified, those values will be used instead. With `--containment --ani`, the
ANI output matrix will be asymmetric as discussed above.

### `sourmash plot` - cluster and visualize comparisons of many signatures

The `plot` subcommand produces two plots -- a dendrogram and a
dendrogram+matrix -- from a matrix created by `sourmash compare
--output <matrix>`.  The default output is two PNG files.

Usage:
```
sourmash plot <matrix_file>
```

Options:
* `--pdf` -- output PDF files. (defaults to PNG)
* `--labels` -- display the signature names on the plot (default)
* `--indices` -- turn on index display on the plot.
* `--vmax` -- maximum value (default 1.0) for heatmap.
* `--vmin` -- minimum value (default 0.0) for heatmap.
* `--subsample=<N>` -- plot a maximum of <N> samples, randomly chosen.
* `--subsample-seed=<seed>` -- seed for pseudorandom number generator.

Example command lines for label and index display -

* `--indices` will show only numbers;
* `--no-labels --no-indices` will remove all labels!

Example output:

![An E. coli comparison plot](_static/ecoli_cmp.matrix.png)

### `sourmash search` - search for signatures in collections or databases

The `search` subcommand searches a collection of signatures
(in any of the [formats supported by sourmash](#storing-and-searching-signatures))
for matches to the query signature.  It can search for matches with either
high [Jaccard similarity](https://en.wikipedia.org/wiki/Jaccard_index)
or containment; the default is to use Jaccard similarity, unless
`--containment` is specified.  `-o/--output` will create a CSV file
containing all of the matches with respective similarity or containment score.

`search` makes use of [indexed databases](#loading-many-signatures) to
decrease search time and memory where possible.

Usage:
```
sourmash search query.sig <database1> [ <database2> ... ]
```

Example output:

```
% sourmash search tests/test-data/47.fa.sig gtdb-rs207.genomic-reps.dna.k31.zip

...
--
loaded 65703 total signatures from 1 locations.
after selecting signatures compatible with search, 65703 remain.

2 matches above threshold 0.080:
similarity   match
----------   -----
 32.3%       GCF_900456975.1 Shewanella baltica strain=NCTC10735, 5088...
 14.0%       GCF_002838165.1 Shewanella sp. Pdp11 strain=Pdp11, ASM283...
```

`search` takes a number of command line options -
* `--containment` - find matches using the containment index rather than Jaccard similarity;
* `--max-containment` - find matches using the max containment index rather than Jaccard similarity;
* `-t/--threshold` - lower threshold for matching; defaults to 0.08;
* `--best-only` - find and report only the best match;
* `-n/--num-results` - number of matches to report to stdout; defaults to 3; 0 to report all;

Match information can be saved to a CSV file with `-o/--output`; with
`-o`, all matches above the threshold will be saved, not just those
printed to stdout (which are limited to `-n/--num-results`).

The `--containment` flag calculates the containment of the query in
database matches; this is an asymmetric order-dependent measure,
unlike Jaccard. Here, `search --containment Q A B C D` will report the
containment of `Q` in each of `A`, `B`, `C`, and `D`. This is opposite
to the order used by `prefetch`, where the composite sketch (e.g. metagenomes)
is the query, and the matches are contained items (e.g. genomes).

As of sourmash 4.2.0, `search` supports `--picklist`, to
[select a subset of signatures to search, based on a CSV file](#using-picklists-to-subset-large-collections-of-signatures). This
can be used to search only a small subset of a large collection, or to
exclude a few signatures from a collection, without modifying the
collection itself.

### `sourmash gather` - find metagenome members

The `gather` subcommand selects the best reference genomes to use for
a metagenome analysis, by finding the smallest set of non-overlapping
matches to the query in a database.  This is specifically meant for
metagenome and genome bin analysis.  (See
[Classifying Signatures](classifying-signatures.md) for more
information on the different approaches that can be used here.)

`sourmash gather` takes exactly one query and one or more
[collections of signatures](#storing-and-searching-signatures). Please see
[`sourmash multigather`](#sourmash-multigather-do-gather-with-many-queries) if you have multiple queries!

If the input signature was created with `-p abund`, output
will be abundance weighted (unless `--ignore-abundances` is
specified).  `-o/--output` will create a CSV file containing the
matches.

`gather`, like `search`, works with any of the
[signature collection formats supported by sourmash](#storing-and-searching-signatures)
and will make use of [indexed databases](#loading-many-signatures) to
decrease search time and memory where possible.

Usage:
```
sourmash gather query.sig <database1> [ <database2> ... ]
```

Example output:
```
overlap     p_query p_match 
---------   ------- --------
1.4 Mbp      11.0%   58.0%      JANA01000001.1 Fusobacterium sp. OBRC...
1.0 Mbp       7.7%   25.9%      CP001957.1 Haloferax volcanii DS2 pla...
0.9 Mbp       7.4%   11.8%      BA000019.2 Nostoc sp. PCC 7120 DNA, c...
0.7 Mbp       5.9%   23.0%      FOVK01000036.1 Proteiniclasticum rumi...
0.7 Mbp       5.3%   17.6%      AE017285.1 Desulfovibrio vulgaris sub...
...
found less than 50.0 kbp in common. => exiting

found 64 matches total;
the recovered matches hit 94.0% of the abundance-weighted query.
the recovered matches hit 45.6% of the query k-mers (unweighted).
```

For each match,
* 'overlap', the first column, is the estimated number of base pairs shared between the match and the query, based on the number of shared hashes.
* 'p_query' is the _percentage_ of the query that overlaps with the match; it is the amount of the metagenome "explained" by this match. It is typically a lower bound on the percent of metagenomes reads that will map to this genome.
* 'p_match' is the percentage of the _match_ that overlaps with the query; it is the "detection" of the match in the metagenome. It is typically a lower bound on the number of base pairs that will be covered by read mapping.

Quite a bit more information per match row is available in the CSV
output saved with `-o`; for details, see
[Classifying signatures: how sourmash gather works](classifying-signatures.md#appendix-a-how-sourmash-gather-works).

The "recovered matches" lines detail how much of the query is
explained by the entire collection of matches. You will get two numbers if
your metagenome sketch has been calculated with `-p abund`, and only
one if it does not have abundances. The abundance-weighted
number should approximate the fraction of metagenome reads that will
map to at least one reference genome, while the unweighted number
describes how much of the metagenome itself matches to genomes.
Here's another way to put it: if the metagenome could be perfectly
assembled into contigs, the unweighted number would approximate the
number of bases from the contigs that would match perfectly to at
least one genome in the reference database.  More practically,
the abundance-weighted number is less sensitive to sequencing errors.
See [classifying signatures](classifying-signatures.md#abundance-weighting) or [the FAQ](faq.md) for more information!

The command line option `--threshold-bp` sets the threshold below
which matches are no longer reported; by default, this is set to
50kb. See the Appendix in
[Classifying Signatures](classifying-signatures.md) for details.

As of sourmash 4.2.0, `gather` supports `--picklist`, to
[select a subset of signatures based on a CSV file](#using-picklists-to-subset-large-collections-of-signatures). This
can be used to search only a small subset of a large collection, or to
exclude a few signatures from a collection, without modifying the
collection itself.

Note:

Use `sourmash gather` to analyze a metagenome against a collection of
genomes.  Then use `sourmash tax metagenome` to integrate that collection
of genomes with taxonomic information.

#### Alternative search mode for low-memory (but slow) search: `--linear`

By default, `sourmash gather` uses all information available for
faster search. In particular, for SBTs, `prefetch` will prune the search
tree.  This can be slow and/or memory intensive for very large databases,
and `--linear` asks `sourmash prefetch` to instead use a linear search
across all leaf nodes in the tree.

The results are the same whether `--no-linear` or `--linear` is
used.

#### Alternative search mode: `--no-prefetch`

By default, `sourmash gather` does a "prefetch" to find *all* candidate
signatures across all databases, before removing overlaps between the
candidates. In rare circumstances, depending on the databases and parameters
used, this may be slower or more memory intensive than doing iterative
overlap removal. Prefetch behavior can be turned off with `--no-prefetch`.

The results are the same whether `--prefetch` or `--no-prefetch` is
used.  This option can be used with or without `--linear` (although
`--no-prefetch --linear` will generally be MUCH slower).

### `sourmash index` - build an SBT index of signatures

The `sourmash index` command creates a Zipped SBT database
(`.sbt.zip`) from a collection of signatures.  This can be used to
create databases from private collections of genomes, and can also be
used to create databases for e.g. subsets of GenBank.

These databases support fast search and gather on large collections
of signatures in low memory.

All signatures in
an SBT must be of compatible types (i.e. the same k-mer size and
molecule type). You can specify the usual command line selectors
(`-k`, `--scaled`, `--dna`, `--protein`, etc.) to pick out the types
of signatures to include when running `index`.

Usage:
```
sourmash index <database_name> <inputfile1> [ <inputfile2> ... ]
```

This will create a `database.sbt.zip` file containing the SBT of the
input signatures. You can create an "unpacked" version by specifying
`database.sbt.json` and it will create the JSON file as well as a
subdirectory of files under `.sbt.database`.

Note that you can use `--from-file` to pass `index` a text file
containing a list of file names to index; you can also provide individual
signature files, directories full of signatures, or other sourmash
databases.

As of sourmash 4.2.0, `index` supports `--picklist`, to
[select a subset of signatures based on a CSV file](#using-picklists-to-subset-large-collections-of-signatures). This
can be used to index a subset of a large collection, or to
exclude a few signatures from an index being built from a large collection.

### `sourmash prefetch` - select subsets of very large databases for more processing

The `prefetch` subcommand searches a collection of scaled signatures
for matches in a large database, using containment. It is similar to
`search --containment`, while taking a `--threshold-bp` argument like
`gather` does for thresholding matches (instead of using Jaccard
similarity or containment). Note that `prefetch` uses the composite
sketch (e.g. a metagenome) as the query, and finds all matching
subjects (e.g. genomes) from the database - the arguments are in the
opposite order from `search --containment`.

`sourmash prefetch` is intended to select a subset of a large database
for further processing. As such, it can search very large collections
of signatures (potentially millions or more), operates in very low
memory (see `--linear` option, below), and does no post-processing of signatures.

`prefetch` has four main output options, which can all be used individually
or together:
* `-o/--output` produces a CSV summary file;
* `--save-matches` saves all matching signatures;
* `-save-matching-hashes` saves a single signature containing all of the hashes that matched any signature in the database at or above the specified threshold;
* `--save-unmatched-hashes` saves a single signature containing the complement of `--save-matching-hashes`.

Other options include:
* the usual `-k/--ksize` and `--dna`/`--protein`/`--dayhoff`/`--hp` signature selectors;
* `--threshold-bp` to require a minimum estimated bp overlap for output;
* `--scaled` for downsampling;
* `--force` to continue past survivable errors;
* `--picklist` will select a subset of signatures to search, using [a picklist](#using-picklists-to-subset-large-collections-of-signatures)

#### Alternative search mode for low-memory (but slow) search: `--linear`

By default, `sourmash prefetch` uses all information available for
faster search. In particular, for SBTs, `prefetch` will prune the search
tree.  This can be slow and/or memory intensive for very large databases,
and `--linear` asks `sourmash prefetch` to instead use a linear search
across all leaf nodes in the tree.

#### Caveats and comments

`sourmash prefetch` provides no guarantees on output order. It runs in
"streaming mode" on its inputs, in that each input file is loaded,
searched, and then unloaded.  And `sourmash prefetch` can be run
separately on multiple databases, after which the results can be
searched in combination with `search`, `gather`, `compare`, etc.

A motivating use case for `sourmash prefetch` is to run it on multiple
large databases with a metagenome query using `--threshold-bp=0`,
`--save-matching-hashes matching-hashes.sig`, and `--save-matches
db-matches.sig`, and then run `sourmash gather matching-hashes.sig
db-matches.sig`. 

This combination of commands ensures that the more time- and
memory-intensive `gather` step is run only on a small set of relevant
signatures, rather than all the signatures in the database.

### `sourmash multigather` - do gather with many queries

The `multigather` subcommand runs `sourmash gather` on multiple
queries.  (See
[`sourmash gather` docs](#sourmash-gather-find-metagenome-members) for
specifics on what gather does, and how!)

Usage:
```
sourmash multigather --query <queries ...> --db <collections>
```

Note that multigather is single threaded, so it offers no substantial
efficiency gains over just running gather multiple times!  Nonetheless, it
is useful for situations where you have many sketches organized in a
combined file, e.g. sketches built with `sourmash sketch
... --singleton`).

#### `multigather` output files

multigather produces three output files for each
query:

* `<output_base>.csv` - gather CSV output
* `<output_base>.matches.sig` - all matching outputs
* `<output_base>.unassigned.sig` - all remaining unassigned hashes

As of sourmash v4.8.7, `<output_base>` is set as follows:
* the filename attribute of the query sketch, if it is not empty or `-`;
* the query sketch md5sum, if the query filename is empty or `-`;
* the query filename + the query sketch md5sum
  (`<query_file>.<md5sum>`), if `-U/--output-add-query-md5sum` is
  specified;

By default, `multigather` will complain and exit with an error if
the same `<output_base>` is used repeatedly and an output file is
going to be overwritten.  With `-U/--output-add-query-md5sum` this
should only happen when identical sketches are present in a query
database. Use `--force-allow-overwrite-output`
to allow overwriting of output files without an error.

## `sourmash tax` subcommands for integrating taxonomic information into gather results

The `sourmash tax` subcommands support taxonomic analysis of genomes
and taxonomic profiling of metagenomes.
See
[taxonomic profiling with sourmash](classifying-signatures.md#taxonomic-profiling-with-sourmash)
for more information.

The sourmash `tax` or `taxonomy` commands integrate taxonomic
 information with the results of `sourmash gather`. All `tax` commands
 require one or more properly formatted `taxonomy` files where the
 identifiers correspond to those in the database(s) used for
 `gather`. Note that if using multiple databases, the `gather` needs
 to have been conducted against all desired databases within the same
 `gather` command (we cannot combine separate `gather` runs for the
 same query). For supported databases (e.g. GTDB, NCBI), we provide
 taxonomy csv files, but they can also be generated for user-generated
 databases. As of v4.8 and 4.8.6, respectively, some sourmash taxonomy
 commands can also use `LIN` or `ICTV` lineage information.

`tax` commands rely upon the fact that `gather` provides both the total
 fraction of the query matched to each database matched, as well as a
 non-overlapping `f_unique_to_query`, which is the fraction of the query
 uniquely matched to each reference genome. The `f_unique_to_query` for
 any reference match will always be between (0% of query matched) and 1
 (100% of query matched), and for a query matched to multiple references,
 the `f_unique_to_query` will sum to at most 1 (100% of query matched).
 We use this property to aggregate gather matches at the desired
 taxonomic rank. For example, if the gather results for a metagenome
 include results for 30 different strains of a given species, we can sum
 the fraction uniquely matched to each strain to obtain the fraction
 uniquely matched to this species. Alternatively, taxonomic summarization
 can take into account abundance weighting; see
 [classifying signatures](classifying-signatures.md) for more information.

As with all reference-based analysis, results can be affected by the
 completeness of the reference database. However, summarizing taxonomic
 results from `gather` minimizes issues associated with increasing size
 and redundancy of reference databases.

For more details on how `gather` works and can be used to classify
signatures, see <project:classifying-signatures.md>

### `sourmash tax metagenome` - summarize metagenome content from `gather` results

`sourmash tax metagenome` summarizes gather results for each query metagenome by
taxonomic lineage.

Here is an example command to summarize a single `gather csv`, where
 the query was gathered against `gtdb-rs202` representative species
database:

```
sourmash tax metagenome
    --gather-csv HSMA33MX_gather_x_gtdbrs202_k31.csv \
    --taxonomy gtdb-rs202.taxonomy.v2.csv
```

The possible output formats are:
- `human`
- `csv_summary`
- `lineage_summary`
- `krona`
- `kreport`
- `lingroup_report`

#### `csv_summary` output format

`csv_summary` is the default output format. This outputs a `csv` with lineage
summarization for each taxonomic rank. This output currently consists of six
columns, `query_name,rank,fraction,lineage,query_md5,query_filename`, where
`fraction` is the  fraction of the query matched to the reported rank and
lineage.

example `csv_summary` output from the command above:

```
query_name,rank,fraction,lineage
HSMA33MX,superkingdom,0.131,d__Bacteria
HSMA33MX,phylum,0.073,d__Bacteria;p__Bacteroidota
HSMA33MX,phylum,0.058,d__Bacteria;p__Proteobacteria
.
.
.
HSMA33MX,species,0.058,d__Bacteria;p__Proteobacteria;c__Gammaproteobacteria;
o__Enterobacterales;f__Enterobacteriaceae;g__Escherichia;s__Escherichia coli
HSMA33MX,species,0.057,d__Bacteria;p__Bacteroidota;c__Bacteroidia;
o__Bacteroidales;f__Bacteroidaceae;g__Prevotella;s__Prevotella copri
HSMA33MX,species,0.016,d__Bacteria;p__Bacteroidota;c__Bacteroidia;
o__Bacteroidales;f__Bacteroidaceae;g__Phocaeicola;s__Phocaeicola vulgatus
```
The `query_md5` and `query_filename` columns are omitted here for brevity.

#### `krona` output format

`krona` format is a tab-separated list of these results at a specific rank.
 The first column, `fraction` is the fraction of the query matched to the
 reported rank and lineage. The remaining columns are `superkingdom`, `phylum`,
 ... etc down to the rank used for summarization. This output can be used
 directly for summary visualization.

To generate `krona`, we add `--output-format krona` to the command above, and
 need to specify a rank to summarize. Here's the command for reporting `krona`
 summary at `species` level:

```
sourmash tax metagenome
    --gather-csv HSMA33MX_gather_x_gtdbrs202_k31.csv \
    --taxonomy gtdb-rs202.taxonomy.v2.csv \
    --output-format krona --rank species
```

example krona output from this command:

```
fraction	superkingdom	phylum	class	order	family	genus	species
0.05815279361459521	Bacteria	Proteobacteria	Gammaproteobacteria	Enterobacterales	Enterobacteriaceae	Escherichia	Escherichia coli
0.05701254275940707	Bacteria	Bacteroidetes	Bacteroidia	Bacteroidales	Prevotellaceae	Prevotella	Prevotella copri
0.015637726014008795	Bacteria	Bacteroidetes	Bacteroidia	Bacteroidales	Bacteroidaceae	Bacteroides	Bacteroides vulgatus
```

#### `lineage_summary` output format

The lineage summary format is most useful when comparing across metagenome queries.
 Each row is a lineage at the desired reporting rank. The columns are each query
 used for gather, with the fraction match reported for each lineage. This format
 is commonly used as input for many external multi-sample visualization tools.

To generate `lineage_summary`, we add `--output-format lineage_summary` to the summarize
 command, and need to specify a rank to summarize. Here's the command for reporting
 `lineage_summary` for two queries (HSMA33MX, PSM6XBW3) summary at `species` level.

```
sourmash tax metagenome
    --gather-csv HSMA33MX_gather_x_gtdbrs202_k31.csv \
    --gather-csv PSM6XBW3_gather_x_gtdbrs202_k31.csv \
    --taxonomy gtdb-rs202.taxonomy.v2.csv \
    --output-format lineage_summary --rank species
```

example `lineage_summary`:

```
lineage HSMA33MX   PSM6XBW3
d__Bacteria;p__Bacteroidota;c__Bacteroidia;o__Bacteroidales;f__Bacteroidaceae;g__Phocaeicola;s__Phocaeicola vulgatus    0.015637726014008795    0.015642822225843248
d__Bacteria;p__Bacteroidota;c__Bacteroidia;o__Bacteroidales;f__Bacteroidaceae;g__Prevotella;s__Prevotella copri 0.05701254275940707     0.05703112269838684
d__Bacteria;p__Proteobacteria;c__Gammaproteobacteria;o__Enterobacterales;f__Enterobacteriaceae;g__Escherichia;s__Escherichia coli       0.05815279361459521     0.05817174515235457
```

To produce multiple output types from the same command, add the types into the
 `--output-format` argument, e.g. `--output-format summary krona lineage_summary`


#### `kreport` output format

The `kreport` output reports kraken-style `kreport` output, which may be useful for
comparison with other taxonomic profiling methods. While this format typically
records the percent of number of reads assigned to taxa, we create ~comparable
output by reporting the percent of k-mers matched to each taxon and the estimated
number of base pairs that these k-mers represent. To best represent the percent of all
reads, we use k-mer abundance information in this output. To generate this properly, query
FracMinHash sketches should be generated with abundance information (`-p abund`) to allow
abundance-weighted `gather` results.

Note: `sourmash gather` makes all assignments to genomes, and then `sourmash tax`
integrates taxonomy information and uses LCA-style summarization to build assignments.
For species-level specificity, our current recommendation is to use use our default
k-mer size of 31.

standard `kreport` columns (read-based tools):
- `Percent Reads Contained in Taxon`: The cumulative percentage of reads for this taxon and all descendants.
- `Number of Reads Contained in Taxon`: The cumulative number of reads for this taxon and all descendants.
- `Number of Reads Assigned to Taxon`: The number of reads assigned directly to this taxon (not a cumulative count of all descendants).
- `Rank Code`: (U)nclassified, (R)oot, (D)omain, (K)ingdom, (P)hylum, (C)lass, (O)rder, (F)amily, (G)enus, or (S)pecies.
- `NCBI Taxon ID`: Numerical ID from the NCBI taxonomy database.
- `Scientific Name`: The scientific name of the taxon.

Example reads-based `kreport` with all columns:

```
    88.41	2138742	193618	K	2	Bacteria
    0.16	3852	818	P	201174	  Actinobacteria
    0.13	3034	0	C	1760	    Actinomycetia
    0.13	3034	45	O	85009	      Propionibacteriales
    0.12	2989	1847	F	31957	        Propionibacteriaceae
    0.05	1142	352	G	1912216	          Cutibacterium
    0.03	790	790	S	1747	            Cutibacterium acnes
```

sourmash `kreport` columns:
- `Percent [k-mers] contained in taxon`: The cumulative percentage of k-mers for this taxon and all descendants.
- `Estimated base pairs contained in taxon`: The cumulative estimated base pairs for this taxon and all descendants.
- `Estimated base pairs "assigned" (species-level)`: The estimated base pairs assigned at species-level (cumulative count of base pairs assigned to individual genomes in this species).
- `Rank Code`: (U)nclassified, (R)oot, (D)omain, (K)ingdom, (P)hylum, (C)lass, (O)rder, (F)amily, (G)enus, or (S)pecies.
- `NCBI Taxon ID`: Reported (v4.7+) if using NCBI taxonomy. Otherwise blank.
- `Scientific Name`: The scientific name of the taxon.

notes:
- `gather` assigns k-mers to specific genomes. To mimic the output of other
  tools, we report all results as "assigned" to species-level, which summarizes
  the k-mers matched to each genome within a given species. Hence, column 3 will
  show all estimated base pairs at this level, and 0 for all other ranks.
  Column 2 contains the summarized info at the higher ranks.
- Since `gather` results are non-overlapping and all assignments are done at the
  genome level, the percent match (first column) will sum to 100% at each rank
  (aside from rounding issues) when including the unclassified (U) percentage.
  Higher-rank assignments are generated using LCA-style summarization of genome
  matches.
- Rows are ordered by rank and then ~percent containment.


example sourmash `{output-name}.kreport.txt`:

```
92.73    64060000                D               Bacteria
0.44    11299000                D               Eukaryota
6.82    284315000               U               unclassified
60.23    30398000                P               Proteobacteria
21.86    22526000                P               Firmicutes
10.41    5250000         P               Bacteroidetes
.
.
.
3.94    6710000         S               Escherichia coli
4.56    6150000         S               Pseudomonas aeruginosa
0.71    5801000         S               Clostridium beijerinckii
2.55    5474000         S               Bacillus cereus
21.95    4987000         S               Escherichia sp. XD7
28.57    4124000         S               Cereibacter sphaeroides
0.25    4014000         S               Acinetobacter baumannii
7.23    3934000         S               Staphylococcus haemolyticus
0.09    3187000         S               Phocaeicola vulgatus
0.61    2820000         S               Streptococcus agalactiae
0.20    2499000         S               Cutibacterium acnes
0.03    2339000         S               Deinococcus radiodurans
10.31    2063000         S               Porphyromonas gingivalis
9.24    2011000         S               Streptococcus mutans
```


#### `lingroup` output format

When using LIN taxonomic information, you can optionally also provide a `lingroup` file with two required columns: `name` and `lin`. If provided, we will produce a file, `{base}.lingroups.tsv`, where `{base}` is the name provided via the `-o`,` --output-base` option. This output will select information from the full summary that match the LIN prefixes provided as groups.

This output format consists of four columns:
- `name`, `lin` columns are taken directly from the `--lingroup` file
- `percent_containment`, the total percent of the dataset contained in this lingroup and all descendants
- `num_bp_contained`, the estimated number of base pairs contained in this lingroup and all descendants.

Similar to `kreport` above, we use the wording "contained" rather than "assigned," because `sourmash` assigns matches at the genome level, and the `tax` functions summarize this information.

example output:
```
name	lin	percent_containment	num_bp_contained
lg1	0;0;0	5.82	714000
lg2	1;0;0	5.05	620000
lg3	2;0;0	1.56	192000
lg3	1;0;1	0.65	80000
lg4	1;0;1;0;0;0;0;0;0;0;0;0;0;0;0;0;0;0;0;0	0.65	80000
```

Related lingroup subpaths will be grouped in output, but exact ordering may change between runs.

#### `bioboxes` output format

When using standard taxonomic ranks (not lins), you can choose to output a 'bioboxes' profile, `{base}.bioboxes.profile`, where `{base}` is the name provided via the `-o/--output-base` option. This output is organized according to the [bioboxes profile specifications](https://github.com/bioboxes/rfc/tree/master/data-format) so that this file can be used for CAMI challenges.

This output format starts with some header information:
```
#CAMI Submission for Taxonomic Profiling
@Version:0.9.3
@SampleID:SAMPLEID
@Ranks:superkingdom|phylum|class|order|family|genus|species|strain
@__program__:sourmash
@@TAXID	RANK	TAXPATH	TAXPATHSN	PERCENTAGE
```
and then provides taxonomic profiling information in the tab-separated columns described by the last header line:

- `TAXID` - specifies a unique alphanumeric ID for a node in a reference tree such as the NCBI taxonomy
- `RANK` -  superkingdom --> strain
- `TAXPATH` - the path from the root of the reference taxonomy to the respective taxon 
- `TAXPATHSN` - scientific names of taxpath
- `PERCENTAGE` (0-100) -  field specifies what percentage of the sample was assigned to the respective TAXID

example output (using small test data):
```
# Taxonomic Profiling Output
@SampleID:test1
@Version:0.10.0
@Ranks:superkingdom|phylum|class|order|family|genus|species
@__program__:sourmash
@@TAXID	RANK	TAXPATH	TAXPATHSN	PERCENTAGE
2	superkingdom	2	Bacteria	13.08
976	phylum	2|976	Bacteria|Bacteroidota	7.27
1224	phylum	2|1224	Bacteria|Pseudomonadota	5.82
200643	class	2|976|200643	Bacteria|Bacteroidota|Bacteroidia	7.27
1236	class	2|1224|1236	Bacteria|Pseudomonadota|Gammaproteobacteria	5.82
171549	order	2|976|200643|171549	Bacteria|Bacteroidota|Bacteroidia|Bacteroidales	7.27
91347	order	2|1224|1236|91347	Bacteria|Pseudomonadota|Gammaproteobacteria|Enterobacterales	5.82
171552	family	2|976|200643|171549|171552	Bacteria|Bacteroidota|Bacteroidia|Bacteroidales|Prevotellaceae	5.70
543	family	2|1224|1236|91347|543	Bacteria|Pseudomonadota|Gammaproteobacteria|Enterobacterales|Enterobacteriaceae	5.82
815	family	2|976|200643|171549|815	Bacteria|Bacteroidota|Bacteroidia|Bacteroidales|Bacteroidaceae	1.56
838	genus	2|976|200643|171549|171552|838	Bacteria|Bacteroidota|Bacteroidia|Bacteroidales|Prevotellaceae|Prevotella	5.70
561	genus	2|1224|1236|91347|543|561	Bacteria|Pseudomonadota|Gammaproteobacteria|Enterobacterales|Enterobacteriaceae|Escherichia	5.82
909656	genus	2|976|200643|171549|815|909656	Bacteria|Bacteroidota|Bacteroidia|Bacteroidales|Bacteroidaceae|Phocaeicola	1.56
165179	species	2|976|200643|171549|171552|838|165179	Bacteria|Bacteroidota|Bacteroidia|Bacteroidales|Prevotellaceae|Prevotella|Prevotella copri	5.70
562	species	2|1224|1236|91347|543|561|562	Bacteria|Pseudomonadota|Gammaproteobacteria|Enterobacterales|Enterobacteriaceae|Escherichia|Escherichia coli	5.82
821	species	2|976|200643|171549|815|909656|821	Bacteria|Bacteroidota|Bacteroidia|Bacteroidales|Bacteroidaceae|Phocaeicola|Phocaeicola vulgatus	1.56
```


#### `lingroup` output format

When using LIN taxonomic information, you can optionally also provide a `lingroup` file with two required columns: `name` and `lin`. If provided, we will produce a file, `{base}.lingroups.tsv`, where `{base}` is the name provided via the `-o`,` --output-base` option. This output will select information from the full summary that match the LIN prefixes provided as groups.

This output format consists of four columns:
- `name`, `lin` columns are taken directly from the `--lingroup` file
- `percent_containment`, the total percent of the dataset contained in this lingroup and all descendants
- `num_bp_contained`, the estimated number of base pairs contained in this lingroup and all descendants.

Similar to `kreport` above, we use the wording "contained" rather than "assigned," because `sourmash` assigns matches at the genome level, and the `tax` functions summarize this information.

example output:
```
name	lin	percent_containment	num_bp_contained
lg1	0;0;0	5.82	714000
lg2	1;0;0	5.05	620000
lg3	2;0;0	1.56	192000
lg3	1;0;1	0.65	80000
lg4	1;0;1;0;0;0;0;0;0;0;0;0;0;0;0;0;0;0;0;0	0.65	80000
```

Related lingroup subpaths will be grouped in output, but exact ordering may change between runs.

### `sourmash tax genome` - classify a genome using `gather` results

`sourmash tax genome` reports likely classification for each query,
 based on `gather` matches. By default, classification requires at least 10%
 of the query to be matched. Thus, if 10% of the query was matched to a species,
 the species-level classification can be reported. However, if 7% of the query
 was matched to one species, and an additional 5% matched to a different species
 in the same genus, the genus-level classification will be reported.

`sourmash tax genome` can use an ANI threshold (`--ani-threshold`) instead of a
 containment threshold. This works the same way as the containment threshold
 (and indeed, is using the same underlying information). Note that for DNA k-mers,
 k=21 ANI is most similar to alignment-based ANI values, and ANI values should only
 be compared if they were generated using the same ksize.

Optionally, `genome` can instead report classifications at a desired `rank`,
 regardless of match threshold (`--rank` argument, e.g. `--rank species`).

If using `--lins` taxonomy, you can also provide a `--lingroup` file containing two
columns, `name`, and `lin`, which provide a series of lin prefixes of interest.
If provided,  genome classification will be restricted to provided lingroups only.
All other options (`--rank`, `--ani-threshold`, etc) should continue to function.
If you specify a `--rank` that does not have an associated lingroup, sourmash will
notify you that you eliminated all classification options.

Note that these thresholds and strategies are under active testing.

To illustrate the utility of `genome`, let's consider a signature consisting
 of two different Shewanella strains, `Shewanella baltica OS185 strain=OS185`
 and `Shewanella baltica OS223 strain=OS223`. For simplicity, we gave this query
 the name "Sb47+63".

When we gather this signature against the `gtdb-rs202` representatives database,
we see 66% matches to one strain, and 33% to the other:

abbreviated gather_csv:

```
f_match,f_unique_to_query,name,query_name
0.664,0.664,"GCF_000021665.1 Shewanella baltica OS223 strain=OS223, ASM2166v1",Sb47+63
0.656,0.335,"GCF_000017325.1 Shewanella baltica OS185 strain=OS185, ASM1732v1",Sb47+63
```

> Here, `f_match` shows that independently, both strains match ~65% percent of
 this mixed query. The `f_unique_to_query` column has the results of gather-style
 decomposition. As the OS223 strain had a slightly higher `f_match` (66%), it
 was the first match. The remaining 33% of the query matched to strain OS185.

We can use `tax genome` on this gather csv to classify our "Sb47+63" mixed-strain query:

```
sourmash tax genome
    --gather-csv 47+63_x_gtdb-rs202.gather.csv \
    --taxonomy gtdb-rs202.taxonomy.v2.csv
```
> This command uses the default classification strategy, which uses a
containment threshold of 0.1 (10%).

There are two possible output formats, `csv_summary` and `krona`.

#### `csv_summary` output format

`csv_summary` is the default output format. This outputs a `csv` with taxonomic
 classification for each query genome. This output currently consists of six
 columns, `query_name,rank,fraction,lineage,query_md5,query_filename`, where
 `fraction` is the  fraction of the query matched to the reported rank and lineage.
 The `status` column provides additional information on the classification:

  - `match` - this query was classified
  - `nomatch`- this query could not be classified
  - `below_threshold` - this query was classified at the specified rank,
     but the query fraction matched was below the containment threshold

Here is the `csv_summary` output from classifying this mixed-strain Shewanella query to
species level:

```
query_name,status,rank,fraction,lineage
"Sb47+63",match,species,1.000,d__Bacteria;p__Proteobacteria;c__Gammaproteobacteria;o__Enterobacterales;f__Shewanellaceae;g__Shewanella;s__Shewanella baltica
```
>Here, we see that the match percentages to both strains have been aggregated,
and we have 100% species-level `Shewanella baltica` annotation. We have omitted
the `query_md5` and `query_filename` columns for brevity.

#### `krona` output format

`krona` format is a tab-separated list of these results at a specific rank.
  The first column, `fraction` is the fraction of the query matched to the
  reported rank and lineage. The remaining columns are `superkingdom`, `phylum`,
  ... etc down to the rank used for summarization. This output can be used
  directly for `krona` visualization.

To generate `krona`, we must classify by `--rank` instead of using the
 classification threshold. For the command, we add `--output-format krona`
  and `--rank <RANK>` to the command above. Here's the command for producing
  `krona` output for `species`-level classifications:

```
sourmash tax genome
    --gather-csv Sb47+63_gather_x_gtdbrs202_k31.csv \
    --taxonomy gtdb-rs202.taxonomy.v2.csv \
    --output-format krona --rank species
```
> Note that specifying `--rank` forces classification by rank rather than
by the containment threshold.

Here is the `krona`-formatted output for this command:

```
fraction        superkingdom    phylum  class   order   family  genus   species
1.0     d__Bacteria     p__Proteobacteria       c__Gammaproteobacteria  o__Enterobacterales     f__Shewanellaceae       g__Shewanella   s__Shewanella baltica
```

To produce multiple output types from the same command, add the types into the
 `--output-format` argument, e.g. `--output-format csv_summary krona`.
 **Note that specifying the classification rank with `--rank`,
 (e.g. `--rank species`), as needed for `krona` output, forces classification
 by `rank` rather than by containment threshold.** If the query
 classification at this rank does not meet the containment threshold
 (default=0.1), the `status` column will contain `below_threshold`.


### `sourmash tax annotate` - annotates gather output with taxonomy

`sourmash tax annotate` adds a column with taxonomic lineage information
 for each genome match in the gather output, without LCA summarization
 or classification. This format is not required for either `metagenome`
 or `genome`, but may be helpful for other downstream analyses.

By default, `annotate` uses the name of each input gather csv to write
an updated version with lineages information. For example, annotating
`sample1.gather.csv` would produce `sample1.gather.with-lineages.csv`.

This will produce an annotated gather CSV, `Sb47+63_gather_x_gtdbrs202_k31.with-lineages.csv`:
```
sourmash tax annotate
    --gather-csv Sb47+63_gather_x_gtdbrs202_k31.csv \
    --taxonomy gtdb-rs202.taxonomy.v2.csv
```

The `with-lineages` output file format can be summarized with
`sourmash tax summarize` and can also be used as an input taxonomy
spreadsheet for any of the tax subcommands (new as of v4.6.0).

### `sourmash tax prepare` - prepare and/or combine taxonomy files

`sourmash tax prepare` prepares taxonomy files for other `sourmash tax`
commands.

All `sourmash tax` commands must be given one or more taxonomy files as
parameters to the `--taxonomy` argument. These files can be either CSV
files or (as of sourmash 4.2.1) SQLite databases. SQLite databases
are much faster for large taxonomies, while CSV files are easier to view
and modify using spreadsheet software.

`sourmash tax prepare` is a utility function that can ingest and validate
multiple CSV files or SQLite databases, and output a CSV file or a SQLite
database. It can be used to combine multiple taxonomies into a single file,
as well as change formats between CSV and SQLite.

The following command will take in two taxonomy files and combine them into
a single taxonomy SQLite database.

```
sourmash tax prepare --taxonomy file1.csv file2.csv -o tax.db
```

Input databases formats can be mixed and matched, and the output format
can be set to CSV like so:
```
sourmash tax prepare --taxonomy file1.csv file2.db -o tax.csv -F csv
```

**Note:** As of sourmash v4.6.0, the output of `sourmash tax annotate` can
 be used as a taxonomy input spreadsheet as well.

### `sourmash tax grep` - subset taxonomies and create picklists based on taxonomy string matches

(`sourmash tax grep` is a new command as of sourmash v4.5.0.)

`sourmash tax grep` searches taxonomies for matching strings,
optionally restricting the string search to a specific taxonomic rank.
It creates new files containing matching taxonomic entries; these new
files can serve as taxonomies and can also be used as
[picklists to restrict database matches](#using-picklists-to-subset-large-collections-of-signatures).

Usage:
```
sourmash tax grep <pattern> -t <taxonomy-db> [<taxonomy-db> ...]
```
where `pattern` is a regular expression; see Python's
[Regular Expression HOWTO for details on supported regexp features](https://docs.python.org/3/howto/regex.html#regex-howto).

For example,
```
sourmash tax grep Shew -t gtdb-rs207.taxonomy.sqldb -o shew-picklist.csv
```
will search for a string match to `Shew` within the entire GTDB RS207
taxonomy, and will output a subset taxonomy in `shew-picklist.csv`.
This picklist can be used with the GTDB
RS207 databases like so:
```
sourmash search query.sig gtdb-rs207.genomic.k31.zip \
    --picklist shew-picklist.csv:ident:ident
```

`tax grep` can also restrict string matching to a specific taxonomic rank
with `-r/--rank`; for example,
```
sourmash tax grep Shew -t gtdb-rs207.taxonomy.sqldb \
    -o shew-picklist.csv -r genus
```
will restrict matches to the rank of genus. Available ranks are
superkingdom, phylum, class, order, family, genus, and species.

`tax grep` also takes several standard grep arguments, including `-i`
to ignore case and `-v` to output only taxonomic lineages that do
_not_ match the pattern.

Note: `tax grep` only searches taxonomic ranks, not identifier strings.
Use `sig grep` to search for identifiers in sketch collections.

Currently only CSV output (optionally gzipped) is supported; use `sourmash tax prepare` to
convert CSV output from `tax grep` into a SQLite taxonomy database.

### `sourmash tax summarize` - print summary information for lineage spreadsheets or taxonomy databases

(`sourmash tax summarize` is a new command as of sourmash v4.6.0.)

`sourmash tax summarize` loads in one or more lineage spreadsheets,
counts the distinct taxonomic lineages, and outputs a summary. It
optionally will output a CSV file with a detailed count of how many
identifiers belong to each taxonomic lineage.

For example,
```
sourmash tax summarize gtdb-rs202.taxonomy.v2.db -o ranks.csv
```
outputs
```
number of distinct taxonomic lineages: 258406
rank superkingdom:        2 distinct taxonomic lineages
rank phylum:              169 distinct taxonomic lineages
rank class:               419 distinct taxonomic lineages
rank order:               1312 distinct taxonomic lineages
rank family:              3264 distinct taxonomic lineages
rank genus:               12888 distinct taxonomic lineages
rank species:             47894 distinct taxonomic lineages
```

and creates a file `ranks.csv` with the number of distinct identifier
counts for each lineage at each rank:
```
rank,lineage_count,lineage
superkingdom,254090,d__Bacteria
phylum,120757,d__Bacteria;p__Proteobacteria
class,104665,d__Bacteria;p__Proteobacteria;c__Gammaproteobacteria
order,64157,d__Bacteria;p__Proteobacteria;c__Gammaproteobacteria;o__Enterobacterales
family,55347,d__Bacteria;p__Proteobacteria;c__Gammaproteobacteria;o__Enterobacterales;f__Enterobacteriaceae
...
```
That is, there are 254,090 identifiers in GTDB rs202 under `d__Bacteria`,
and 120,757 within the `p__Proteobacteria`.

`tax summarize` can also be used to summarize the output of `tax annotate`.

## `sourmash lca` subcommands for in-memory taxonomy integration

These commands use LCA databases (created with `lca index`, below, or
prepared databases such as [genbank-k31.lca.json.gz](databases.md)).

### `sourmash lca classify` - classify a genome using an LCA database

`sourmash lca classify` classifies one or more signatures using the given
list of LCA DBs. It is meant for classifying metagenome-assembled genome
bins (MAGs) and single-cell genomes (SAGs).

```{attention}
We no longer recommend using `sourmash lca` for taxonomic analysis;
please use `sourmash tax` instead.  See
[taxonomic profiling with sourmash](classifying-signatures.md#taxonomic-profiling-with-sourmash)
for more information.
```

Usage:

```
sourmash lca classify --query query.sig [query2.sig ...] --db <lca db> [<lca db2> ...]
```

For example, the command

```
sourmash lca classify --query tests/test-data/63.fa.sig \
    --db podar-ref.lca.json 
```

will produce the following logging to stderr:

```
loaded 1 LCA databases. ksize=31, scaled=10000
finding query signatures...
outputting classifications to stdout
... classifying NC_011663.1 Shewanella baltica OS223, complete genome
classified 1 signatures total
```

and the example classification output is a CSV file with headers:

```
ID,status,superkingdom,phylum,class,order,family,genus,species
"NC_009665.1 Shewanella baltica OS185, complete genome",found,Bacteria,Proteobacteria,Gammaproteobacteria,Alteromonadales,Shewanellaceae,Shewanella,Shewanella baltica
```

The `status` column in the classification output can take three
possible values: `nomatch`, `found`, and `disagree`.  `nomatch` means
that no match was found for this query, and `found` means that an
unambiguous assignment was found - all k-mers were classified within
the same taxonomic hierarchy, and the most detailed lineage available
was reported.  `disagree` means that there was a taxonomic disagreement,
and the lowest compatible taxonomic node was reported.

To elaborate on this a bit, suppose that all of the k-mers within a
signature were classified as family *Shewanellaceae*, genus
*Shewanella*, or species *Shewanella baltica*. Then the lowest
compatible node (here species *Shewanella baltica*) would be reported,
and the status of the classification would be `found`.  However, if a
number of additional k-mers in the input signature were classified as
*Shewanella oneidensis*, sourmash would be unable to resolve the
taxonomic assignment below genus *Shewanella* and it would report
a status of `disagree` with the genus-level assignment of *Shewanella*;
species level assignments would not be reported.
Here, the assigned rank is the rank immediately *above* where there is
a taxonomic disagreement, and the taxid & lineage refer to the name at
that rank (the lowest common ancestor at which an assignment can be
made).

For another example, if you saw this line in the CSV file: 

```
TARA_ASW_MAG_00029,1224,disagree,phylum,Bacteria;Proteobacteria
```

you would know that TARA_ASW_MAG_00029 has k-mers that are shared
between different orders: 'Pseudomonadales' and
'Rhodobacterales'. Therefore, the classifier status is `disagree`, and
the classified taxid is at rank `phylum` - just above `order`.

(This is the approach that Kraken and other lowest common ancestor
implementations use, we believe.)

Note: you can specify a list of file names to load signatures from in a
text file passed to `sourmash lca classify` with the
`--query-from-file` flag; these files will be appended to the `--query`
input.

### `sourmash lca summarize` - summarize a metagenome's contents using an LCA database

`sourmash lca summarize` produces a Kraken-style summary of the
combined contents of the given query signatures.  It is meant for
exploring metagenomes and metagenome-assembled genome bins.

`sourmash lca summarize` also weights output with hash abundances, so
that output percentages are weighted by the number of times a k-mer is
seen; this can be turned off with `--ignore-abundance`.

```{attention}
We no longer recommend using `sourmash lca` for taxonomic analysis;
please use `sourmash tax` instead.  See
[taxonomic profiling with sourmash](classifying-signatures.md#taxonomic-profiling-with-sourmash)
for more information.
```

Usage:

```
sourmash lca summarize --query query.sig [query2.sig ...] 
    --db <lca db> [<lca db2> ...]
```

For example, with the data in `tests/test-data/fake-abund`, the command line:

```
sourmash lca summarize --query query.sig.gz --db matches.lca.json.gz
```

will produce the following log output to stderr:

```
loaded 1 LCA databases. ksize=31, scaled=10000
finding query signatures...
loaded 1 signatures from 1 files total.
```

and the following example summarize output to stdout:

```
79.6%   550   Bacteria;Proteobacteria;Gammaproteobacteria;Alteromonadales;Shewanellaceae;Shewanella;Shewanella baltica;Shewanella baltica OS223
79.6%   550   Bacteria;Proteobacteria;Gammaproteobacteria;Alteromonadales;Shewanellaceae;Shewanella;Shewanella baltica
79.6%   550   Bacteria;Proteobacteria;Gammaproteobacteria;Alteromonadales;Shewanellaceae;Shewanella
79.6%   550   Bacteria;Proteobacteria;Gammaproteobacteria;Alteromonadales;Shewanellaceae
79.6%   550   Bacteria;Proteobacteria;Gammaproteobacteria;Alteromonadales
79.6%   550   Bacteria;Proteobacteria;Gammaproteobacteria
79.6%   550   Bacteria;Proteobacteria
79.6%   550   Bacteria
20.4%   141   Archaea;Euryarchaeota;unassigned;unassigned;unassigned;Aciduliprofundum;Aciduliprofundum boonei;Aciduliprofundum boonei T469
20.4%   141   Archaea;Euryarchaeota;unassigned;unassigned;unassigned;Aciduliprofundum;Aciduliprofundum boonei
20.4%   141   Archaea;Euryarchaeota;unassigned;unassigned;unassigned;Aciduliprofundum
20.4%   141   Archaea;Euryarchaeota;unassigned;unassigned;unassigned
20.4%   141   Archaea;Euryarchaeota;unassigned;unassigned
20.4%   141   Archaea;Euryarchaeota;unassigned
20.4%   141   Archaea;Euryarchaeota
20.4%   141   Archaea
```

The output is space-separated and consists of three columns: the
percentage of total k-mers that have this classification; the number of
k-mers that have this classification; and the lineage classification.
K-mer classifications are reported hierarchically, so the percentages
and totals contain all assignments that are at a lower taxonomic level -
e.g. *Bacteria*, above, contains all the k-mers in *Bacteria;Proteobacteria*.

The same information is reported in a CSV file if `-o/--output` is used.

The proportions reflect the query signature construction, where the
metagenome contains a 1.5 Mbp Archaeal genome and a 5.4 Mbp Bacterial
genome.  The Archaeal genome is therefore only ~20% of the distinct
k-mers in the metagenome (1.5 Mbp divided by 6.9 Mbp).

If `--with-abundance` is given, the output changes to reflect the proportions
of the query metagenome based on k-mer/read abundances:
```
56.8%   740   Archaea;Euryarchaeota;unassigned;unassigned;unassigned;Aciduliprofundum;Aciduliprofundum boonei;Aciduliprofundum boonei T469
56.8%   740   Archaea;Euryarchaeota;unassigned;unassigned;unassigned;Aciduliprofundum;Aciduliprofundum boonei
56.8%   740   Archaea;Euryarchaeota;unassigned;unassigned;unassigned;Aciduliprofundum
56.8%   740   Archaea;Euryarchaeota;unassigned;unassigned;unassigned
56.8%   740   Archaea;Euryarchaeota;unassigned;unassigned
56.8%   740   Archaea;Euryarchaeota;unassigned
56.8%   740   Archaea;Euryarchaeota
56.8%   740   Archaea
43.2%   563   Bacteria;Proteobacteria;Gammaproteobacteria;Alteromonadales;Shewanellaceae;Shewanella;Shewanella baltica;Shewanella baltica OS223
43.2%   563   Bacteria;Proteobacteria;Gammaproteobacteria;Alteromonadales;Shewanellaceae;Shewanella;Shewanella baltica
43.2%   563   Bacteria;Proteobacteria;Gammaproteobacteria;Alteromonadales;Shewanellaceae;Shewanella
43.2%   563   Bacteria;Proteobacteria;Gammaproteobacteria;Alteromonadales;Shewanellaceae
43.2%   563   Bacteria;Proteobacteria;Gammaproteobacteria;Alteromonadales
43.2%   563   Bacteria;Proteobacteria;Gammaproteobacteria
43.2%   563   Bacteria;Proteobacteria
43.2%   563   Bacteria
```

Here, the changed proportions reflect the query signature abundances, where
the 1.5 Mbp Archaeal genome is present 5 times, while the 5.4 Mbp Bacterial
genome is present only once; when weighted by abundance, the Bacterial genome
is only 41.8% of the metagenome content, while the Archaeal genome is
58.1% of the metagenome content.

Note: you can specify a list of file names to load signatures from in a
text file passed to `sourmash lca summarize` with the
`--query-from-file` flag; these files will be appended to the `--query`
input.

### `sourmash lca index` - build an LCA database

The `sourmash lca index` command creates an LCA database from
a lineage spreadsheet and a collection of signatures.  This can be used
to create LCA databases from private collections of genomes, and can
also be used to create databases for e.g. subsets of GenBank.

See [the `sourmash lca` tutorial](tutorials-lca.md) and the blog
post
[Why are taxonomic assignments so different for Tara bins?](http://ivory.idyll.org/blog/2017-taxonomic-disagreements-in-tara-mags.html)
for some use cases.

If you are interested in preparing lineage spreadsheets from GenBank
genomes (or building off of NCBI taxonomies more generally), please
see
[the NCBI lineage repository](https://github.com/dib-lab/2018-ncbi-lineages).

You can use `--from-file` to pass `lca index` a text file containing a
list of file names to index.

As of sourmash 4.2.0, `lca index` supports `--picklist`, to
[select a subset of signatures based on a CSV file](#using-picklists-to-subset-large-collections-of-signatures). This
can be used to index a subset of a large collection, or to
exclude a few signatures from an index being built from a large collection.

As of sourmash 4.4.0, `lca index` can produce an _on disk_ LCA
database using SQLite. To prepare such a database, use
`sourmash lca index ... -F sql`.

All sourmash commands work with either type of LCA database (the
default JSON database, and the SQLite version). SQLite databases are
larger than JSON databases on disk but are typically much faster
to load and search, and use much less memory.

### `sourmash lca rankinfo` - examine an LCA database

The `sourmash lca rankinfo` command displays k-mer specificity
information for one or more LCA databases.  See the blog post
[How specific are k-mers for taxonomic assignment of microbes, anyway?](http://ivory.idyll.org/blog/2017-how-specific-kmers.html) for example output.

### `sourmash lca compare_csv` - compare taxonomic spreadsheets

The `sourmash lca compare_csv` command compares two lineage
spreadsheets (such as those output by `sourmash lca classify` or taken
as input by `sourmash lca index`) and summarizes their
agreement/disagreement.  Please see the blog post
[Why are taxonomic assignments so different for Tara bins?](http://ivory.idyll.org/blog/2017-taxonomic-disagreements-in-tara-mags.html)
for an example use case.

[0]:https://www.biorxiv.org/content/10.1101/2022.01.11.475838v2
[1]:http://mash.readthedocs.io/en/latest/
[2]:http://biorxiv.org/content/early/2015/10/26/029827
[3]:https://en.wikipedia.org/wiki/Jaccard_index

## `sourmash signature` subcommands for signature manipulation

These commands manipulate signatures from the command line.

The signature commands that combine or otherwise have multiple
signatures interacting (`merge`, `intersect`, `subtract`) work only on
compatible signatures, where the k-mer size and nucleotide/protein
sequences match each other.  If working directly with the hash values
(e.g. `merge`, `intersect`, `subtract`) then the scaled values must
also match; you can use `downsample` to convert a bunch of samples to
the same scaled value.

If there are multiple signatures in a file with different ksizes and/or
from nucleotide and protein sequences, you can choose amongst them with
`-k/--ksize` and `--dna` or `--protein`, as with other sourmash commands
such as `search`, `gather`, and `compare`.

Note, you can use `sourmash sig` as shorthand for all of these commands.

Most commands will load signatures automatically from indexed databases
(SBT and LCA formats) as well as from signature files, and you can load
signatures from stdin using `-` on the command line.

### `sourmash signature cat` - combine signatures into one file

Concatenate signature files.

For example,
```
sourmash signature cat file1.sig file2.sig -o all.zip
```
will combine all signatures in `file1.sig` and `file2.sig` and put them
in the file `all.zip`.

#### Using picklists with `sourmash sig cat`

As of sourmash 4.2.0, `cat` also supports picklists, a feature by
which you can select signatures based on values in a CSV file. See
[Using picklists to subset large collections of signatures](#using-picklists-to-subset-large-collections-of-signatures), below.

### `sourmash signature describe` - display detailed information about signatures

Display signature details.

For example,
```
sourmash sig describe tests/test-data/track_abund/47.fa.sig
```
will display:

```
signature filename: tests/test-data/track_abund/47.fa.sig
signature: NC_009665.1 Shewanella baltica OS185, complete genome
source file: podar-ref/47.fa
md5: 09a08691ce52952152f0e866a59f6261
k=31 molecule=DNA num=0 scaled=1000 seed=42 track_abundance=1
size: 5177
sum hashes: 5292
signature license: CC0
```

Here, the `size` is the number of distinct hashes in the sketch, and
`sum_hashes` is the total number of hashes in the sketch, with abundances.
When `track_abundance` is 0, `size` is always the same as `sum_hashes`.

### `sourmash signature fileinfo` - display a summary of the contents of a sourmash collection

Display signature file, database, or collection.

For example,
```
sourmash sig fileinfo tests/test-data/prot/all.zip
```
will display:
```
path filetype: ZipFileLinearIndex
location: /Users/t/dev/sourmash/tests/test-data/prot/all.zip
is database? yes
has manifest? yes
is nonempty? yes
num signatures: 8
** examining manifest...
31758 total hashes
summary of sketches:
   2 sketches with dayhoff, k=19, scaled=100          7945 total hashes
   2 sketches with hp, k=19, scaled=100               5184 total hashes
   2 sketches with protein, k=19, scaled=100          8214 total hashes
   2 sketches with DNA, k=31, scaled=1000             10415 total hashes
```

`sig fileinfo` will recognize
[all accepted sourmash input files](#loading-signatures-and-databases),
including individual .sig and .sig.gz files, Zip file collections, SBT
databases, LCA databases, and directory hierarchies.

`sourmash sig fileinfo` provides optional JSON and YAML output, and
those formats are under semantic versioning.

Note: `sourmash signature summarize` is an alias for `fileinfo`; they are
the same command.

### `sourmash signature grep` - extract matching signatures using pattern matching

Extract matching signatures with substring and regular expression matching
on the name, filename, and md5 fields.

For example,
```
sourmash signature grep -i shewanella tests/test-data/prot/all.zip -o shew.zip
```
will extract the two signatures in `all.zip` with 'Shewanella baltica'
in their name and save them to `shew.zip`.

`grep` will search for substring matches or regular expressions;
e.g. `sourmash sig grep 'os185|os223' ...` will find matches to either
of those expressions.

Command line options include `-i` for case-insensitive matching, and `-v`
for exclusion rather than inclusion.

A CSV file of the matching sketch information can be saved using
`--csv <outfile>`; this file is in the sourmash manifest format and can be used as a picklist with `--pickfile <outfile>::manifest`.

If `--silent` is specified, `sourmash sig grep` will not output matching
signatures.

`sourmash sig grep` also supports a counting mode, `-c/--count`, in which
only the number of matching sketches in files will be displayed; for example,

```
% sourmash signature grep -ci 'os185|os223' tests/test-data/prot/*.zip 
```
will produce the following output:
```
2 matches: tests/test-data/prot/all.zip
0 matches: tests/test-data/prot/dayhoff.sbt.zip
0 matches: tests/test-data/prot/dayhoff.zip
0 matches: tests/test-data/prot/hp.sbt.zip
0 matches: tests/test-data/prot/hp.zip
0 matches: tests/test-data/prot/protein.sbt.zip
0 matches: tests/test-data/prot/protein.zip
```

### `sourmash signature split` - split signatures into individual files

Split each signature in the input file(s) into individual files, with
standardized names.

For example,
```
sourmash signature split tests/test-data/2.fa.sig
```
will create 3 files,

`f372e478.k=21.scaled=1000.DNA.dup=0.2.fa.sig`,
`f3a90d4e.k=31.scaled=1000.DNA.dup=0.2.fa.sig`, and
`43f3b48e.k=51.scaled=1000.DNA.dup=0.2.fa.sig`, representing the three
different DNA signatures at different ksizes created from the input file
`2.fa`.

The format of the names of the output files is standardized and stable
for major versions of sourmash: currently, they are period-separated
with fields:

* `md5sum` - a unique hash value based on the contents of the signature.
* `k=<ksize>` - k-mer size.
* `scaled=<scaled>` or `num=<num>` - scaled or num value for MinHash.
* `<moltype>` - the molecule type (DNA, protein, dayhoff, or hp)
* `dup=<n>` - a non-negative integer that prevents duplicate signatures from colliding.
* `basename` - basename of first input file used to create signature; if none provided, or stdin, this is `none`.

If `--outdir` is specified, all of the signatures are placed in outdir.

Note: `split` only saves files in the JSON `.sig` format.

### `sourmash signature merge` - merge two or more signatures into one

Merge two (or more) signatures.

For example,
```
sourmash signature merge file1.sig file2.sig -o merged.sig
```
will output the union of all the hashes in `file1.sig` and `file2.sig`
to `merged.sig`.

All of the signatures passed to merge must either have been created
with `-p abund`, or not.  If they have `track_abundance` on,
then the merged signature will have the sum of all abundances across
the individual signatures.  The `--flatten` flag will override this
behavior and allow merging of mixtures by removing all abundances.

`sig merge` can only merge compatible sketches - if there are multiple
k-mer sizes or molecule types present in any of the signature files,
you will need to choose one k-mer size with `-k/--ksize`, and/or one
moltype with `--dna/--protein/--hp/--dayhoff`.

Note: `merge` only creates one output file, with one signature in it.

### `sourmash signature rename` - rename a signature

Rename the display name for one or more signatures - this is the name
output for matches in `compare`, `search`, `gather`, etc.

For example,
```
sourmash signature rename file1.sig "new name" -o renamed.sig
```
will place a renamed copy of the hashes in `file1.sig` in the file
`renamed.sig`. If you provide multiple signatures, all will be renamed
to the same name.

### `sourmash signature subtract` - subtract other signatures from a signature

Subtract all of the hash values from one signature that are in one or more
of the others.

For example,

```
sourmash signature subtract file1.sig file2.sig file3.sig -o subtracted.sig
```
will subtract all of the hashes in `file2.sig` and `file3.sig` from
`file1.sig`, and save the new signature to `subtracted.sig`.

To use `subtract` on signatures calculated with
`-p abund`, you must specify `--flatten`.

`sig subtract` can only work with compatible sketches - if there are multiple
k-mer sizes or molecule types present in any of the signature files,
you will need to choose one k-mer size with `-k/--ksize`, and/or one
moltype with `--dna/--protein/--hp/--dayhoff`.

Note: `subtract` only creates one output file, with one signature in it.

### `sourmash signature intersect` - intersect two (or more) signatures

Output the intersection of the hash values in multiple signature files.

For example,

```
sourmash signature intersect file1.sig file2.sig file3.sig -o intersect.sig
```
will output the intersection of all the hashes in those three files to
`intersect.sig`.

The `intersect` command flattens all signatures, i.e. the abundances
in any signatures will be ignored and the output signature will have
`track_abundance` turned off.  The `-A/--abundance-from` argument will
borrow abundances from the specified signature (which will also be added
to the intersection).

`sig intersect` can only work with compatible sketches - if there are multiple
k-mer sizes or molecule types present in any of the signature files,
you will need to choose one k-mer size with `-k/--ksize`, and/or one
moltype with `--dna/--protein/--hp/--dayhoff`.

### `sourmash signature inflate` - transfer abundances from one signature to others

Use abundances from one signature to provide abundances on other signatures.

For example,

```
sourmash signature inflate file1.sig file2.sig file3.sig -o inflated.sig
```
will take the abundances from hashes `file1.sig` and use them to set
the abundances on matching hashes in `file2.sig` and `file3.sig`.
Any hashes that are not present in `file1.sig` will be removed from
`file2.sig` and `file3.sig` as they will now have zero abundance.

`sig inflate` can only work with compatible sketches - if there are multiple
k-mer sizes or molecule types present in any of the signature files,
you will need to choose one k-mer size with `-k/--ksize`, and/or one
moltype with `--dna/--protein/--hp/--dayhoff`.

### `sourmash signature downsample` - decrease the size of a signature

Downsample one or more signatures.

With `downsample`, you can --

* increase the `scaled` value for a signature created with `-p scaled=SCALED`, shrinking it in size;
* decrease the `num` value for a traditional num MinHash, shrinking it in size;
* try to convert a `scaled` signature to a `num` signature;
* try to convert a `num` signature to a `scaled` signature.

For example,
```
sourmash signature downsample file1.sig file2.sig --scaled 100000 -o downsampled.sig
```
will output each signature, downsampled to a scaled value of 100000, to
`downsampled.sig`; and
```
sourmash signature downsample --num 500 scaled_file.sig -o downsampled.sig
```
will try to convert a scaled MinHash to a num MinHash.

### `sourmash signature extract` - extract signatures from a collection

Extract the specified signature(s) from a collection of signatures.

For example,
```
sourmash signature extract *.sig -k 21 --dna -o extracted.sig
```
will extract all nucleotide signatures calculated at k=21 from all
.sig files in the current directory.

There are currently two other useful selectors for `extract`: you can specify
(part of) an md5sum, as output in the CSVs produced by `search` and `gather`;
and you can specify (part of) a name.

For example,
```
sourmash signature extract tests/test-data/*.fa.sig --md5 09a0869
```
will extract the signature from `47.fa.sig` which has an md5sum of
`09a08691ce52952152f0e866a59f6261`; and 
```
sourmash signature extract tests/test-data/*.fa.sig --name NC_009665
```
will extract the same signature, which has an accession number of
`NC_009665.1`.

#### Using picklists with `sourmash sig extract`

As of sourmash 4.2.0, `extract` also supports picklists, a feature by
which you can select signatures based on values in a CSV file. See
[Using picklists to subset large collections of signatures](#using-picklists-to-subset-large-collections-of-signatures), below.

### `sourmash signature flatten` - remove abundance information from signatures

Flatten the specified signature(s), removing abundances and setting
track_abundance to False.

For example,
```
sourmash signature flatten *.sig -o flattened.sig
```
will remove all abundances from all of the .sig files in the current
directory.

The `flatten` command accepts the same selectors as `extract`.

### `sourmash signature filter` - remove hashes based on abundance

Filter the hashes in the specified signature(s) by abundance, by either
`-m/--min-abundance` or `-M/--max-abundance` or both. Abundance selection is
inclusive, so `-m 2 -M 5` will select hashes with abundance greater than
or equal to 2, and less than or equal to 5.

For example,
```
sourmash signature filter -m 2 *.sig
```

will output new signatures containing only hashes that occur two or
more times in each signature.

The `filter` command accepts the same selectors as `extract`.

### `sourmash signature import` - import signatures from mash.

Import signatures into sourmash format. Currently only supports mash,
and can import mash sketches output by `mash info -d <filename.msh>`.

For example,
```
sourmash signature import filename.msh.json -o imported.sig
```
will import the contents of `filename.msh.json` into `imported.sig`.

Note: `import` only creates one output file, with one signature in it.

Note: `ingest` is an alias for `import`.

### `sourmash signature export` - export signatures to mash.

Export signatures from sourmash format. Currently only supports
mash dump format.

For example,
```
sourmash signature export filename.sig -o filename.sig.msh.json
```

### `sourmash signature overlap` - detailed comparison of two signatures' overlap

Display a detailed comparison of two signatures. This calculates the
Jaccard similarity (as in `sourmash compare` or `sourmash search`) and
the Jaccard containment in both directions (as with `--containment`).
It also displays the number of hash values in the union and
intersection of the two signatures, as well as the number of disjoint
hash values in each signature.

This command has two uses - first, it is helpful for understanding how
similarity and containment are calculated, and second, it is useful for
analyzing signatures with very small overlaps, where the similarity
and/or containment might be very close to zero.

For example,
```
sourmash signature overlap tests/test-data/63.fa.sig \
    tests/test-data/47.fa.sig
```
will display the detailed comparison of the two files like so:
```text
loaded one signature each from tests/test-data/63.fa.sig and tests/test-data/47.fa.sig
first signature:
  signature filename: tests/test-data/63.fa.sig
  signature: NC_011663.1 Shewanella baltica OS223, complete genome
  md5: 38729c6374925585db28916b82a6f513
  k=31 molecule=DNA num=0 scaled=1000

second signature:
  signature filename: tests/test-data/47.fa.sig
  signature: NC_009665.1 Shewanella baltica OS185, complete genome
  md5: 09a08691ce52952152f0e866a59f6261
  k=31 molecule=DNA num=0 scaled=1000

similarity:                  0.32069
first contained in second:   0.48282
second contained in first:   0.48851

number of hashes in first:   5238
number of hashes in second:  5177

number of hashes in common:  2529
only in first:               2709
only in second:              2648
total (union):               7886
```

`sig overlap` can only work with compatible sketches - if there are multiple
k-mer sizes or molecule types present in any of the signature files,
you will need to choose one k-mer size with `-k/--ksize`, and/or one
moltype with `--dna/--protein/--hp/--dayhoff`.

### `sourmash signature kmers` - extract k-mers and/or sequences that match to signatures

Given one or more compatible sketches and some sequence files, extract
the k-mers and/or sequences corresponding to the hash values in the
sketch. Because the sourmash hash function is one-way, this requires
FASTA or FASTQ sequence files in addition to the sketch.

For example,
```
sourmash sig kmers --signatures sig1.sig --sequences seqfile.fasta \
    --save-sequences matches.fasta --save-kmers kmer-matches.csv
```
will search `seqfile.fasta` for matching sequences and k-mers,
and produce two files. The file `matches.fasta` will contain FASTA
sequences that match the hashes in the input signature, while the
file `kmer-matches.csv` provides the matching k-mers and hash values,
together with their originating filename and sequence name.

If the sketch is a protein sketch (protein, dayhoff, or hp), then
the input sequences are assumed to be protein. To search DNA sequences
for translated protein hashes, provide the `--translate` flag to `sig kmers`.

`--save-sequences` and `--save-kmers` are both optional.  If neither are
given, basic statistics on k-mer matching are given.

Please note that `--save-kmers` can be very slow on large files!

The input sketches are the source of the input hashes.  So, for example,
If `--scaled=1` sketches are provided, `sig kmers` can be used to
yield all the k-mers and their matching hashes.  Likewise, if the
sketch is built from the intersection of two other sketches, only
the k-mers and hash values present in both sketches will be used.

Likewise, the input sequences are used for matching; they do not need
to be the same sequences that were used to create the sketches.
Input sequences can be in FASTA or FASTQ format, and either flat text
or compressed with gzip or bzip2; formats are auto-detected.

By default, `sig kmers` ignores bad k-mers (e.g. non-ACGT characters
in DNA). If `--check-sequence` is provided, `sig kmers` will error
exit on the first bad k-mer.  If `--check-sequence --force` is provided,
`sig kmers` will provide error messages (and skip bad sequences), but
will continue processing input sequences.

### `sourmash signature manifest` - output a manifest for a file

Output a manifest for a file, database, or collection.  Note that these
manifests are not always suitable for use as standalone manifests;
the `sourmash sig collect` command produces standalone manifests.

For example,
```
sourmash sig manifest tests/test-data/prot/all.zip -o manifest.csv
```
will create a CSV file, `manifest.csv`, in the internal sourmash
manifest format.  The manifest will contain an entry for every
signature in the file, database, or collection. This format is largely
meant for internal use, but it can serve as a
[picklist pickfile](#using-picklists-to-subset-large-collections-of-signatures)
for subsetting large collections.

By default, `sourmash sig manifest` will rebuild the manifest by
iterating over the signatures in the input file. This can be slow for
large collections. Use `--no-rebuild-manifest` to load an existing
manifest if it is available.

As of sourmash 4.4.0, `sig manifest` can produce a manifest in a fast
on-disk format (a SQLite database). SQLite manifests can be _much_
faster when working with very large collections of signatures.
To produce a SQLite manifest, use `sourmash sig manifest ... -F sql`.

All sourmash commands that work with manifests will accept both
CSV and SQLite manifest files.

### `sourmash signature check` - compare picklists and manifests

Compare picklists and manifests across databases, and optionally output matches
and missing items.

For example,
```
sourmash sig check tests/test-data/gather/GCF*.sig \
    --picklist tests/test-data/gather/salmonella-picklist.csv::manifest
```
will load all of the `GCF` signatures and compare them to the given picklist.
With `-o/--output-missing`, `sig check` will save unmatched elements of the
picklist CSV. With `--save-manifest-matching`, `sig check` will save all
of the _matched_ elements to a manifest file, which can then be used as a
sourmash database.

`sourmash sig check` is particularly useful when working with large
collections of signatures and identifiers.

With `-m/--save-manifest-matching`, `sig check` creates a standalone
manifest. In these manifests, sourmash v4 will by default write paths
to the matched elements that are relative to the current working
directory.  In some cases - when the output manifest is in different
directory - this will create manifests that do not work properly
with sourmash.  The `--relpath` argument will rewrite the paths to be
relative to the manifest, while the `--abspath` argument will rewrite
paths to be absolute.  The `--relpath` behavior will be the default in
sourmash v5.

### `sourmash signature collect` - collect manifests across databases

Collect manifests from across (many) files and merge into a single
standalone manifest. Standalone manifests can be used directly as a
sourmash database; they support efficient searching and selection of
sketches, as well as lazy loading of individual sketches from large
collections.  See
[advanced usage information on sourmash databases](databases-advanced.md)
for more information.

For example,
```
sourmash sig collect tests/test-data/gather/GCF*.sig -o mf.sqlmf
```
will load all of the `GCF` signatures and build a manifest file `mf.sqlmf`
that contains references to all of the signatures, but not the signatures
themselves.
This manifest file can be loaded directly from the command line by sourmash.

`sourmash sig collect` defaults to outputting SQLite manifests. It is
particularly useful when working with large collections of signatures and
identifiers, and has command line options for merging and updating manifests.

<<<<<<< HEAD
Standalone manifests produced by `sig collect` work most efficiently when
constructed from many small zip file collections.
=======
As with `sig check`, the standalone manifests created by `sig collect`
in sourmash v4 will by default write paths to the matched elements
relative to the current working directory.  When the output manifest
is in a different directory, this will create manifests that do not work
properly with sourmash.  The `--relpath` argument will rewrite the
paths to be relative to the manifest, while the `--abspath` argument
will rewrite paths to be absolute.  The `--relpath` behavior will be
the default in sourmash v5.
>>>>>>> 8b1bc2cc

## Advanced command-line usage

### Loading signatures and databases

sourmash uses several different command-line styles.

Briefly,

* `search` and `gather` both take a single query signature and search
  multiple signatures or databases. In this case, there has to be a
  single identifiable query for sourmash to use, and if you're using a
  database or list of signatures as the source of a query, you'll
  need to provide a selector (ksize with `-k`, moltype with `--dna` etc,
  or md5sum with `--query-md5`) that picks out a single signature.

* `compare` takes multiple signatures and can load them from files,
  directories, and indexed databases (SBT or LCA).  It can also take
  a list of file paths in a text file, using `--from-file` (see below).
  
* the `lca classify` and `lca summarize` commands take multiple
  signatures with `--query`, and multiple LCA databases, with
  `--db`. `sourmash multigather` also uses this style.  This allows these
  commands to specify multiple queries **and** multiple databases without
  (too much) confusion.  These commands will take files containing
  signature files using `--query-from-file` (see below).
  
* `index` and `lca index` take a few fixed parameters (database name,
  and for `lca index`, a taxonomy file) and then an arbitrary number of
  other files that contain signatures, including files, directories,
  and indexed databases. These commands will also take `--from-file`
  (see below).

None of these commands currently support searching, comparing, or indexing
signatures with multiple ksizes or moltypes at the same time; you need
to pick the ksize and moltype to use for your query. Where possible,
scaled values will be made compatible.

### Selecting signatures 

(sourmash v4.3.0 and later)

sourmash is built to work with very large collections of signatures,
and you may want to select (or exclude) specific signatures from
search or other operations, based on their name. This can be done
without modifying the collections themselves via the
`--include-db-pattern` and `--exclude-db-pattern` arguments to many
sourmash commands, including `search`, `gather`, `compare`, `prefetch`,
and `sig extract`.

In brief, `sourmash search ... --include <pattern>` will search only
those database signatures that match `<pattern>` in their `name`,
`filename`, or `md5` strings.  Here, `<pattern>` can be either a
substring or a regular expression.  Likewise, `sourmash search
... --exclude <pattern>` will search only those database signatures
that _don't_ match pattern in their `name`, `filename`, or `md5` strings.

### Using picklists to subset large collections of signatures

(sourmash v4.2.0 and later)

Many commands support *picklists*, a feature by which you can select
or "pick out" signatures based on values in a CSV file. This is
typically used to index, extract, or search a subset of a large
collection where modifying the collection itself isn't desired.

For example,
```
sourmash sig extract --picklist list.csv:md5:md5sum <signatures>
```
will extract only the signatures that have md5sums matching the
column `md5sum` in the CSV file `list.csv`. The command
```
sourmash sig extract --picklist list.csv::prefetch <signatures>
```
will extract only the signatures found in the output
of `sourmash prefetch ... -o list.csv`.

The `--picklist` argument string must be of the format
`pickfile:colname:coltype[:pickstyle]`, where `pickfile` is the path
to a CSV file, `colname` is the name of the column to select from the
CSV file (based on the headers in the first line of the CSV file), and
`coltype` is the type of match.  An optional pickstyle argument,
`:include` or `:exclude`, can be added as a fourth parameter; if
omitted, the default is `:include`.

The following `coltype`s are currently supported for picklists:

* `name` - exact match to signature's name
* `md5` - exact match to signature's md5sum
* `md5prefix8` - match to 8-character prefix of signature's md5sum
* `md5short` - same as `md5prefix8`
* `ident` - exact match to signature's identifier
* `identprefix` - match to signature's identifier, before '.'
* `gather` - use the CSV output of `sourmash gather` as a picklist
* `prefetch` - use the CSV output of `sourmash prefetch` as a picklist
* `search` - use the CSV output of `sourmash prefetch` as a picklist
* `manifest` - use CSV manifests as a picklist

Identifiers are constructed by using the first space delimited word in
the signature name.

One way to build a picklist is to use `sourmash sig grep <pattern>
<collection> --csv out.csv` to construct a CSV file containing a list
of all sketches that match the pattern (which can be a string or
regexp). The `out.csv` file can be used as a picklist via the picklist
manifest CSV format with `--picklist out.csv::manifest`.

You can also use `sourmash sig describe --csv out.csv <signatures>` or
`sourmash sig manifest -o out.csv <filename_or_db>` to construct an
initial CSV file that you can then edit further and use as a picklist
as above.

The picklist functionality also supports excluding (rather than
including) signatures matching the picklist arguments. To specify a
picklist for exclusion, add `:exclude` to the `--picklist` argument
string, e.g. `pickfile:colname:coltype:exclude`.

For example,
```
sourmash sig extract --picklist list.csv:md5:md5sum:exclude <signatures>
```
will extract only the signatures that have md5sums that **do not** match
entries in the column `md5sum` in the CSV file `list.csv`.

In addition to `sig extract`, the following commands support
`--picklist` selection: `index`, `search`, `gather`, `prefetch`,
`compare`, `index`, and `lca index`.

### Storing (and searching) signatures
  
Backing up a little, there are many ways to store and search
signatures. `sourmash` supports storing and loading signatures from
JSON files, directories, lists of files, Zip files, custom indexed
databases, and SQLite databases.  These can all be used
interchangeably for most sourmash operations.

The simplest is one signature in a single JSON file. You can also put
many signatures in a single JSON file, either by building them that
way with `sourmash sketch` or by using `sourmash sig cat` or other
commands. Searching or comparing these files involves loading them
sequentially and iterating across all of the signatures - which can be
slow, especially for many (100s or 1000s) of signatures.

### Zip files

All of the `sourmash` commands support loading collections of
signatures from zip files.  You can create a compressed collection of
signatures using `sourmash sig cat *.sig -o collections.zip` and then
specifying `collections.zip` on the command line in place of `*.sig`.

### Choosing signature output formats

(sourmash v4.1 and later)

All signature saving arguments (`--save-matches` for `search` and
`gather`, `-o` for `sourmash sketch`, and `-o` for the `sourmash
signature` commands) support flexible saving of collections of
signatures into JSON text, Zip files, and/or directories.

This behavior is triggered by the requested output filename --

* to save to JSON signature files, use `.sig`; using the filename `-`
  will send JSON to stdout.
* to save to gzipped JSON signature files, use `.sig.gz`;
* to save to a Zip file collection, use `.zip`;
* to save signature files to a directory, use a name ending in `/`; the directory will be created if it doesn't exist;
* to save to a SQLite database, use `.sqldb` (as of sourmash v4.4.0).

If none of these file extensions is detected, output will be written
in the JSON `.sig` format, either to the provided output filename or
to stdout.

All of these save formats can be loaded by sourmash commands.

**We strongly suggest using .zip files to store signatures: they are fast,
small, and fully supported by all the sourmash commands.**

Note that when outputting large collections of signatures, some save
formats require holding all the sketches in memory until they can be
written out, and others can save progressively. This can affect memory
usage! Currently `.sig` and `.sig.gz` formats are held in memory,
while `.zip`, directory outputs, and `.sqldb` formats write progressively
to disk.

For more detailed information on database formats and performance
tradeoffs, please see [the advanced usage information for
databases!](databases-advanced.md)

### Loading many signatures

#### Loading signatures within a directory hierarchy

All of the `sourmash` commands support loading signatures from
beneath directories; provide the paths on the command line.

#### Passing in lists of files

Most sourmash commands will also take a `--from-file` or
`--query-from-file`, which will take the location of a text file containing
a list of file paths. This can be useful for situations where you want
to specify thousands of queries, or a subset of signatures produced by
some other command.

#### Indexed databases

Indexed databases can make searching signatures much faster. SBT
databases are low memory and disk-intensive databases that allow for
fast searches using a tree structure, while LCA databases are higher
memory and (after a potentially significant load time) are quite fast.
SQLite databases (new in sourmash v4.4.0) are typically larger on disk
than SBTs and LCAs, but in turn are fast to load and support very low
memory search.

(LCA databases also directly permit taxonomic searches using `sourmash lca`
functions.)

Commands that take multiple signatures or collections of signatures
will also work with indexed databases.

One limitation of indexed databases is that they are all restricted in
to certain kinds of signatures. Both SBT and LCA databases can only
contain one "type" of signature (one ksize/one moltype at one scaled
value). SQLite databases can contain multiple ksizes and moltypes, but
only at one scaled value. If the database signature type is
incompatible with the other signatures, sourmash will complain
appropriately.

In contrast, signature files, zip collections, and directory
hierarchies can contain many different types of signatures, and
compatible ones will be selected automatically.

Use the `sourmash index` command to create an SBT.

Use the `sourmash lca index` command to create an LCA database; the
database can be saved in JSON or SQL format with `-F json` or `-F sql`.

Use `sourmash sig cat <list of signatures> -o <output>.sqldb` to create
a SQLite indexed database.

### Combining search databases on the command line

All of the commands in sourmash operate in "online" mode, so you can
combine multiple databases and signatures on the command line and get
the same answer as if you built a single large database from all of
them.  The only caveat to this rule is that if you have multiple
identical matches present across the databases, the order in which
they are found will differ depending on the order that the files are
passed in on the command line.

### Using stdin

Most commands will take signature JSON data via stdin using the usual
UNIX convention, `-`.  Moreover, `sourmash sketch` and the `sourmash
sig` commands will output to stdout.  So, for example,

`sourmash sketch ... -o - | sourmash sig describe -` will describe the
signatures that were just created.

### Using manifests to explicitly refer to collections of files

(sourmash v4.4 and later)

Manifests are metadata catalogs of signatures that are used for
signature selection and loading. They are used extensively by sourmash
internals to speed up signature selection through picklists and
pattern matching.

Manifests can _also_ be used externally (via the command-line), and
may be useful for organizing large collections of signatures. They can
be generated with the `sig collect`, `sig manifest`, and `sig check`
subcommands.

Suppose you have a large collection of signatures (`.sig` or `.sig.gz`
files) in a location (e.g., under a directory, or in a zip file). You
can create a manifest file for them like so:
```
sourmash sig collect <dir> <zipfile> -o manifest.sqlmf
```
and then use the manifest directly for sourmash operations, for example:
```
sourmash sig fileinfo manifest.sqlmf
```
This manifest contains _references_ to the signatures (but not the
signatures themselves) and can then be used as a database target for most
sourmash operations - search, gather, etc. Manifests support
fast selection and lazy loading of sketches in many situations.

Note that `sig collect` will generate manifests containing the
pathnames given to it - so if you use relative paths, the references
will be relative to the working directory in which `sig collect` was
run.  You can use `sig collect --abspath` to rewrite the paths
into absolute paths.

**Our advice:** We suggest using zip file collections for most
situations; we stronlgy recommend using standalone manifests for
situations where you have **very large** sketches or a **very large**
collection of sketches (1000s or more), and don't want to make
multiple copies of signatures in the collection (as you would have to,
with a zipfile). This is particularly useful if you want to refer to different
subsets of the collection without making multiple copies in a zip
file.

You can read more about the details of zip files and manifests in
[the advanced usage information for databases](databases-advanced.md).

### Using sourmash plugins

As of sourmash v4.7.0, sourmash has an experimental plugins interface!
The plugin interface supports extending sourmash to load and save
signatures in new ways, and also supports the addition of sourmash
subcommands via `sourmash scripts`.

In order to use a plugin with sourmash, you will need to use `pip`
or `conda` to install the plugin the same environment that sourmash
is installed in.

In the future, we will include a list of available sourmash plugins in
the documentation, and also provide a way to list available plugins.

You can list all installed plugins with `sourmash info -v`.<|MERGE_RESOLUTION|>--- conflicted
+++ resolved
@@ -1994,10 +1994,9 @@
 particularly useful when working with large collections of signatures and
 identifiers, and has command line options for merging and updating manifests.
 
-<<<<<<< HEAD
 Standalone manifests produced by `sig collect` work most efficiently when
 constructed from many small zip file collections.
-=======
+
 As with `sig check`, the standalone manifests created by `sig collect`
 in sourmash v4 will by default write paths to the matched elements
 relative to the current working directory.  When the output manifest
@@ -2006,7 +2005,6 @@
 paths to be relative to the manifest, while the `--abspath` argument
 will rewrite paths to be absolute.  The `--relpath` behavior will be
 the default in sourmash v5.
->>>>>>> 8b1bc2cc
 
 ## Advanced command-line usage
 
