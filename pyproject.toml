[build-system]
requires = [
    "maturin>=1,<2",
    "cffi",
]
build-backend = 'maturin'

[project]
name = "sourmash"
description = "tools for comparing biological sequences with k-mer sketches"
readme = "README.md"
version = "4.8.3-dev"

authors = [
  { name="Luiz Irber", orcid="0000-0003-4371-9659" },
  { name="Mohamed Abuelanin", orcid="0000-0002-3419-4785" },
  { name="Harriet Alexander", orcid="0000-0003-1308-8008" },
  { name="Abhishek Anant", orcid="0000-0002-5751-2010" },
  { name="Keya Barve", orcid="0000-0003-3241-2117" },
  { name="Colton Baumler", orcid="0000-0002-5926-7792" },
  { name="Olga Botvinnik", orcid="0000-0003-4412-7970" },
  { name="Phillip Brooks", orcid="0000-0003-3987-244X" },
  { name="Peter Cock", orcid="0000-0001-9513-9993" },
  { name="Daniel Dsouza", orcid="0000-0001-7843-8596" },
  { name="Laurent Gautier", orcid="0000-0003-0638-3391" },
  { name="Tim Head", orcid="0000-0003-0931-3698" },
  { name="Mahmudur Rahman Hera", orcid="0000-0002-5992-9012" },
  { name="Hannah Eve Houts", orcid="0000-0002-7954-4793" },
  { name="Lisa K. Johnson", orcid="0000-0002-3600-7218" },
  { name="Fabian Klötzl", orcid="0000-0002-6930-0592" },
  { name="David Koslicki", orcid="0000-0002-0640-954X" },
  { name="Katrin Leinweber", orcid="0000-0001-5135-5758" },
  { name="Marisa Lim", orcid="0000-0003-2097-8818" },
  { name="Ricky Lim", orcid="0000-0003-1313-7076" },
  { name="Ivan Ogasawara", orcid="0000-0001-5049-4289" },
  { name="N. Tessa Pierce", orcid="0000-0002-2942-5331" },
  { name="Taylor Reiter", orcid="0000-0002-7388-421X" },
  { name="Camille Scott", orcid="0000-0001-8822-8779" },
  { name="Andreas Sjödin", orcid="0000-0001-5350-4219" },
  { name="Connor T. Skennerton", orcid="0000-0003-1320-4873" },
  { name="Jason Stajich", orcid="0000-0002-7591-0020" },
  { name="Daniel Standage", orcid="0000-0003-0342-8531" },
  { name="S. Joshua Swamidass", orcid="0000-0003-2191-0778" },
  { name="Connor Tiffany", orcid="0000-0001-8188-7720" },
  { name="Pranathi Vemuri", orcid="0000-0002-5748-9594"},
  { name="Erik Young", orcid="0000-0002-9195-9801" },
  { name="Nick H", orcid="0000-0002-1685-302X" },
  { name="C. Titus Brown", orcid="0000-0001-6001-2677" },
]

maintainers = [
  { name="Luiz Irber", email="luiz@sourmash.bio", orcid="0000-0003-4371-9659" },
  { name="C. Titus Brown", email="titus@idyll.org", orcid="0000-0001-6001-2677" },
]

classifiers = [
  "Development Status :: 5 - Production/Stable",
  "Environment :: Console",
  "Environment :: MacOS X",
  "Intended Audience :: Science/Research",
  "License :: OSI Approved :: BSD License",
  "Natural Language :: English",
  "Operating System :: POSIX :: Linux",
  "Operating System :: MacOS :: MacOS X",
  "Programming Language :: Rust",
  "Programming Language :: Python :: 3.8",
  "Programming Language :: Python :: 3.9",
  "Programming Language :: Python :: 3.10",
  "Topic :: Scientific/Engineering :: Bio-Informatics",
]

dependencies = [
  "screed>=1.1.2,<2",
  "cffi>=1.14.0",
  "numpy",
  "matplotlib",
  "scipy",
  "deprecation>=2.0.6",
  "cachetools>=4,<6",
  "bitstring>=3.1.9,<5",
  "importlib_metadata>=3.6;python_version<'3.10'"
]

requires-python = ">=3.8"

[metadata]
license = { text = "BSD 3-Clause License" }

[project.urls]
"Homepage" = "https://sourmash.bio/"
"Documentation" = "https://sourmash.readthedocs.io"
"CI" = "https://github.com/sourmash-bio/sourmash/actions"
"Source" = "https://github.com/sourmash-bio/sourmash"
"Tracker" = "https://github.com/sourmash-bio/sourmash/issues"

[project.scripts]
"sourmash" = "sourmash.__main__:main"

[project.optional-dependencies]
test = [
  "pytest>=6.2.4,<7.4.0",
  "pytest-cov>=2.12,<5.0",
  "pytest-xdist",
  "pyyaml>=6,<7",
  "recommonmark",
  "hypothesis",
  "build",
]
demo = [
  "jupyter",
  "jupyter_client",
  "ipython",
]
doc = [
<<<<<<< HEAD
  "sphinx>=4.4.0,<7",
  "myst-parser==2.0.0",
=======
  "sphinx>=4.4.0,<8",
  "myst-parser==1.0.0",
>>>>>>> c98d45fb
  "Jinja2==3.1.2",
  "alabaster",
  "sphinxcontrib-napoleon",
  "nbsphinx",
  "ipython",
  "docutils>=0.17.1,<0.21",
]
storage = [
  "ipfshttpclient>=0.4.13",
  "redis",
]
# hmm, I think this is a hack, but it works...
# https://github.com/pypa/pip/issues/10393#issuecomment-941885429
all = ["sourmash[test,demo,doc,storage]"]

[tool.maturin]
python-source = "src"
manifest-path = "src/core/Cargo.toml"
bindings = "cffi"
include = [
  { path = "include/sourmash.h", format = ["sdist","wheel"] },
  { path = "requirements.txt", format = ["sdist"] },
  { path = "Cargo.*", format = ["sdist"] },
  { path = "tests/**/*", format = ["sdist"] },
  { path = "CITATION.cff", format = ["sdist", "wheel"] },
  { path = "LICENSE", format = ["sdist"] },
]
exclude = [
  { path = "**/__pycache__/*", format = ["sdist", "wheel"] },
]
features = ["maturin"]
locked = true
module-name = "sourmash._lowlevel"

[tool.isort]
known_third_party = ["deprecation", "hypothesis", "mmh3", "numpy", "pytest", "screed", "sourmash_tst_utils"]
multi_line_output = 3 
include_trailing_comma = true
force_grid_wrap = 0
line_length = 88
known_first_party = ["sourmash"]

[tool.cibuildwheel]
build = "cp39-*"
skip = "*-win32 *-manylinux_i686 *-musllinux_ppc64le *-musllinux_s390x"
before-build = "source .ci/install_cargo.sh"
environment = { PATH="$HOME/.cargo/bin:$PATH" }
build-verbosity = 3

[tool.pytest.ini_options]
addopts = "--doctest-glob='doc/*.md' -n4"
norecursedirs = [
  "utils",
  "build",
  "buildenv",
  ".tox",
  ".asv",
  ".eggs",
]
testpaths = [
  "tests",
  "doc",
]<|MERGE_RESOLUTION|>--- conflicted
+++ resolved
@@ -112,13 +112,8 @@
   "ipython",
 ]
 doc = [
-<<<<<<< HEAD
-  "sphinx>=4.4.0,<7",
+  "sphinx>=4.4.0,<8",
   "myst-parser==2.0.0",
-=======
-  "sphinx>=4.4.0,<8",
-  "myst-parser==1.0.0",
->>>>>>> c98d45fb
   "Jinja2==3.1.2",
   "alabaster",
   "sphinxcontrib-napoleon",
