[build-system]
requires = [
    "maturin>=1,<1.5.0",
    "cffi",
]
build-backend = 'maturin'

[project]
name = "sourmash"
description = "tools for comparing biological sequences with k-mer sketches"
readme = "README.md"
version = "4.8.11"

authors = [
  { name="Luiz Irber", orcid="0000-0003-4371-9659" },
  { name="N. Tessa Pierce-Ward", orcid="0000-0002-2942-5331" },
  { name="Mohamed Abuelanin", orcid="0000-0002-3419-4785" },
  { name="Harriet Alexander", orcid="0000-0003-1308-8008" },
  { name="Abhishek Anant", orcid="0000-0002-5751-2010" },
  { name="Keya Barve", orcid="0000-0003-3241-2117" },
  { name="Colton Baumler", orcid="0000-0002-5926-7792" },
  { name="Olga Botvinnik", orcid="0000-0003-4412-7970" },
  { name="Phillip Brooks", orcid="0000-0003-3987-244X" },
  { name="Peter Cock", orcid="0000-0001-9513-9993" },
  { name="Daniel Dsouza", orcid="0000-0001-7843-8596" },
  { name="Jade Gardner", orcid="0009-0005-0787-5752" },
  { name="Laurent Gautier", orcid="0000-0003-0638-3391" },
  { name="Tim Head", orcid="0000-0003-0931-3698" },
  { name="Mahmudur Rahman Hera", orcid="0000-0002-5992-9012" },
  { name="Hannah Eve Houts", orcid="0000-0002-7954-4793" },
  { name="Lisa K. Johnson", orcid="0000-0002-3600-7218" },
  { name="Fabian Klötzl", orcid="0000-0002-6930-0592" },
  { name="David Koslicki", orcid="0000-0002-0640-954X" },
  { name="Katrin Leinweber", orcid="0000-0001-5135-5758" },
  { name="Marisa Lim", orcid="0000-0003-2097-8818" },
  { name="Ricky Lim", orcid="0000-0003-1313-7076" },
  { name="Bradley Nelson", orcid="0009-0001-1553-932X" },
  { name="Ivan Ogasawara", orcid="0000-0001-5049-4289" },
  { name="Taylor Reiter", orcid="0000-0002-7388-421X" },
  { name="Camille Scott", orcid="0000-0001-8822-8779" },
  { name="Andreas Sjödin", orcid="0000-0001-5350-4219" },
  { name="Connor T. Skennerton", orcid="0000-0003-1320-4873" },
  { name="Jason Stajich", orcid="0000-0002-7591-0020" },
  { name="Daniel Standage", orcid="0000-0003-0342-8531" },
  { name="S. Joshua Swamidass", orcid="0000-0003-2191-0778" },
  { name="Connor Tiffany", orcid="0000-0001-8188-7720" },
  { name="Pranathi Vemuri", orcid="0000-0002-5748-9594"},
  { name="Erik Young", orcid="0000-0002-9195-9801" },
  { name="Nick H", orcid="0000-0002-1685-302X" },
  { name="C. Titus Brown", orcid="0000-0001-6001-2677" },
]

maintainers = [
  { name="Luiz C. Irber, Jr", email="luiz@sourmash.bio", orcid="0000-0003-4371-9659" },
  { name="C. Titus Brown", email="titus@idyll.org", orcid="0000-0001-6001-2677" },
  { name="N. Tessa Pierce-Ward", email="ntpierce@ucdavis.edu", orcid="0000-0002-2942-5331" },
]

classifiers = [
  "Development Status :: 5 - Production/Stable",
  "Environment :: Console",
  "Environment :: MacOS X",
  "Intended Audience :: Science/Research",
  "License :: OSI Approved :: BSD License",
  "Natural Language :: English",
  "Operating System :: POSIX :: Linux",
  "Operating System :: MacOS :: MacOS X",
  "Programming Language :: Rust",
  "Programming Language :: Python :: 3.12",
  "Programming Language :: Python :: 3.11",
  "Programming Language :: Python :: 3.10",
  "Topic :: Scientific/Engineering :: Bio-Informatics",
]

dependencies = [
  "screed>=1.1.3,<2",
  "cffi>=1.14.0",
  "numpy",
  "matplotlib",
  "scipy",
  "deprecation>=2.0.6",
  "cachetools>=4,<6",
  "bitstring>=3.1.9,<5",
]

requires-python = ">=3.10"

[metadata]
license = { text = "BSD 3-Clause License" }

[project.urls]
"Homepage" = "https://sourmash.bio/"
"Documentation" = "https://sourmash.readthedocs.io"
"CI" = "https://github.com/sourmash-bio/sourmash/actions"
"Source" = "https://github.com/sourmash-bio/sourmash"
"Tracker" = "https://github.com/sourmash-bio/sourmash/issues"

[project.scripts]
"sourmash" = "sourmash.__main__:main"

[project.optional-dependencies]
test = [
  "pytest>=6.2.4,<8.4.0",
  "pytest-cov>=4,<6.0",
  "pytest-xdist>=3.1",
  "pyyaml>=6,<7",
  "diff-cover>=7.3",
  "covdefaults>=2.2.2",
  "recommonmark",
  "hypothesis",
  "build",
]
demo = [
  "jupyter",
  "jupyter_client",
  "ipython",
]
doc = [
<<<<<<< HEAD
  "sphinx>=6,<9",
  "myst-parser==3.0.1",
=======
  "sphinx>=6,<8",
  "myst-parser==4.0.0",
>>>>>>> c877ed3c
  "Jinja2",
  "alabaster",
  "sphinxcontrib-napoleon",
  "nbsphinx",
  "sphinx-design==0.6.1",
  "ipython",
  "docutils>=0.17.1,<0.22",
]
storage = [
  "ipfshttpclient>=0.4.13",
  "redis",
]
# hmm, I think this is a hack, but it works...
# https://github.com/pypa/pip/issues/10393#issuecomment-941885429
all = ["sourmash[test,demo,doc,storage]"]

[tool.maturin]
python-source = "src"
manifest-path = "src/core/Cargo.toml"
bindings = "cffi"
include = [
  { path = "include/sourmash.h", format = ["sdist","wheel"] },
  { path = "requirements.txt", format = ["sdist"] },
  { path = "Cargo.*", format = ["sdist"] },
  { path = "tests/**/*", format = ["sdist"] },
  { path = "CITATION.cff", format = ["sdist", "wheel"] },
  { path = "LICENSE", format = ["sdist"] },
]
exclude = [
  { path = "**/__pycache__/*", format = ["sdist", "wheel"] },
]
features = ["maturin", "branchwater"]
locked = true
module-name = "sourmash._lowlevel"

# macOS deployment target SDK version
[tool.maturin.target.x86_64-apple-darwin]
macos-deployment-target = "10.14"
[tool.maturin.target.aarch64-apple-darwin]
macos-deployment-target = "11.0"

[tool.ruff.lint]
extend-select = [
  "UP",  # pyupgrade
]
ignore = ["F401", "E712", "E402", "F821", "E722", "E741", "F811", "F403", "F822"]

[tool.isort]
known_third_party = ["deprecation", "hypothesis", "mmh3", "numpy", "pytest", "screed", "sourmash_tst_utils"]
multi_line_output = 3 
include_trailing_comma = true
force_grid_wrap = 0
line_length = 88
known_first_party = ["sourmash"]

[tool.cibuildwheel]
build = "cp310-*"
skip = "*-win32 *-manylinux_i686 *-musllinux_* *-ppc64le *-s390x"
before-all = [
  "curl https://sh.rustup.rs -sSf | sh -s -- -y --default-toolchain=stable",
  "cargo update --dry-run",
]
macos.before-build = [
  "rustup target add aarch64-apple-darwin",
  "rustup target add x86_64-apple-darwin",
]
build-verbosity = 3

[tool.cibuildwheel.environment]
CARGO_REGISTRIES_CRATES_IO_PROTOCOL="sparse"
PATH="$HOME/.cargo/bin:$PATH"

[tool.cibuildwheel.linux]
before-all = [
  "curl https://sh.rustup.rs -sSf | sh -s -- -y --default-toolchain=stable",
  "cargo update --dry-run",
  "if [ -f /etc/system-release ]; then yum -y install llvm-toolset-7.0; fi",
]
before-build = [
  "if [ -f /etc/system-release ]; then source scl_source enable llvm-toolset-7.0; fi",
  "if [ -f /etc/system-release ]; then source scl_source enable devtoolset-10; fi",
]

[tool.cibuildwheel.pyodide.environment]
# avoid needing a nightly compiler
RUSTC_BOOTSTRAP=1

[tool.cibuildwheel.pyodide]
before-build = [
  "rustup target add wasm32-unknown-emscripten"
]

[tool.cibuildwheel.linux.environment]
CARGO_REGISTRIES_CRATES_IO_PROTOCOL="sparse"
PATH="$HOME/.cargo/bin:$PATH"
LIBCLANG_PATH="/opt/rh/llvm-toolset-7.0/root/usr/lib64"
LD_LIBRARY_PATH="$LD_LIBRARY_PATH:/opt/rh/llvm-toolset-7.0/root/usr/lib64"
C_INCLUDE_PATH="/opt/rh/devtoolset-10/root/usr/lib/gcc/aarch64-redhat-linux/10/include:/opt/rh/devtoolset-10/root/usr/lib/gcc/x86_64-redhat-linux/10/include"

[tool.pytest.ini_options]
addopts = "--doctest-glob='doc/*.md' -n4"
norecursedirs = [
  "utils",
  "build",
  "buildenv",
  ".tox",
  ".asv",
  ".eggs",
]
testpaths = [
  "tests",
  "doc",
]

[tool.coverage]
html.show_contexts = true
html.skip_covered = false
paths.source = [
  "src",
  ".tox*/*/lib/python*/site-packages",
  ".tox*/pypy*/site-packages",
  ".tox*\\*\\Lib\\site-packages",
  "*/src",
  "*\\src",
  "*/tests",
  "*\tests",
]
report.fail_under = 88
run.parallel = true
run.plugins = ["covdefaults"]

[tool.pixi.project]
name = "sourmash"
channels = ["conda-forge"]
platforms = ["linux-64", "linux-aarch64", "osx-64", "osx-arm64", "win-64"]

[tool.pixi.dependencies]
clangdev = ">=16.0.6,<16.1"
cxx-compiler = ">=1.7.0,<1.8"
git = "2.41.0.*"
libclang = ">=16.0.6,<16.1"
pandoc = "3.1.3.*"
python = "3.10.*"
rust = ">=1.80.0,<1.81"
tox = ">=4.11.0,<5"
# prefer conda deps over PyPI
screed = ">=1.1.2,<2"
cffi = ">=1.14.0"
numpy = "*"
matplotlib = "*"
scipy = "*"
deprecation = ">=2.0.6"
cachetools = ">=4,<6"
bitstring = ">=3.1.9,<5"

[tool.pixi.system-requirements]
macos = "11.0"<|MERGE_RESOLUTION|>--- conflicted
+++ resolved
@@ -116,13 +116,8 @@
   "ipython",
 ]
 doc = [
-<<<<<<< HEAD
   "sphinx>=6,<9",
-  "myst-parser==3.0.1",
-=======
-  "sphinx>=6,<8",
-  "myst-parser==4.0.0",
->>>>>>> c877ed3c
+  "myst-parser",
   "Jinja2",
   "alabaster",
   "sphinxcontrib-napoleon",
