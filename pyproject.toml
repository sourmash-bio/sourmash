--- conflicted
+++ resolved
@@ -163,13 +163,8 @@
 known_first_party = ["sourmash"]
 
 [tool.cibuildwheel]
-<<<<<<< HEAD
-build = "cp39-*"
+build = "cp310-*"
 skip = "*-win32 *-manylinux_i686 *-musllinux_*"
-=======
-build = "cp310-*"
-skip = "*-win32 *-manylinux_i686 *-musllinux_ppc64le *-musllinux_s390x"
->>>>>>> 17bc0307
 before-all = [
   "curl https://sh.rustup.rs -sSf | sh -s -- -y --default-toolchain=stable",
   "cargo update --dry-run",
