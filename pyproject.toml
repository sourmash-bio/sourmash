--- conflicted
+++ resolved
@@ -34,11 +34,8 @@
   { name="Katrin Leinweber", orcid="0000-0001-5135-5758" },
   { name="Marisa Lim", orcid="0000-0003-2097-8818" },
   { name="Ricky Lim", orcid="0000-0003-1313-7076" },
-<<<<<<< HEAD
+  { name="Bradley Nelson", orcid="0009-0001-1553-932X" },
   { name="R. Todd Morse", orcid="0009-0007-1711-5938" },
-=======
-  { name="Bradley Nelson", orcid="0009-0001-1553-932X" },
->>>>>>> fe4790f4
   { name="Ivan Ogasawara", orcid="0000-0001-5049-4289" },
   { name="Taylor Reiter", orcid="0000-0002-7388-421X" },
   { name="Camille Scott", orcid="0000-0001-8822-8779" },
