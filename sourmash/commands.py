"""
Functions implementing the main command-line subcommands.
"""
import csv
import os
import os.path
import sys

import screed
from .compare import compare_all_pairs, compare_serial_containment
from . import MinHash, load_sbt_index, create_sbt_index
from . import signature as sig
from . import sourmash_args
from .logging import notify, error, print_results, set_quiet
from .sbtmh import SearchMinHashesFindBest, SigLeaf

from .sourmash_args import DEFAULT_LOAD_K, FileOutput

DEFAULT_N = 500
WATERMARK_SIZE = 10000

from .command_compute import compute


def compare(args):
    "Compare multiple signature files and create a distance matrix."
    import numpy

    set_quiet(args.quiet)
    moltype = sourmash_args.calculate_moltype(args)

    inp_files = list(args.signatures)
    if args.from_file:
        more_files = sourmash_args.load_file_list_of_signatures(args.from_file)
        inp_files.extend(more_files)

    progress = sourmash_args.SignatureLoadingProgress()

    # load in the various signatures
    siglist = []
    ksizes = set()
    moltypes = set()
    for filename in inp_files:
        notify("loading '{}'", filename, end='\r')
        loaded = sourmash_args.load_file_as_signatures(filename,
                                                       ksize=args.ksize,
                                                       select_moltype=moltype,
                                                       yield_all_files=args.force,
                                                       progress=progress)
        loaded = list(loaded)
        if not loaded:
            notify('\nwarning: no signatures loaded at given ksize/molecule type from {}', filename)
        siglist.extend(loaded)

        # track ksizes/moltypes
        for s in loaded:
            ksizes.add(s.minhash.ksize)
            moltypes.add(sourmash_args.get_moltype(s))

        # error out while loading if we have more than one ksize/moltype
        if len(ksizes) > 1 or len(moltypes) > 1:
            break

    if not siglist:
        error('no signatures found! exiting.')
        sys.exit(-1)

    # check ksizes and type
    if len(ksizes) > 1:
        error('multiple k-mer sizes loaded; please specify one with -k.')
        ksizes = sorted(ksizes)
        error('(saw k-mer sizes {})'.format(', '.join(map(str, ksizes))))
        sys.exit(-1)

    if len(moltypes) > 1:
        error('multiple molecule types loaded; please specify --dna, --protein')
        sys.exit(-1)

    notify(' '*79, end='\r')
    notify('loaded {} signatures total.'.format(len(siglist)))

    # check to make sure they're potentially compatible - either using
    # max_hash/scaled, or not.
    scaled_sigs = [s.minhash.max_hash for s in siglist]
    is_scaled = all(scaled_sigs)
    is_scaled_2 = any(scaled_sigs)

    # complain if it's not all one or the other
    if is_scaled != is_scaled_2:
        error('cannot mix scaled signatures with bounded signatures')
        sys.exit(-1)

    # complain if --containment and not is_scaled
    if args.containment and not is_scaled:
        error('must use scaled signatures with --containment option')
        sys.exit(-1)

    # notify about implicit --ignore-abundance:
    if args.containment:
        track_abundances = any(( s.minhash.track_abundance for s in siglist ))
        if track_abundances:
            notify('NOTE: --containment means signature abundances are flattened.')

    # if using --scaled, downsample appropriately
    printed_scaled_msg = False
    if is_scaled:
        max_scaled = max(s.minhash.scaled for s in siglist)
        for s in siglist:
            if s.minhash.scaled != max_scaled:
                if not printed_scaled_msg:
                    notify('downsampling to scaled value of {}'.format(max_scaled))
                    printed_scaled_msg = True
                s.minhash = s.minhash.downsample(scaled=max_scaled)

    if len(siglist) == 0:
        error('no signatures!')
        sys.exit(-1)

    notify('')

    # build the distance matrix
    numpy.set_printoptions(precision=3, suppress=True)

    # do all-by-all calculation

    labeltext = [item.name() for item in siglist]
    if args.containment:
        similarity = compare_serial_containment(siglist)
    else:
        similarity = compare_all_pairs(siglist, args.ignore_abundance,
                                       n_jobs=args.processes)

    if len(siglist) < 30:
        for i, E in enumerate(siglist):
            # for small matrices, pretty-print some output
            name_num = '{}-{}'.format(i, E.name())
            if len(name_num) > 20:
                name_num = name_num[:17] + '...'
            print_results('{:20s}\t{}'.format(name_num, similarity[i, :, ],))

    print_results('min similarity in matrix: {:.3f}', numpy.min(similarity))
    # shall we output a matrix?
    if args.output:
        labeloutname = args.output + '.labels.txt'
        notify('saving labels to: {}', labeloutname)
        with open(labeloutname, 'w') as fp:
            fp.write("\n".join(labeltext))

        notify('saving comparison matrix to: {}', args.output)
        with open(args.output, 'wb') as fp:
            numpy.save(fp, similarity)

    # output CSV?
    if args.csv:
        with FileOutput(args.csv, 'wt') as csv_fp:
            w = csv.writer(csv_fp)
            w.writerow(labeltext)

            for i in range(len(labeltext)):
                y = []
                for j in range(len(labeltext)):
                    y.append('{}'.format(similarity[i][j]))
                w.writerow(y)


def plot(args):
    "Produce a clustering matrix and plot."
    import matplotlib as mpl
    mpl.use('Agg')
    import numpy
    import pylab
    import scipy.cluster.hierarchy as sch
    from . import fig as sourmash_fig

    # load files
    D_filename = args.distances
    labelfilename = D_filename + '.labels.txt'

    notify('loading comparison matrix from {}...', D_filename)
    D = numpy.load(open(D_filename, 'rb'))
    notify('...got {} x {} matrix.', *D.shape)

    if args.labeltext:
        labelfilename = args.labeltext
    notify('loading labels from {}', labelfilename)
    labeltext = [ x.strip() for x in open(labelfilename) ]
    if len(labeltext) != D.shape[0]:
        error('{} labels != matrix size, exiting', len(labeltext))
        sys.exit(-1)

    # build filenames, decide on PDF/PNG output
    dendrogram_out = os.path.basename(D_filename) + '.dendro'
    if args.pdf:
        dendrogram_out += '.pdf'
    else:
        dendrogram_out += '.png'

    matrix_out = os.path.basename(D_filename) + '.matrix'
    if args.pdf:
        matrix_out += '.pdf'
    else:
        matrix_out += '.png'

    hist_out = os.path.basename(D_filename) + '.hist'
    if args.pdf:
        hist_out += '.pdf'
    else:
        hist_out += '.png'

    # output to a different directory?
    if args.output_dir:
        if not os.path.isdir(args.output_dir):
            os.mkdir(args.output_dir)
        dendrogram_out = os.path.join(args.output_dir, dendrogram_out)
        matrix_out = os.path.join(args.output_dir, matrix_out)
        hist_out = os.path.join(args.output_dir, hist_out)

    # make the histogram
    notify('saving histogram of matrix values => {}', hist_out)
    fig = pylab.figure(figsize=(8,5))
    pylab.hist(numpy.array(D.flat), bins=100)
    fig.savefig(hist_out)

    ### make the dendrogram:
    fig = pylab.figure(figsize=(8,5))
    ax1 = fig.add_axes([0.1, 0.1, 0.7, 0.8])
    ax1.set_xticks([])
    ax1.set_yticks([])

    # subsample?
    if args.subsample:
        numpy.random.seed(args.subsample_seed)

        sample_idx = list(range(len(labeltext)))
        numpy.random.shuffle(sample_idx)
        sample_idx = sample_idx[:args.subsample]

        np_idx = numpy.array(sample_idx)
        D = D[numpy.ix_(np_idx, np_idx)]
        labeltext = [ labeltext[idx] for idx in sample_idx ]

    ### do clustering
    Y = sch.linkage(D, method='single')
    sch.dendrogram(Y, orientation='right', labels=labeltext)
    fig.savefig(dendrogram_out)
    notify('wrote dendrogram to: {}', dendrogram_out)

    ### make the dendrogram+matrix:
    (fig, rlabels, rmat) = sourmash_fig.plot_composite_matrix(D, labeltext,
                                             show_labels=args.labels,
                                             show_indices=args.indices,
                                             vmin=args.vmin,
                                             vmax=args.vmax,
                                             force=args.force)
    fig.savefig(matrix_out)
    notify('wrote numpy distance matrix to: {}', matrix_out)

    if len(labeltext) < 30:
        # for small matrices, print out sample numbering for FYI.
        for i, name in enumerate(labeltext):
            print_results('{}\t{}', i, name)

    # write out re-ordered matrix and labels
    if args.csv:
        with FileOutput(args.csv, 'wt') as csv_fp:
            w = csv.writer(csv_fp)
            w.writerow(rlabels)

            for i in range(len(rlabels)):
                y = []
                for j in range(len(rlabels)):
                    y.append('{}'.format(rmat[i][j]))
                w.writerow(y)
        notify('Wrote clustered matrix and labels out to {}', args.csv)


def import_csv(args):
    "Import a CSV file full of signatures/hashes."

    with open(args.mash_csvfile, 'r') as fp:
        reader = csv.reader(fp)
        siglist = []
        for row in reader:
            hashfn = row[0]
            hashseed = int(row[1])

            # only support a limited import type, for now ;)
            assert hashfn == 'murmur64'
            assert hashseed == 42

            _, _, ksize, name, hashes = row
            ksize = int(ksize)

            hashes = hashes.strip()
            hashes = list(map(int, hashes.split(' ' )))

            e = MinHash(len(hashes), ksize)
            e.add_many(hashes)
            s = sig.SourmashSignature(e, filename=name)
            siglist.append(s)
            notify('loaded signature: {} {}', name, s.md5sum()[:8])

        notify('saving {} signatures to JSON', len(siglist))
        with FileOutput(args.output, 'wt') as outfp:
            sig.save_signatures(siglist, outfp)


def sbt_combine(args):
    inp_files = list(args.sbts)
    notify('combining {} SBTs', len(inp_files))

    tree = load_sbt_index(inp_files.pop(0))

    for f in inp_files:
        new_tree = load_sbt_index(f)
        # TODO: check if parameters are the same for both trees!
        tree.combine(new_tree)

    notify('saving SBT under "{}".', args.sbt_name)
    tree.save(args.sbt_name)


def index(args):
    """
    Build a Sequence Bloom Tree index of the given signatures.
    """
    set_quiet(args.quiet)
    moltype = sourmash_args.calculate_moltype(args)

    if args.append:
        tree = load_sbt_index(args.sbt_name)
    else:
        tree = create_sbt_index(args.bf_size, n_children=args.n_children)

    if args.sparseness < 0 or args.sparseness > 1.0:
        error('sparseness must be in range [0.0, 1.0].')

    if args.scaled:
        args.scaled = int(args.scaled)
        notify('downsampling signatures to scaled={}', args.scaled)

    inp_files = list(args.signatures)
    if args.from_file:
        more_files = sourmash_args.load_file_list_of_signatures(args.from_file)
        inp_files.extend(more_files)

    if not inp_files:
        error("ERROR: no files to index!? Supply on command line or use --from-file")
        sys.exit(-1)

    notify('loading {} files into SBT', len(inp_files))

    progress = sourmash_args.SignatureLoadingProgress()

    n = 0
    ksizes = set()
    moltypes = set()
    nums = set()
    scaleds = set()
    for f in inp_files:
        siglist = sourmash_args.load_file_as_signatures(f,
                                                        ksize=args.ksize,
                                                        select_moltype=moltype,
                                                        yield_all_files=args.force,
                                                        progress=progress)

        # load all matching signatures in this file
        ss = None
        for ss in siglist:
            ksizes.add(ss.minhash.ksize)
            moltypes.add(sourmash_args.get_moltype(ss))
            nums.add(ss.minhash.num)

            if args.scaled:
                ss.minhash = ss.minhash.downsample(scaled=args.scaled)
            scaleds.add(ss.minhash.scaled)

            tree.insert(ss)
            n += 1

        if not ss:
            continue

        # check to make sure we aren't loading incompatible signatures
        if len(ksizes) > 1 or len(moltypes) > 1:
            error('multiple k-mer sizes or molecule types present; fail.')
            error('specify --dna/--protein and --ksize as necessary')
            error('ksizes: {}; moltypes: {}',
                  ", ".join(map(str, ksizes)), ", ".join(moltypes))
            sys.exit(-1)

        if nums == { 0 } and len(scaleds) == 1:
            pass # good
        elif scaleds == { 0 } and len(nums) == 1:
            pass # also good
        else:
            error('trying to build an SBT with incompatible signatures.')
            error('nums = {}; scaleds = {}', repr(nums), repr(scaleds))
            sys.exit(-1)

    notify('')

    # did we load any!?
    if n == 0:
        error('no signatures found to load into tree!? failing.')
        sys.exit(-1)

    notify('loaded {} sigs; saving SBT under "{}"', n, args.sbt_name)
    tree.save(args.sbt_name, sparseness=args.sparseness)


def search(args):
    from .search import search_databases

    set_quiet(args.quiet)
    moltype = sourmash_args.calculate_moltype(args)

    # set up the query.
    query = sourmash_args.load_query_signature(args.query,
                                               ksize=args.ksize,
                                               select_moltype=moltype,
                                               select_md5=args.md5)
    notify('loaded query: {}... (k={}, {})', query.name()[:30],
                                             query.minhash.ksize,
                                             sourmash_args.get_moltype(query))

    # downsample if requested
    if args.scaled:
        if query.minhash.max_hash == 0:
            error('cannot downsample a signature not created with --scaled')
            sys.exit(-1)

        if args.scaled != query.minhash.scaled:
            notify('downsampling query from scaled={} to {}',
                   query.minhash.scaled, int(args.scaled))
        query.minhash = query.minhash.downsample(scaled=args.scaled)

    # set up the search databases
    databases = sourmash_args.load_dbs_and_sigs(args.databases, query,
                                                not args.containment)

    # forcibly ignore abundances if query has no abundances
    if not query.minhash.track_abundance:
        args.ignore_abundance = True

    if not len(databases):
        error('Nothing found to search!')
        sys.exit(-1)

    # do the actual search
    results = search_databases(query, databases,
                               args.threshold, args.containment,
                               args.best_only, args.ignore_abundance,
                               unload_data=True)

    n_matches = len(results)
    if args.best_only:
        args.num_results = 1

    if not args.num_results or n_matches <= args.num_results:
        print_results('{} matches:'.format(len(results)))
    else:
        print_results('{} matches; showing first {}:',
               len(results), args.num_results)
        n_matches = args.num_results

    # output!
    print_results("similarity   match")
    print_results("----------   -----")
    for sr in results[:n_matches]:
        pct = '{:.1f}%'.format(sr.similarity*100)
        name = sr.match._display_name(60)
        print_results('{:>6}       {}', pct, name)

    if args.best_only:
        notify("** reporting only one match because --best-only was set")

    if args.output:
        fieldnames = ['similarity', 'name', 'filename', 'md5']

        with FileOutput(args.output, 'wt') as fp:
            w = csv.DictWriter(fp, fieldnames=fieldnames)

            w.writeheader()
            for sr in results:
                d = dict(sr._asdict())
                del d['match']
                w.writerow(d)

    # save matching signatures upon request
    if args.save_matches:
        notify('saving all matched signatures to "{}"', args.save_matches)
        with FileOutput(args.save_matches, 'wt') as fp:
            sig.save_signatures([ sr.match for sr in results ], fp)


def categorize(args):
    "Use a database to find the best match to many signatures."
    set_quiet(args.quiet)
    moltype = sourmash_args.calculate_moltype(args)

    # eliminate names we've already categorized
    already_names = set()
    if args.load_csv:
        with open(args.load_csv, 'rt') as fp:
            r = csv.reader(fp)
            for row in r:
                already_names.add(row[0])

    # load search database
    tree = load_sbt_index(args.sbt_name)

    # load query filenames
    inp_files = set(sourmash_args.traverse_find_sigs(args.queries))
    inp_files = inp_files - already_names

    notify('found {} files to query', len(inp_files))

    loader = sourmash_args.LoadSingleSignatures(inp_files,
                                                args.ksize, moltype)

    csv_w = None
    csv_fp = None
    if args.csv:
        csv_fp = open(args.csv, 'wt')
        csv_w = csv.writer(csv_fp)

    for queryfile, query, query_moltype, query_ksize in loader:
        notify('loaded query: {}... (k={}, {})', query.name()[:30],
               query_ksize, query_moltype)

        results = []
        search_fn = SearchMinHashesFindBest().search

        # note, "ignore self" here may prevent using newer 'tree.search' fn.
        for leaf in tree.find(search_fn, query, args.threshold):
            if leaf.data.md5sum() != query.md5sum(): # ignore self.
                similarity = query.similarity(
                    leaf.data, ignore_abundance=args.ignore_abundance)
                results.append((similarity, leaf.data))

        best_hit_sim = 0.0
        best_hit_query_name = ""
        if results:
            results.sort(key=lambda x: -x[0])   # reverse sort on similarity
            best_hit_sim, best_hit_query = results[0]
            notify('for {}, found: {:.2f} {}', query.name(),
                                               best_hit_sim,
                                               best_hit_query.name())
            best_hit_query_name = best_hit_query.name()
        else:
            notify('for {}, no match found', query.name())

        if csv_w:
            csv_w.writerow([queryfile, query.name(), best_hit_query_name,
                           best_hit_sim])

    if loader.skipped_ignore:
        notify('skipped/ignore: {}', loader.skipped_ignore)
    if loader.skipped_nosig:
        notify('skipped/nosig: {}', loader.skipped_nosig)

    if csv_fp:
        csv_fp.close()


def gather(args):
    from .search import gather_databases, format_bp

    set_quiet(args.quiet, args.debug)
    moltype = sourmash_args.calculate_moltype(args)

    # load the query signature & figure out all the things
    query = sourmash_args.load_query_signature(args.query,
                                               ksize=args.ksize,
                                               select_moltype=moltype,
                                               select_md5=args.md5)
    notify('loaded query: {}... (k={}, {})', query.name()[:30],
                                             query.minhash.ksize,
                                             sourmash_args.get_moltype(query))

    # verify signature was computed right.
    if query.minhash.scaled == 0:
        error('query signature needs to be created with --scaled')
        sys.exit(-1)

    # downsample if requested
    if args.scaled:
        notify('downsampling query from scaled={} to {}',
               query.minhash.scaled, int(args.scaled))
        query.minhash = query.minhash.downsample(scaled=args.scaled)

    # empty?
    if not len(query.minhash):
        error('no query hashes!? exiting.')
        sys.exit(-1)

    # set up the search databases
    cache_size = args.cache_size
    if args.cache_size == 0:
        cache_size = None
    databases = sourmash_args.load_dbs_and_sigs(args.databases, query, False,
                                                cache_size=cache_size)

    if not len(databases):
        error('Nothing found to search!')
        sys.exit(-1)

    found = []
    weighted_missed = 1
    new_max_hash = query.minhash.max_hash
    next_query = query

    for result, weighted_missed, new_max_hash, next_query in gather_databases(query, databases, args.threshold_bp, args.ignore_abundance):
        if not len(found):                # first result? print header.
            if query.minhash.track_abundance and not args.ignore_abundance:
                print_results("")
                print_results("overlap     p_query p_match avg_abund")
                print_results("---------   ------- ------- ---------")
            else:
                print_results("")
                print_results("overlap     p_query p_match")
                print_results("---------   ------- -------")


        # print interim result & save in a list for later use
        pct_query = '{:.1f}%'.format(result.f_unique_weighted*100)
        pct_genome = '{:.1f}%'.format(result.f_match*100)
        average_abund ='{:.1f}'.format(result.average_abund)
        name = result.match._display_name(40)

        if query.minhash.track_abundance and not args.ignore_abundance:
            print_results('{:9}   {:>7} {:>7} {:>9}    {}',
                      format_bp(result.intersect_bp), pct_query, pct_genome,
                      average_abund, name)
        else:
            print_results('{:9}   {:>7} {:>7}    {}',
                      format_bp(result.intersect_bp), pct_query, pct_genome,
                      name)
        found.append(result)

        if args.num_results and len(found) >= args.num_results:
            break


    # basic reporting
    print_results('\nfound {} matches total;', len(found))
    if args.num_results and len(found) == args.num_results:
        print_results('(truncated gather because --num-results={})',
                      args.num_results)

    print_results('the recovered matches hit {:.1f}% of the query',
           (1 - weighted_missed) * 100)
    print_results('')

    if found and args.output:
        fieldnames = ['intersect_bp', 'f_orig_query', 'f_match',
                      'f_unique_to_query', 'f_unique_weighted',
                      'average_abund', 'median_abund', 'std_abund', 'name',
                      'filename', 'md5', 'f_match_orig', 'unique_intersect_bp',
<<<<<<< HEAD
                      'gather_result_rank']
=======
                      'gather_result_rank', 'remaining_bp']
>>>>>>> 345f3ed8

        with FileOutput(args.output, 'wt') as fp:
            w = csv.DictWriter(fp, fieldnames=fieldnames)
            w.writeheader()
            for result in found:
                d = dict(result._asdict())
                del d['match']                 # actual signature not in CSV.
                w.writerow(d)

    if found and args.save_matches:
        notify('saving all matches to "{}"', args.save_matches)
        with FileOutput(args.save_matches, 'wt') as fp:
            sig.save_signatures([ r.match for r in found ], fp)

    if args.output_unassigned:
        if not len(next_query.minhash):
            notify('no unassigned hashes to save with --output-unassigned!')
        else:
            notify('saving unassigned hashes to "{}"', args.output_unassigned)

            with FileOutput(args.output_unassigned, 'wt') as fp:
                sig.save_signatures([ next_query ], fp)


def multigather(args):
    "Gather many signatures against multiple databases."
    from .search import gather_databases, format_bp

    set_quiet(args.quiet)
    moltype = sourmash_args.calculate_moltype(args)

    if not args.db:
        error('Error! must specify at least one database with --db')
        sys.exit(-1)

    if not args.query and not args.query_from_file:
        error('Error! must specify at least one query signature with --query')
        sys.exit(-1)

    # flatten --db and --query
    args.db = [item for sublist in args.db for item in sublist]
    inp_files = [item for sublist in args.query for item in sublist]
    if args.query_from_file:
        more_files = sourmash_args.load_file_list_of_signatures(args.query_from_file)
        inp_files.extend(more_files)

    # need a query to get ksize, moltype for db loading
    query = next(iter(sourmash_args.load_file_as_signatures(inp_files[0], ksize=args.ksize, select_moltype=moltype)))

    databases = sourmash_args.load_dbs_and_sigs(args.db, query, False)

    if not len(databases):
        error('Nothing found to search!')
        sys.exit(-1)

    # run gather on all the queries.
    n=0
    for queryfile in inp_files:
        # load the query signature(s) & figure out all the things
        for query in sourmash_args.load_file_as_signatures(queryfile,
                                                       ksize=args.ksize,
                                                       select_moltype=moltype):
            notify('loaded query: {}... (k={}, {})', query.name()[:30],
                                            query.minhash.ksize,
                                            sourmash_args.get_moltype(query))

            # verify signature was computed right.
            if query.minhash.max_hash == 0:
                error('query signature needs to be created with --scaled; skipping')
                continue

            # downsample if requested
            if args.scaled:
                notify('downsampling query from scaled={} to {}',
                       query.minhash.scaled, int(args.scaled))
                query.minhash = query.minhash.downsample(scaled=args.scaled)

            # empty?
            if not len(query.minhash):
                error('no query hashes!? skipping to next..')
                continue

            found = []
            weighted_missed = 1
            for result, weighted_missed, new_max_hash, next_query in gather_databases(query, databases, args.threshold_bp, args.ignore_abundance):
                if not len(found):                # first result? print header.
                    if query.minhash.track_abundance and not args.ignore_abundance:
                        print_results("")
                        print_results("overlap     p_query p_match avg_abund")
                        print_results("---------   ------- ------- ---------")
                    else:
                        print_results("")
                        print_results("overlap     p_query p_match")
                        print_results("---------   ------- -------")


                # print interim result & save in a list for later use
                pct_query = '{:.1f}%'.format(result.f_unique_weighted*100)
                pct_genome = '{:.1f}%'.format(result.f_match*100)
                average_abund ='{:.1f}'.format(result.average_abund)
                name = result.match._display_name(40)

                if query.minhash.track_abundance and not args.ignore_abundance:
                    print_results('{:9}   {:>7} {:>7} {:>9}    {}',
                              format_bp(result.intersect_bp), pct_query, pct_genome,
                              average_abund, name)
                else:
                    print_results('{:9}   {:>7} {:>7}    {}',
                              format_bp(result.intersect_bp), pct_query, pct_genome,
                              name)
                found.append(result)


            # basic reporting
            print_results('\nfound {} matches total;', len(found))

            print_results('the recovered matches hit {:.1f}% of the query',
                   (1 - weighted_missed) * 100)
            print_results('')

            if not found:
                notify('nothing found... skipping.')
                continue

            query_filename = query.filename
            if not query_filename:
                # use md5sum if query.filename not properly set
                query_filename = query.md5sum()

            output_base = os.path.basename(query_filename)
            output_csv = output_base + '.csv'

            fieldnames = ['intersect_bp', 'f_orig_query', 'f_match',
                          'f_unique_to_query', 'f_unique_weighted',
                          'average_abund', 'median_abund', 'std_abund', 'name',
                          'filename', 'md5', 'f_match_orig',
<<<<<<< HEAD
                          'unique_intersect_bp', 'gather_result_rank']
=======
                          'unique_intersect_bp', 'gather_result_rank',
                          'remaining_bp']
>>>>>>> 345f3ed8
            with open(output_csv, 'wt') as fp:
                w = csv.DictWriter(fp, fieldnames=fieldnames)
                w.writeheader()
                for result in found:
                    d = dict(result._asdict())
                    del d['match']      # actual signature not output to CSV!
                    w.writerow(d)

            output_matches = output_base + '.matches.sig'
            with open(output_matches, 'wt') as fp:
                outname = output_matches
                notify('saving all matches to "{}"', outname)
                sig.save_signatures([ r.match for r in found ], fp)

            output_unassigned = output_base + '.unassigned.sig'
            with open(output_unassigned, 'wt') as fp:
                if not found:
                    notify('nothing found - entire query signature unassigned.')
                elif not len(query.minhash):
                    notify('no unassigned hashes! not saving.')
                else:
                    notify('saving unassigned hashes to "{}"', output_unassigned)

                    e = MinHash(ksize=query.minhash.ksize, n=0, max_hash=new_max_hash)
                    e.add_many(next_query.minhash.hashes)
                    sig.save_signatures([ sig.SourmashSignature(e) ], fp)
            n += 1

        # fini, next query!
    notify('\nconducted gather searches on {} signatures', n)


def watch(args):
    "Build a signature from raw FASTA/FASTQ coming in on stdin, search."
    set_quiet(args.quiet)

    if args.input_is_protein and args.dna:
        notify('WARNING: input is protein, turning off nucleotide hashing.')
        args.dna = False
        args.protein = True

    if args.dna and args.protein:
        notify('ERROR: cannot use "watch" with both nucleotide and protein.')

    if args.dna:
        moltype = 'DNA'
        is_protein = False
        dayhoff = False
        hp = False
    elif args.protein:
        moltype = 'protein'
        is_protein = True
        dayhoff = False
        hp = False
    elif args.dayhoff:
        moltype = 'dayhoff'
        is_protein = True
        dayhoff = True
        hp = False
    else:
        moltype = 'hp'
        is_protein = True
        dayhoff = False
        hp = True

    tree = load_sbt_index(args.sbt_name)

    # check ksize from the SBT we are loading
    ksize = args.ksize
    if ksize is None:
        leaf = next(iter(tree.leaves()))
        tree_mh = leaf.data.minhash
        ksize = tree_mh.ksize

    E = MinHash(ksize=ksize, n=args.num_hashes, is_protein=is_protein, dayhoff=dayhoff, hp=hp)

    notify('Computing signature for k={}, {} from stdin', ksize, moltype)

    def do_search():
        results = []
        streamsig = sig.SourmashSignature(E, filename='stdin', name=args.name)
        for similarity, match, _ in tree.search(streamsig,
                                                threshold=args.threshold,
                                                best_only=True,
                                                ignore_abundance=True,
                                                do_containment=False):
            results.append((similarity, match))

        return results

    notify('reading sequences from stdin')
    screed_iter = screed.open(args.inp_file)
    watermark = WATERMARK_SIZE

    # iterate over input records
    n = 0
    for n, record in enumerate(screed_iter):
        # at each watermark, print status & check cardinality
        if n >= watermark:
            notify('\r... read {} sequences', n, end='')
            watermark += WATERMARK_SIZE

            if do_search():
                break

        if args.input_is_protein:
            E.add_protein(record.sequence)
        else:
            E.add_sequence(record.sequence, False)

    results = do_search()
    if not results:
        notify('... read {} sequences, no matches found.', n)
    else:
        results.sort(key=lambda x: -x[0])   # take best
        similarity, found_sig = results[0]
        print_results('FOUND: {}, at {:.3f}', found_sig.name(),
               similarity)

    if args.output:
        notify('saving signature to {}', args.output)
        with FileOutput(args.output, 'wt') as fp:
            streamsig = sig.SourmashSignature(E, filename='stdin',
                                              name=args.name)
        sig.save_signatures([streamsig], fp)


def migrate(args):
    "Migrate an SBT database to the latest version."
    tree = load_sbt_index(args.sbt_name, print_version_warning=False)

    notify('saving SBT under "{}".', args.sbt_name)
    tree.save(args.sbt_name, structure_only=True)<|MERGE_RESOLUTION|>--- conflicted
+++ resolved
@@ -658,11 +658,7 @@
                       'f_unique_to_query', 'f_unique_weighted',
                       'average_abund', 'median_abund', 'std_abund', 'name',
                       'filename', 'md5', 'f_match_orig', 'unique_intersect_bp',
-<<<<<<< HEAD
-                      'gather_result_rank']
-=======
                       'gather_result_rank', 'remaining_bp']
->>>>>>> 345f3ed8
 
         with FileOutput(args.output, 'wt') as fp:
             w = csv.DictWriter(fp, fieldnames=fieldnames)
@@ -799,12 +795,8 @@
                           'f_unique_to_query', 'f_unique_weighted',
                           'average_abund', 'median_abund', 'std_abund', 'name',
                           'filename', 'md5', 'f_match_orig',
-<<<<<<< HEAD
-                          'unique_intersect_bp', 'gather_result_rank']
-=======
                           'unique_intersect_bp', 'gather_result_rank',
                           'remaining_bp']
->>>>>>> 345f3ed8
             with open(output_csv, 'wt') as fp:
                 w = csv.DictWriter(fp, fieldnames=fieldnames)
                 w.writeheader()
