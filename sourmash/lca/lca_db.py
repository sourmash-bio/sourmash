"LCA database class and utilities."

import json
import gzip
from collections import OrderedDict, defaultdict, Counter
import functools

import sourmash
<<<<<<< HEAD
from sourmash._minhash import get_max_hash_for_scaled, to_bytes
=======
from sourmash.minhash import _get_max_hash_for_scaled
>>>>>>> 0a155536
from sourmash.logging import notify, error, debug
from sourmash.index import Index
from sourmash.exceptions import SourmashError

from sourmash._lowlevel import ffi, lib
from sourmash.utils import RustObject, rustcall, decode_str

def cached_property(fun):
    """A memoize decorator for class properties."""
    @functools.wraps(fun)
    def get(self):
        try:
            return self._cache[fun]
        except AttributeError:
            self._cache = {}
        except KeyError:
            pass
        ret = self._cache[fun] = fun(self)
        return ret
    return property(get)


class LCA_Database(RustObject, Index):
    """
    An in-memory database that indexes signatures by hash, and provides
    optional taxonomic lineage classification.

    Follows the `Index` API for `insert`, `search`, `gather`, and `signatures`.

    Identifiers `ident` must be unique, and are taken by default as the
    entire signature name upon insertion. This can be overridden with
    the `ident` keyword argument in `insert`.

    Integer `idx` indices can be used as keys in dictionary attributes:
    * `idx_to_lid`, to get an (optional) lineage index.
    * `idx_to_ident`, to retrieve the unique string identifier for that `idx`.

    Integer `lid` indices can be used as keys in dictionary attributes:
    * `lid_to_idx`, to get a set of `idx` with that lineage.
    * `lid_to_lineage`, to get a lineage for that `lid`.

    `lineage_to_lid` is a dictionary with tuples of LineagePair as keys,
    `lid` as values.

    `ident_to_name` is a dictionary from unique str identifer to a name.

    `ident_to_idx` is a dictionary from unique str identifer to integer `idx`.

    `hashval_to_idx` is a dictionary from individual hash values to sets of
    `idx`.
    """
    def __init__(self, ksize, scaled, moltype="DNA", filename=""):
        self._objptr = lib.lcadb_new_with_params(int(ksize), int(scaled), to_bytes(filename), to_bytes(moltype))

    @cached_property
    def ksize(self):
        return self._methodcall(lib.lcadb_ksize)

    @cached_property
    def scaled(self):
        return self._methodcall(lib.lcadb_scaled)

    @cached_property
    def moltype(self):
        size = ffi.new('uintptr_t *')
        rawbuff = self._methodcall(lib.lcadb_moltype, size)

        size = size[0]
        buf = ffi.gc(rawbuff, lambda o: lib.nodegraph_buffer_free(o, size), size)
        moltype = ffi.string(buf, size).decode('utf-8')

        return moltype

    @cached_property
    def filename(self):
        size = ffi.new('uintptr_t *')
        rawbuff = self._methodcall(lib.lcadb_filename, size)

        size = size[0]
        filename = None
        if size:
            buf = ffi.gc(rawbuff, lambda o: lib.nodegraph_buffer_free(o, size), size)
            filename = ffi.string(buf, size).decode('utf-8')

        return filename

    def _invalidate_cache(self):
        if hasattr(self, '_cache'):
            del self._cache


    # --------------------------------------
    # new helper functions... keep?

    # TODO: hopefully finish this function: to get rid of dependency on last exposed internal properties.
    def _make_assignments_helper(self, min_num):
        return self._methodcall(lib.make_assignments_helper, int(min_num))

    def _hashval_to_idx_len(self):
        return self._methodcall(lib.lcadb_hashval_to_idx_len)

    def _get_match_size(self, best_idx):
        return self._methodcall(lib.lcadb_get_match_size, int(best_idx))

    def _best_name(self, best_idx):
        size = ffi.new('uintptr_t *')
        rawbuff = self._methodcall(lib.lcadb_best_name, int(best_idx), size)
        size = size[0]
        buf = ffi.gc(rawbuff, lambda o: lib.nodegraph_buffer_free(o, size), size)

        return ffi.string(buf, size).decode('utf-8')

    def _get_lineage_from_idx(self, idx):
        from .lca_utils import taxlist, LineagePair

        size = ffi.new('uintptr_t *')
        rawbuff = self._methodcall(lib.lcadb_get_lineage_from_idx, int(idx), size)

        size = size[0]
        buf = ffi.gc(rawbuff, lambda o: lib.nodegraph_buffer_free(o, size), size)
        lineage_vec = json.loads(ffi.string(buf, size).decode('utf-8'))

        result = []
        for pair in lineage_vec:
            result.append(LineagePair(rank=pair[0], name=pair[1]))

        return tuple(result)

    def _get_idx_from_hashval(self, hashval):
        size = ffi.new('uintptr_t *')
        rawbuff = self._methodcall(lib.lcadb_get_idx_from_hashval, int(hashval), size)

        size = size[0]

        result = []
        for i in range(size):
            result.append(rawbuff[i])

        return result

    def _get_hashvals(self):
        size = ffi.new('uintptr_t *')
        rawbuff = self._methodcall(lib.lcadb_get_hashvals, size)
        size = size[0]

        result = []
        for i in range(size):
            result.append(rawbuff[i])

        return result

    # --------------------------------------


    def insert(self, sig, ident=None, lineage=None):
        from .lca_utils import taxlist, LineagePair
        """Add a new signature into the LCA database.

        Takes optional arguments 'ident' and 'lineage'.

        'ident' must be a unique string identifer across this database;
        if not specified, the signature name (sig.name()) is used.

        'lineage', if specified, must contain a tuple of LineagePair objects.
        """
        minhash = sig.minhash

        if minhash.ksize != self.ksize:
            raise ValueError("cannot insert signature with ksize {} into DB (ksize {})".format(minhash.ksize, self.ksize))

        if minhash.moltype != self.moltype:
            raise ValueError("cannot insert signature with moltype {} into DB (moltype {})".format(minhash.moltype, self.moltype))

<<<<<<< HEAD
=======
        # downsample to specified scaled; this has the side effect of
        # making sure they're all at the same scaled value!
        try:
            minhash = minhash.downsample(scaled=self.scaled)
        except ValueError:
            raise ValueError("cannot downsample signature; is it a scaled signature?")

>>>>>>> 0a155536
        if ident is None:
            ident = sig.name()

        self._invalidate_cache()

        # trying to put lineage into a json
        if lineage:
            try:
                if type(lineage[0]) is not LineagePair:
                    raise ValueError('lineage cannot be used as a key?!')
            except:
                raise ValueError('lineage cannot be used as a key?!')

<<<<<<< HEAD
            lineage_dict = dict(lineage)
            lineage_json = json.dumps(lineage_dict)
        else:
            lineage_json = ""

        try:
            return self._methodcall(lib.lcadb_insert, sig._objptr, to_bytes(ident), to_bytes(lineage_json))
        except SourmashError as e:
            raise ValueError(str(e))
=======
        for hashval in minhash.hashes:
            self.hashval_to_idx[hashval].add(idx)
>>>>>>> 0a155536


    def __repr__(self):
        return "LCA_Database('{}')".format(self.filename)

    def signatures(self):
        "Return all of the signatures in this LCA database."
        from sourmash import SourmashSignature

        size = ffi.new("uintptr_t *")

        sigs_ptr = self._methodcall(lib.lcadb_signatures, size)

        size = size[0]
        sigs = []
        for i in range(size):
            sig = SourmashSignature._from_objptr(sigs_ptr[i])
            sigs.append(sig)

        for sig in sigs:
            yield sig

    def select(self, ksize=None, moltype=None):
        "Selector interface - make sure this database matches requirements."
        ok = True
        if ksize is not None and self.ksize != ksize:
            ok = False
        if moltype is not None and moltype != self.moltype:
            ok = False

        if ok:
            return self

        raise ValueError("cannot select LCA on ksize {} / moltype {}".format(ksize, moltype))

    @classmethod
    def load(cls, db_name):
        "Load LCA_Database from a JSON file."
        from .lca_utils import taxlist, LineagePair

        dbs_ptr = rustcall(lib.lcadb_load_db, to_bytes(db_name))

        db = LCA_Database._from_objptr(dbs_ptr)

        return db

    def save(self, db_name):
        "Save LCA_Database to a JSON file."
        self._methodcall(lib.lcadb_save, to_bytes(db_name))

    def search(self, query, *args, **kwargs):
        from sourmash import SourmashSignature
        """Return set of matches with similarity above 'threshold'.

        Results will be sorted by similarity, highest to lowest.

        Optional arguments:
          * do_containment: default False. If True, use Jaccard containment.
          * best_only: default False. If True, allow optimizations that
            may. May discard matches better than threshold, but first match
            is guaranteed to be best.
          * ignore_abundance: default False. If True, and query signature
            and database support k-mer abundances, ignore those abundances.

        Note, the "best only" hint is ignored by LCA_Database
        """
        if not query.minhash:
            return []

        # check arguments
        if 'threshold' not in kwargs:
            raise TypeError("'search' requires 'threshold'")
        threshold = kwargs['threshold']
        do_containment = kwargs.get('do_containment', False)
        ignore_abundance = kwargs.get('ignore_abundance', False)

        size = ffi.new("uintptr_t *")
        search_results = self._methodcall(lib.lcadb_search, query._objptr, threshold, do_containment, ignore_abundance, size)
        size = size[0]

        results = []
        for i in range(size):
            # set filename
            name_size = search_results[i].name_size
            filename = None
            if name_size:
                rawbuff = search_results[i].filename
                buf = ffi.gc(rawbuff, lambda o: lib.nodegraph_buffer_free(o, name_size), name_size)
                filename = ffi.string(buf, name_size).decode('utf-8')

            sig = SourmashSignature._from_objptr(search_results[i].sig)

            tup = (search_results[i].score, sig, filename)
            results.append(tup)

        return results
        

    def gather(self, query, *args, **kwargs):
        from sourmash import SourmashSignature
        "Return the match with the best Jaccard containment in the database."
        if not query.minhash:
            return []

        results = []
        threshold_bp = kwargs.get('threshold_bp', 0.0)

        size = ffi.new("uintptr_t *")
        gather_results = self._methodcall(lib.lcadb_gather, query._objptr, threshold_bp, size)
        size = size[0]

        for i in range(size):
            # set filename
            name_size = gather_results[i].name_size
            filename = None
            if name_size > 0:
                rawbuff = gather_results[i].filename
                buf = ffi.gc(rawbuff, lambda o: lib.nodegraph_buffer_free(o, name_size), name_size)
                filename = ffi.string(buf, name_size).decode('utf-8')

            sig = SourmashSignature._from_objptr(gather_results[i].sig)

            tup = (gather_results[i].score, sig, filename)
            results.append(tup)

        results.sort(key=lambda x: -x[0])
        return results

    def find(self, search_fn, *args, **kwargs):
        """Not implemented; 'find' cannot be implemented efficiently on
        an LCA database."""
        raise NotImplementedError

    def downsample_scaled(self, scaled):
        """
        Downsample to the provided scaled value, i.e. eliminate all hashes
        that don't fall in the required range.

        This applies to this database in place.
        """
        if scaled == self.scaled:
            return
        elif scaled < self.scaled:
            raise ValueError("cannot decrease scaled from {} to {}".format(self.scaled, scaled))

        self._invalidate_cache()

<<<<<<< HEAD
        self._methodcall(lib.lcadb_downsample_scaled, scaled)
=======
        max_hash = _get_max_hash_for_scaled(scaled)

        # filter out all hashes over max_hash in value.
        new_hashvals = {}
        for k, v in self.hashval_to_idx.items():
            if k < max_hash:
                new_hashvals[k] = v
        self.hashval_to_idx = new_hashvals
        self.scaled = scaled
>>>>>>> 0a155536

    def get_lineage_assignments(self, hashval):
        from .lca_utils import LineagePair
        """
        Get a list of lineages for this hashval.
        """
<<<<<<< HEAD
        size = ffi.new("uintptr_t *")
        rawbuf = self._methodcall(lib.lcadb_get_lineage_assignments, int(hashval), size)
        size = size[0]

        buf = ffi.gc(rawbuf, lambda o: lib.nodegraph_buffer_free(o, size), size)
        result = ffi.string(buf, size)
        result = json.loads(result)

        lineagelist = []
        for v in result:
            lineage = []
            for vv in v:
                lineage.append(LineagePair(rank=vv[0], name=vv[1]))
            
            lineagelist.append(tuple(lineage))
=======
        x = []

        idx_list = self.hashval_to_idx.get(hashval, [])
        for idx in idx_list:
            lid = self.idx_to_lid.get(idx, None)
            if lid is not None:
                lineage = self.lid_to_lineage[lid]
                x.append(lineage)

        return x

    @cached_property
    def _signatures(self):
        "Create a _signatures member dictionary that contains {idx: sigobj}."
        from sourmash import MinHash, SourmashSignature

        is_protein = False
        is_hp = False
        is_dayhoff = False
        if self.moltype == 'protein':
            is_protein = True
        elif self.moltype == 'hp':
            is_hp = True
        elif self.moltype == 'dayhoff':
            is_dayhoff = True
        minhash = MinHash(n=0, ksize=self.ksize, scaled=self.scaled,
                          is_protein=is_protein, hp=is_hp, dayhoff=is_dayhoff)

        debug('creating signatures for LCA DB...')
        mhd = defaultdict(minhash.copy_and_clear)
        temp_vals = defaultdict(list)

        # invert the hashval_to_idx dictionary
        for (hashval, idlist) in self.hashval_to_idx.items():
            for idx in idlist:
                temp_hashes = temp_vals[idx]
                temp_hashes.append(hashval)

                # 50 is an arbitrary number. If you really want
                # to micro-optimize, list is resized and grow in this pattern:
                # 0, 4, 8, 16, 25, 35, 46, 58, 72, 88, ...
                # (from https://github.com/python/cpython/blob/b2b4a51f7463a0392456f7772f33223e57fa4ccc/Objects/listobject.c#L57)
                if len(temp_hashes) > 50:
                    mhd[idx].add_many(temp_hashes)

                    # Sigh, python 2... when it goes away,
                    # we can do `temp_hashes.clear()` instead.
                    del temp_vals[idx]

        # We loop temp_vals again to add any remainder hashes
        # (each list of hashes is smaller than 50 items)
        for sig, vals in temp_vals.items():
            mhd[sig].add_many(vals)

        sigd = {}
        for idx, mh in mhd.items():
            ident = self.idx_to_ident[idx]
            name = self.ident_to_name[ident]
            sigd[idx] = SourmashSignature(mh, name=name)

        debug('=> {} signatures!', len(sigd))
        return sigd

    def _find_signatures(self, minhash, threshold, containment=False,
                       ignore_scaled=False):
        """
        Do a Jaccard similarity or containment search, yield results.

        This is essentially a fast implementation of find that collects all
        the signatures with overlapping hash values. Note that similarity
        searches (containment=False) will not be returned in sorted order.
        """
        # make sure we're looking at the same scaled value as database
        if self.scaled > minhash.scaled:
            minhash = minhash.downsample(scaled=self.scaled)
        elif self.scaled < minhash.scaled and not ignore_scaled:
            # note that containment can be calculated w/o matching scaled.
            raise ValueError("lca db scaled is {} vs query {}; must downsample".format(self.scaled, minhash.scaled))

        query_mins = set(minhash.hashes)

        # collect matching hashes for the query:
        c = Counter()
        for hashval in query_mins:
            idx_list = self.hashval_to_idx.get(hashval, [])
            for idx in idx_list:
                c[idx] += 1

        debug('number of matching signatures for hashes: {}', len(c))

        # for each match, in order of largest overlap,
        for idx, count in c.most_common():
            # pull in the hashes. This reconstructs & caches all input
            # minhashes, which is kinda memory intensive...!
            # NOTE: one future low-mem optimization could be to support doing
            # this piecemeal by iterating across all the hashes, instead.
            match_sig = self._signatures[idx]
            match_mh = match_sig.minhash
            match_size = len(match_mh)

            # calculate the containment or similarity
            if containment:
                score = count / len(query_mins)
            else:
                # query_mins is size of query signature
                # match_size is size of match signature
                # count is overlap
                score = count / (len(query_mins) + match_size - count)

            # ...and return.
            if score >= threshold:
                yield score, match_sig, self.filename

    @cached_property
    def lid_to_idx(self):
        d = defaultdict(set)
        for idx, lid in self.idx_to_lid.items():
            d[lid].add(idx)
        return d
>>>>>>> 0a155536

        return lineagelist


def load_single_database(filename, verbose=False):
    "Load a single LCA database; return (db, ksize, scaled)"
    dblist, ksize, scaled = load_databases([filename], verbose=verbose)
    return dblist[0], ksize, scaled


def load_databases(filenames, scaled=None, verbose=True):
    "Load multiple LCA databases; return (dblist, ksize, scaled)"
    ksize_vals = set()
    scaled_vals = set()
    moltype_vals = set()
    dblist = []

    # load all the databases
    for db_name in filenames:
        if verbose:
            notify(u'\r\033[K', end=u'')
            notify('... loading database {}'.format(db_name), end='\r')

        lca_db = LCA_Database.load(db_name)

        ksize_vals.add(lca_db.ksize)
        if len(ksize_vals) > 1:
            raise Exception('multiple ksizes, quitting')

        if scaled and scaled > lca_db.scaled:
            lca_db.downsample_scaled(scaled)
        scaled_vals.add(lca_db.scaled)

        moltype_vals.add(lca_db.moltype)
        if len(moltype_vals) > 1:
            raise Exception('multiple moltypes, quitting')

        dblist.append(lca_db)

    ksize = ksize_vals.pop()
    scaled = scaled_vals.pop()
    moltype = moltype_vals.pop()

    if verbose:
        notify(u'\r\033[K', end=u'')
        notify('loaded {} LCA databases. ksize={}, scaled={} moltype={}',
               len(dblist), ksize, scaled, moltype)

    return dblist, ksize, scaled<|MERGE_RESOLUTION|>--- conflicted
+++ resolved
@@ -6,11 +6,7 @@
 import functools
 
 import sourmash
-<<<<<<< HEAD
-from sourmash._minhash import get_max_hash_for_scaled, to_bytes
-=======
-from sourmash.minhash import _get_max_hash_for_scaled
->>>>>>> 0a155536
+from sourmash.minhash import _get_max_hash_for_scaled, to_bytes
 from sourmash.logging import notify, error, debug
 from sourmash.index import Index
 from sourmash.exceptions import SourmashError
@@ -184,16 +180,6 @@
         if minhash.moltype != self.moltype:
             raise ValueError("cannot insert signature with moltype {} into DB (moltype {})".format(minhash.moltype, self.moltype))
 
-<<<<<<< HEAD
-=======
-        # downsample to specified scaled; this has the side effect of
-        # making sure they're all at the same scaled value!
-        try:
-            minhash = minhash.downsample(scaled=self.scaled)
-        except ValueError:
-            raise ValueError("cannot downsample signature; is it a scaled signature?")
-
->>>>>>> 0a155536
         if ident is None:
             ident = sig.name()
 
@@ -207,7 +193,6 @@
             except:
                 raise ValueError('lineage cannot be used as a key?!')
 
-<<<<<<< HEAD
             lineage_dict = dict(lineage)
             lineage_json = json.dumps(lineage_dict)
         else:
@@ -217,10 +202,6 @@
             return self._methodcall(lib.lcadb_insert, sig._objptr, to_bytes(ident), to_bytes(lineage_json))
         except SourmashError as e:
             raise ValueError(str(e))
-=======
-        for hashval in minhash.hashes:
-            self.hashval_to_idx[hashval].add(idx)
->>>>>>> 0a155536
 
 
     def __repr__(self):
@@ -368,26 +349,13 @@
 
         self._invalidate_cache()
 
-<<<<<<< HEAD
         self._methodcall(lib.lcadb_downsample_scaled, scaled)
-=======
-        max_hash = _get_max_hash_for_scaled(scaled)
-
-        # filter out all hashes over max_hash in value.
-        new_hashvals = {}
-        for k, v in self.hashval_to_idx.items():
-            if k < max_hash:
-                new_hashvals[k] = v
-        self.hashval_to_idx = new_hashvals
-        self.scaled = scaled
->>>>>>> 0a155536
 
     def get_lineage_assignments(self, hashval):
         from .lca_utils import LineagePair
         """
         Get a list of lineages for this hashval.
         """
-<<<<<<< HEAD
         size = ffi.new("uintptr_t *")
         rawbuf = self._methodcall(lib.lcadb_get_lineage_assignments, int(hashval), size)
         size = size[0]
@@ -403,127 +371,6 @@
                 lineage.append(LineagePair(rank=vv[0], name=vv[1]))
             
             lineagelist.append(tuple(lineage))
-=======
-        x = []
-
-        idx_list = self.hashval_to_idx.get(hashval, [])
-        for idx in idx_list:
-            lid = self.idx_to_lid.get(idx, None)
-            if lid is not None:
-                lineage = self.lid_to_lineage[lid]
-                x.append(lineage)
-
-        return x
-
-    @cached_property
-    def _signatures(self):
-        "Create a _signatures member dictionary that contains {idx: sigobj}."
-        from sourmash import MinHash, SourmashSignature
-
-        is_protein = False
-        is_hp = False
-        is_dayhoff = False
-        if self.moltype == 'protein':
-            is_protein = True
-        elif self.moltype == 'hp':
-            is_hp = True
-        elif self.moltype == 'dayhoff':
-            is_dayhoff = True
-        minhash = MinHash(n=0, ksize=self.ksize, scaled=self.scaled,
-                          is_protein=is_protein, hp=is_hp, dayhoff=is_dayhoff)
-
-        debug('creating signatures for LCA DB...')
-        mhd = defaultdict(minhash.copy_and_clear)
-        temp_vals = defaultdict(list)
-
-        # invert the hashval_to_idx dictionary
-        for (hashval, idlist) in self.hashval_to_idx.items():
-            for idx in idlist:
-                temp_hashes = temp_vals[idx]
-                temp_hashes.append(hashval)
-
-                # 50 is an arbitrary number. If you really want
-                # to micro-optimize, list is resized and grow in this pattern:
-                # 0, 4, 8, 16, 25, 35, 46, 58, 72, 88, ...
-                # (from https://github.com/python/cpython/blob/b2b4a51f7463a0392456f7772f33223e57fa4ccc/Objects/listobject.c#L57)
-                if len(temp_hashes) > 50:
-                    mhd[idx].add_many(temp_hashes)
-
-                    # Sigh, python 2... when it goes away,
-                    # we can do `temp_hashes.clear()` instead.
-                    del temp_vals[idx]
-
-        # We loop temp_vals again to add any remainder hashes
-        # (each list of hashes is smaller than 50 items)
-        for sig, vals in temp_vals.items():
-            mhd[sig].add_many(vals)
-
-        sigd = {}
-        for idx, mh in mhd.items():
-            ident = self.idx_to_ident[idx]
-            name = self.ident_to_name[ident]
-            sigd[idx] = SourmashSignature(mh, name=name)
-
-        debug('=> {} signatures!', len(sigd))
-        return sigd
-
-    def _find_signatures(self, minhash, threshold, containment=False,
-                       ignore_scaled=False):
-        """
-        Do a Jaccard similarity or containment search, yield results.
-
-        This is essentially a fast implementation of find that collects all
-        the signatures with overlapping hash values. Note that similarity
-        searches (containment=False) will not be returned in sorted order.
-        """
-        # make sure we're looking at the same scaled value as database
-        if self.scaled > minhash.scaled:
-            minhash = minhash.downsample(scaled=self.scaled)
-        elif self.scaled < minhash.scaled and not ignore_scaled:
-            # note that containment can be calculated w/o matching scaled.
-            raise ValueError("lca db scaled is {} vs query {}; must downsample".format(self.scaled, minhash.scaled))
-
-        query_mins = set(minhash.hashes)
-
-        # collect matching hashes for the query:
-        c = Counter()
-        for hashval in query_mins:
-            idx_list = self.hashval_to_idx.get(hashval, [])
-            for idx in idx_list:
-                c[idx] += 1
-
-        debug('number of matching signatures for hashes: {}', len(c))
-
-        # for each match, in order of largest overlap,
-        for idx, count in c.most_common():
-            # pull in the hashes. This reconstructs & caches all input
-            # minhashes, which is kinda memory intensive...!
-            # NOTE: one future low-mem optimization could be to support doing
-            # this piecemeal by iterating across all the hashes, instead.
-            match_sig = self._signatures[idx]
-            match_mh = match_sig.minhash
-            match_size = len(match_mh)
-
-            # calculate the containment or similarity
-            if containment:
-                score = count / len(query_mins)
-            else:
-                # query_mins is size of query signature
-                # match_size is size of match signature
-                # count is overlap
-                score = count / (len(query_mins) + match_size - count)
-
-            # ...and return.
-            if score >= threshold:
-                yield score, match_sig, self.filename
-
-    @cached_property
-    def lid_to_idx(self):
-        d = defaultdict(set)
-        for idx, lid in self.idx_to_lid.items():
-            d[lid].add(idx)
-        return d
->>>>>>> 0a155536
 
         return lineagelist
 
