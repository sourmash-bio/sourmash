--- conflicted
+++ resolved
@@ -68,19 +68,16 @@
                 'sbt_combine': sbt_combine, 'info': info,
                 'storage': storage,
                 'lca': lca_main,
-<<<<<<< HEAD
-                'migrate': migrate}
+                'migrate': migrate,
+                'multigather': multigather,
+                'sig': sig_main,
+                'signature': sig_main}
+
     loadable_cmds = {'compute'}
 
     if UTILS_AVAILABLE:
         commands['utils'] = utils_main
 
-=======
-                'migrate': migrate,
-                'multigather': multigather,
-                'sig': sig_main,
-                'signature': sig_main}
->>>>>>> 0d69b797
     parser = argparse.ArgumentParser(
         description='work with compressed biological sequence representations')
     parser.add_argument('command', nargs='?')
