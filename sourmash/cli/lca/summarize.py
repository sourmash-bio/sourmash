"""summarize mixture"""


def subparser(subparsers):
    subparser = subparsers.add_parser('summarize')
    subparser.add_argument('--db', nargs='+', action='append',
                           help='one or more LCA databases to use')
    subparser.add_argument('--query', nargs='*', default=[], action='append',
                           help='one or more signature files to use as queries')
    subparser.add_argument('--query-from-file',
                           help='file containing list of signature files to query')
    subparser.add_argument('--threshold', metavar='T', type=int, default=5,
                           help='minimum number of hashes to require for a match')
    subparser.add_argument(
        '--traverse-directory', action='store_true',
        help='load all signatures underneath directories'
    )
    subparser.add_argument(
        '-o', '--output', metavar='FILE',
        help='file to which CSV output will be written'
    )
    subparser.add_argument('--scaled', metavar='FLOAT', type=float,
                           help='scaled value to downsample to')

    subparser.add_argument('--singleton', action='store_true',
                           help='classify each signature independently')

    subparser.add_argument('--with-abundance', action='store_true',
                           help='use hash abundances from query signature to weight results')

    subparser.add_argument(
        '-q', '--quiet', action='store_true',
        help='suppress non-error output'
    )
    subparser.add_argument(
        '-d', '--debug', action='store_true',
        help='output debugging output'
    )


def main(args):
    import sourmash
<<<<<<< HEAD
=======
    from sourmash.logging import notify
>>>>>>> d2d638b6

    notify("** WARNING: lca summarize behavior is changing in sourmash 4.0")
    notify("**   As of 4.0, lca summarize will always apply --singleton.")
    notify("**   In addition, --with-abundance is on by default;")
    notify("**   please use --ignore-abundance to ignore abundances.")

    return sourmash.lca.command_summarize.summarize_main(args)<|MERGE_RESOLUTION|>--- conflicted
+++ resolved
@@ -40,10 +40,7 @@
 
 def main(args):
     import sourmash
-<<<<<<< HEAD
-=======
     from sourmash.logging import notify
->>>>>>> d2d638b6
 
     notify("** WARNING: lca summarize behavior is changing in sourmash 4.0")
     notify("**   As of 4.0, lca summarize will always apply --singleton.")
