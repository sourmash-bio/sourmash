from __future__ import print_function

import argparse
import csv
import os
import os.path
import sys
from collections import namedtuple

import screed
import sourmash_lib
from . import signature as sig
from . import sourmash_args
from .logging import notify, error, print_results, set_quiet

from .sourmash_args import DEFAULT_LOAD_K
DEFAULT_COMPUTE_K = '21,31,51'

DEFAULT_N = 500
WATERMARK_SIZE = 10000


def compute(args):
    """Compute the signature for one or more files.

    Use cases:
        sourmash compute multiseq.fa              => multiseq.fa.sig, etc.
        sourmash compute genome.fa --singleton    => genome.fa.sig
        sourmash compute file1.fa file2.fa -o file.sig
            => creates one output file file.sig, with one signature for each
               input file.
        sourmash compute file1.fa file2.fa --merge merged -o file.sig
            => creates one output file file.sig, with all sequences from
               file1.fa and file2.fa combined into one signature.
    """
    parser = argparse.ArgumentParser()
    parser.add_argument('filenames', nargs='+',
                        help='file(s) of sequences')

    sourmash_args.add_construct_moltype_args(parser)

    parser.add_argument('-q', '--quiet', action='store_true',
                        help='suppress non-error output')
    parser.add_argument('--input-is-protein', action='store_true',
                        help='Consume protein sequences - no translation needed.')
    parser.add_argument('-k', '--ksizes',
                        default=DEFAULT_COMPUTE_K,
                        help='comma-separated list of k-mer sizes (default: %(default)s)')
    parser.add_argument('-n', '--num-hashes', type=int,
                        default=DEFAULT_N,
                        help='number of hashes to use in each sketch (default: %(default)i)')
    parser.add_argument('--check-sequence', action='store_true',
<<<<<<< HEAD
                        help='complain if input sequence is invalid (default: False)')
    parser.add_argument('-f', '--force', action='store_true',
                        help='recompute signatures even if the file exists (default: False)')
    parser.add_argument('-o', '--output', type=argparse.FileType('wt'),
                        help='output computed signatures to this file')
    parser.add_argument('--email', type=str, default='',
                        help='set e-mail address associated with signature (default: empty)')
    parser.add_argument('--singleton', action='store_true',
                        help='compute a signature for each sequence record individually (default: False)')
    parser.add_argument('--merge', '--name', type=str, default='', metavar="MERGED",
                        help="merge all input files into one signature named this")
    parser.add_argument('--name-from-first', action='store_true',
                        help="name the signature generated from each file after the first record in the file (default: False)")
    parser.add_argument('--track-abundance', action='store_true',
                        help='track k-mer abundances in the generated signature (default: False)')
    parser.add_argument('--scaled', type=float,
                        help='set resolution of signature size')
    parser.add_argument('--seed', type=int, help='hash seed (default: 42)',
                        default=sourmash_lib.DEFAULT_SEED)
=======
                        help="complain if input sequence is not DNA (default: False)")
    parser.add_argument('-f', '--force', action='store_true',
                        help="force output/overwriting of existing signatures.")
    parser.add_argument('-o', '--output', type=argparse.FileType('wt'),
                        help="place signature in this file.")
    parser.add_argument('--email', type=str, default='',
                        help="set the e-mail address of the signature creator.")
    parser.add_argument('--singleton', action='store_true',
                        help="compute a signature for each sequence record in the input")
    parser.add_argument('--merge', '--name', type=str, default='', metavar="NAME",
                        help="merge all input files into one signature named NAME")
    parser.add_argument('--name-from-first', action='store_true',
                        help="name each signature for the first sequence in the input file")
    parser.add_argument('--track-abundance', action='store_true',
                        help='track k-mer abundances (default: False)')
    parser.add_argument('--scaled', type=float, metavar="FRACTION",
                        help='choose number of hashes as 1 in FRACTION of input k-mers')
    parser.add_argument('--seed', type=int,
                        default=sourmash_lib.DEFAULT_SEED,
                        help='seed used by MurmurHash (default: 42)')
>>>>>>> 293f2761
    args = parser.parse_args(args)
    set_quiet(args.quiet)

    if args.input_is_protein and args.dna:
        notify('WARNING: input is protein, turning off DNA hashing')
        args.dna = False
        args.protein = True

    if args.scaled:
        if args.num_hashes != 0:
            notify('setting num_hashes to 0 because --scaled is set')
            args.num_hashes = 0

    notify('computing signatures for files: {}', ", ".join(args.filenames))

    # get list of k-mer sizes for which to compute sketches
    ksizes = args.ksizes
    if ',' in ksizes:
        ksizes = ksizes.split(',')
        ksizes = list(map(int, ksizes))
    else:
        ksizes = [int(ksizes)]

    notify('Computing signature for ksizes: {}', str(ksizes))

    num_sigs = 0
    if args.dna and args.protein:
        notify('Computing both DNA and protein signatures.')
        num_sigs = 2*len(ksizes)
    elif args.dna:
        notify('Computing only DNA (and not protein) signatures.')
        num_sigs = len(ksizes)
    elif args.protein:
        notify('Computing only protein (and not DNA) signatures.')
        num_sigs = len(ksizes)

    if args.protein:
        bad_ksizes = [ str(k) for k in ksizes if k % 3 != 0 ]
        if bad_ksizes:
            error('protein ksizes must be divisible by 3, sorry!')
            error('bad ksizes: {}', ", ".join(bad_ksizes))
            sys.exit(-1)

    notify('Computing a total of {} signatures.', num_sigs)

    if num_sigs == 0:
        error('...nothing to calculate!? Exiting!')
        sys.exit(-1)

    if args.merge and not args.output:
        error("must specify -o with --merge")
        sys.exit(-1)

    def make_minhashes():
        seed = args.seed
        max_hash = 0
        if args.scaled and args.scaled > 1:
            max_hash = sourmash_lib.MAX_HASH / float(args.scaled)
            max_hash = int(round(max_hash, 0))

        # one minhash for each ksize
        Elist = []
        for k in ksizes:
            if args.protein:
                E = sourmash_lib.MinHash(ksize=k, n=args.num_hashes,
                                            is_protein=True,
                                    track_abundance=args.track_abundance,
                                            max_hash=max_hash,
                                            seed=seed)
                Elist.append(E)
            if args.dna:
                E = sourmash_lib.MinHash(ksize=k, n=args.num_hashes,
                                            is_protein=False,
                                    track_abundance=args.track_abundance,
                                            max_hash=max_hash,
                                            seed=seed)
                Elist.append(E)
        return Elist

    def add_seq(Elist, seq, input_is_protein, check_sequence):
        for E in Elist:
            if input_is_protein:
                E.add_protein(seq)
            else:
                E.add_sequence(seq, not check_sequence)

    def build_siglist(email, Elist, filename, name=None):
        return [ sig.SourmashSignature(email, E, filename=filename,
                                       name=name) for E in Elist ]

    def save_siglist(siglist, output_fp, filename=None):
        # save!
        if output_fp:
            sig.save_signatures(siglist, args.output)
        else:
            if filename is None:
                raise Exception("internal error, filename is None")
            with open(filename, 'w') as fp:
                sig.save_signatures(siglist, fp)

    if args.track_abundance:
        notify('Tracking abundance of input k-mers.')

    if not args.merge:
        if args.output:
            siglist = []

        for filename in args.filenames:
            sigfile = os.path.basename(filename) + '.sig'
            if not args.output and os.path.exists(sigfile) and not \
                args.force:
                notify('skipping {} - already done', filename)
                continue

            if args.singleton:
                siglist = []
                for n, record in enumerate(screed.open(filename)):
                    # make minhashes for each sequence
                    Elist = make_minhashes()
                    add_seq(Elist, record.sequence,
                            args.input_is_protein, args.check_sequence)

                    siglist += build_siglist(args.email, Elist, filename,
                                             name=record.name)

                notify('calculated {} signatures for {} sequences in {}'.\
                          format(len(siglist), n + 1, filename))
            else:
                # make minhashes for the whole file
                Elist = make_minhashes()

                # consume & calculate signatures
                notify('... reading sequences from {}', filename)
                name = None
                for n, record in enumerate(screed.open(filename)):
                    if n % 10000 == 0:
                        if n:
                            notify('...{} {}', filename, n)
                        elif args.name_from_first:
                            name = record.name

                    s = record.sequence
                    add_seq(Elist, record.sequence,
                            args.input_is_protein, args.check_sequence)

                sigs = build_siglist(args.email, Elist, filename, name)
                if args.output:
                    siglist += sigs
                else:
                    siglist = sigs

                notify('calculated {} signatures for {} sequences in {}'.\
                          format(len(siglist), n + 1, filename))

            if not args.output:
                save_siglist(siglist, args.output, sigfile)

        if args.output:
            save_siglist(siglist, args.output, sigfile)
    else:                             # single name specified - combine all
        # make minhashes for the whole file
        Elist = make_minhashes()

        for filename in args.filenames:
            # consume & calculate signatures
            notify('... reading sequences from', filename)
            for n, record in enumerate(screed.open(filename)):
                if n % 10000 == 0 and n:
                    notify('...', filename, n)

                add_seq(Elist, record.sequence,
                        args.input_is_protein, args.check_sequence)

        siglist = build_siglist(args.email, Elist, filename,
                                name=args.merge)
        notify('calculated {} signatures for {} sequences taken from {}'.\
               format(len(siglist), n + 1, " ".join(args.filenames)))
        # at end, save!
        save_siglist(siglist, args.output)


def compare(args):
    "Compare multiple signature files and create a distance matrix."
    import numpy

    parser = argparse.ArgumentParser()
    parser.add_argument('signatures', nargs='+', help='list of signatures')
    parser.add_argument('-o', '--output')
    parser.add_argument('--ignore-abundance', action='store_true',
                        help='do NOT use k-mer abundances if present')
    sourmash_args.add_ksize_arg(parser, DEFAULT_LOAD_K)
    parser.add_argument('--csv', type=argparse.FileType('w'),
                        help='save matrix in CSV format (with column headers)')
    args = parser.parse_args(args)

    # load in the various signatures
    siglist = []
    for filename in args.signatures:
        notify('loading {}', filename)
        loaded = sig.load_signatures(filename, select_ksize=args.ksize)
        loaded = list(loaded)
        if not loaded:
            notify('warning: no signatures loaded at given ksize from {}',
                   filename)
        siglist.extend(loaded)

    if len(siglist) == 0:
        error('no signatures!')
        sys.exit(-1)

    # build the distance matrix
    D = numpy.zeros([len(siglist), len(siglist)])
    numpy.set_printoptions(precision=3, suppress=True)

    # do all-by-all calculation
    labeltext = []
    for i, E in enumerate(siglist):
        for j, E2 in enumerate(siglist):
            D[i][j] = E.similarity(E2, args.ignore_abundance)

        if len(siglist) < 30:
            print_results('%d-%20s\t%s' % (i, E.name(), D[i, :, ],))
        labeltext.append(E.name())

    print_results('min similarity in matrix: {:.3f}', numpy.min(D))

    # shall we output a matrix?
    if args.output:
        labeloutname = args.output + '.labels.txt'
        notify('saving labels to: {}', labeloutname)
        with open(labeloutname, 'w') as fp:
            fp.write("\n".join(labeltext))

        notify('saving distance matrix to: {}', args.output)
        with open(args.output, 'wb') as fp:
            numpy.save(fp, D)

    # output CSV?
    if args.csv:
        w = csv.writer(args.csv)
        w.writerow(labeltext)

        for i in range(len(labeltext)):
            y = []
            for j in range(len(labeltext)):
                y.append('{}'.format(D[i][j]))
            args.csv.write(','.join(y) + '\n')


def plot(args):
    "Produce a clustering and plot."
    import matplotlib as mpl
    mpl.use('Agg')
    import numpy
    import scipy
    import pylab
    import scipy.cluster.hierarchy as sch
    from . import fig as sourmash_fig

    # set up cmd line arguments
    parser = argparse.ArgumentParser()
    parser.add_argument('distances', help="output from 'sourmash compare'")
    parser.add_argument('--pdf', action='store_true')
    parser.add_argument('--labels', action='store_true')
    parser.add_argument('--indices', action='store_false')
    parser.add_argument('--vmax', default=1.0, type=float,
                        help='(default: %(default)f)')
    parser.add_argument('--vmin', default=0.0, type=float,
                        help='(default: %(default)f)')
    args = parser.parse_args(args)

    # load files
    D_filename = args.distances
    labelfilename = D_filename + '.labels.txt'

    D = numpy.load(open(D_filename, 'rb'))
    labeltext = [ x.strip() for x in open(labelfilename) ]

    # build filenames, decide on PDF/PNG output
    dendrogram_out = os.path.basename(D_filename) + '.dendro'
    if args.pdf:
        dendrogram_out += '.pdf'
    else:
        dendrogram_out += '.png'

    matrix_out = os.path.basename(D_filename) + '.matrix'
    if args.pdf:
        matrix_out += '.pdf'
    else:
        matrix_out += '.png'

    ### make the dendrogram:
    fig = pylab.figure(figsize=(8,5))
    ax1 = fig.add_axes([0.1, 0.1, 0.7, 0.8])
    ax1.set_xticks([])
    ax1.set_yticks([])

    Y = sch.linkage(D, method='single') # cluster!
    Z1 = sch.dendrogram(Y, orientation='right', labels=labeltext)
    fig.savefig(dendrogram_out)
    notify('wrote dendrogram to: {}', dendrogram_out)

    ### make the dendrogram+matrix:
    fig = sourmash_fig.plot_composite_matrix(D, labeltext,
                                             show_labels=args.labels,
                                             show_indices=args.indices,
                                             vmin=args.vmin,
                                             vmax=args.vmax)
    fig.savefig(matrix_out)
    notify('wrote numpy distance matrix to: {}', matrix_out)

    # print out sample numbering for FYI.
    for i, name in enumerate(labeltext):
        print_results('{}\t{}', i, name)


def import_csv(args):
    "Import a CSV file full of signatures/hashes."
    p = argparse.ArgumentParser()
    p.add_argument('mash_csvfile')
    p.add_argument('-o', '--output', type=argparse.FileType('wt'),
                   default=sys.stdout, help='(default: stdout)')
    p.add_argument('--email', type=str, default='', help='(default: %(default)s)')
    args = p.parse_args(args)

    with open(args.mash_csvfile, 'r') as fp:
        reader = csv.reader(fp)
        siglist = []
        for row in reader:
            hashfn = row[0]
            hashseed = int(row[1])

            # only support a limited import type, for now ;)
            assert hashfn == 'murmur64'
            assert hashseed == 42

            _, _, ksize, name, hashes = row
            ksize = int(ksize)

            hashes = hashes.strip()
            hashes = list(map(int, hashes.split(' ' )))

            e = sourmash_lib.MinHash(len(hashes), ksize)
            e.add_many(hashes)
            s = sig.SourmashSignature(args.email, e, filename=name)
            siglist.append(s)
            notify('loaded signature: {} {}', name, s.md5sum()[:8])

        notify('saving {} signatures to JSON', len(siglist))
        sig.save_signatures(siglist, args.output)


def dump(args):
    parser = argparse.ArgumentParser()
    parser.add_argument('filenames', nargs='+')
    parser.add_argument('-k', '--ksize', type=int, default=DEFAULT_LOAD_K, help='k-mer size (default: %(default)i)')
    args = parser.parse_args(args)

    for filename in args.filenames:
        notify('loading {}', filename)
        siglist = sig.load_signatures(filename, select_ksize=args.ksize)
        siglist = list(siglist)
        assert len(siglist) == 1

        s = siglist[0]

        fp = open(filename + '.dump.txt', 'w')
        fp.write(" ".join((map(str, s.minhash.get_hashes()))))
        fp.close()


def sbt_combine(args):
    from sourmash_lib.sbt import SBT, GraphFactory
    from sourmash_lib.sbtmh import SigLeaf

    parser = argparse.ArgumentParser()
    parser.add_argument('sbt_name', help='name to save SBT into')
    parser.add_argument('sbts', nargs='+',
                        help='SBTs to combine to a new SBT')
    parser.add_argument('-x', '--bf-size', type=float, default=1e5)

    sourmash_args.add_moltype_args(parser)

    args = parser.parse_args(args)
    moltype = sourmash_args.calculate_moltype(args)

    inp_files = list(args.sbts)
    notify('combining {} SBTs', len(inp_files))

    tree = SBT.load(inp_files.pop(0), leaf_loader=SigLeaf.load)

    for f in inp_files:
        new_tree = SBT.load(f, leaf_loader=SigLeaf.load)
        # TODO: check if parameters are the same for both trees!
        tree.combine(new_tree)

    notify('saving SBT under "{}".', args.sbt_name)
    tree.save(args.sbt_name)


def index(args):
    from sourmash_lib.sbt import SBT, GraphFactory
    from sourmash_lib.sbtmh import search_minhashes, SigLeaf

    parser = argparse.ArgumentParser()
    parser.add_argument('sbt_name', help='name to save SBT into')
    parser.add_argument('signatures', nargs='+',
                        help='signatures to load into SBT')
    parser.add_argument('-q', '--quiet', action='store_true',
                        help='suppress non-error output')
    parser.add_argument('-k', '--ksize', type=int, default=None,
                        help='k-mer size for which to build the SBT.')
    parser.add_argument('--traverse-directory', action='store_true',
                        help='load all signatures underneath this directory.')
    parser.add_argument('--append', action='store_true', default=False,
                        help='add signatures to an existing SBT.')
    parser.add_argument('-x', '--bf-size', type=float, default=1e5,
                        help='Bloom filter size used for internal nodes.')

    sourmash_args.add_moltype_args(parser)

    args = parser.parse_args(args)
    set_quiet(args.quiet)
    moltype = sourmash_args.calculate_moltype(args)

    if args.append:
        tree = SBT.load(args.sbt_name, leaf_loader=SigLeaf.load)
    else:
        factory = GraphFactory(1, args.bf_size, 4)
        tree = SBT(factory)

    if args.traverse_directory:
        inp_files = list(sourmash_args.traverse_find_sigs(args.signatures))
    else:
        inp_files = list(args.signatures)


    notify('loading {} files into SBT', len(inp_files))

    n = 0
    ksizes = set()
    moltypes = set()
    for f in inp_files:
        siglist = sig.load_signatures(f, select_ksize=args.ksize,
                                      select_moltype=moltype)

        # load all matching signatures in this file
        for ss in siglist:
            ksizes.add(ss.minhash.ksize)
            moltypes.add(sourmash_args.get_moltype(ss))

            leaf = SigLeaf(ss.md5sum(), ss)
            tree.add_node(leaf)
            n += 1

        # check to make sure we aren't loading incompatible signatures
        if len(ksizes) > 1 or len(moltypes) > 1:
            error('multiple k-mer sizes or molecule types present; fail.')
            error('specify --dna/--protein and --ksize as necessary')
            error('ksizes: {}; moltypes: {}',
                  ", ".join(map(str, ksizes)), ", ".join(moltypes))
            sys.exit(-1)

    # did we load any!?
    if n == 0:
        error('no signatures found to load into tree!? failing.')
        sys.exit(-1)

    notify('loaded {} sigs; saving SBT under "{}"', n, args.sbt_name)
    tree.save(args.sbt_name)


def search(args):
    from sourmash_lib.sbt import SBT, GraphFactory
    from sourmash_lib.sbtmh import search_minhashes, SigLeaf
    from sourmash_lib.sbtmh import SearchMinHashesFindBest

    parser = argparse.ArgumentParser()
    parser.add_argument('query', help='query signature')
    parser.add_argument('databases', help='signatures/SBTs to search',
                        nargs='+')
    parser.add_argument('-q', '--quiet', action='store_true',
                        help='suppress non-error output')
    parser.add_argument('--threshold', default=0.08, type=float,
                        help='minimum threshold for reporting matches')
    parser.add_argument('--save-matches', type=argparse.FileType('wt'),
                        help='output matching signatures to this file.')
    parser.add_argument('--best-only', action='store_true',
                        help='report only the best match (with greater speed).')
    parser.add_argument('-n', '--num-results', default=3, type=int,
                        help='number of results to report')
    parser.add_argument('--containment', action='store_true',
                        help='evaluate containment rather than similarity')
    parser.add_argument('--scaled', type=float,
                        help='downsample query to this scaled factor (yields greater speed)')
    parser.add_argument('-o', '--output', type=argparse.FileType('wt'),
                        help='output CSV containing matches to this file')

    sourmash_args.add_ksize_arg(parser, DEFAULT_LOAD_K)
    sourmash_args.add_moltype_args(parser)

    args = parser.parse_args(args)
    set_quiet(args.quiet)
    moltype = sourmash_args.calculate_moltype(args)

    # set up the query.
    query = sourmash_args.load_query_signature(args.query,
                                               select_ksize=args.ksize,
                                               select_moltype=moltype)
    query_moltype = sourmash_args.get_moltype(query)
    query_ksize = query.minhash.ksize
    notify('loaded query: {}... (k={}, {})', query.name()[:30],
                                             query_ksize,
                                             query_moltype)

    # downsample if requested
    if args.scaled:
        if query.minhash.max_hash == 0:
            error('cannot downsample a signature not created with --scaled')
            sys.exit(-1)

        notify('downsampling query from scaled={} to {}',
               query.minhash.scaled, int(args.scaled))
        query.minhash = query.minhash.downsample_scaled(args.scaled)

    # set up the search function(s)
    search_fn = search_minhashes

    # similarity vs containment
    query_similarity = lambda x: query.similarity(x, downsample=True)
    if args.containment:
        query_similarity = lambda x: query.containment(x)

    # set up the search databases
    databases = sourmash_args.load_sbts_and_sigs(args.databases,
                                                 query_ksize, query_moltype)

    if not len(databases):
        error('Nothing found to search!')
        sys.exit(-1)

    # collect results across all the trees
    SearchResult = namedtuple('SearchResult',
                              'similarity, match_sig, md5, filename, name')
    results = []
    found_md5 = set()
    for (sbt_or_siglist, filename, is_sbt) in databases:
        if args.best_only:
            search_fn = SearchMinHashesFindBest().search

        if is_sbt:
            tree = sbt_or_siglist
            notify('Searching SBT {}', filename)
            for leaf in tree.find(search_fn, query, args.threshold):
                similarity = query_similarity(leaf.data)
                if similarity >= args.threshold and \
                       leaf.data.md5sum() not in found_md5:
                    sr = SearchResult(similarity=similarity,
                                      match_sig=leaf.data,
                                      md5=leaf.data.md5sum(),
                                      filename=filename,
                                      name=leaf.data.name())
                    found_md5.add(sr.md5)
                    results.append(sr)

        else: # list of signatures
            for ss in sbt_or_siglist:
                similarity = query_similarity(ss)
                if similarity >= args.threshold and \
                       ss.md5sum() not in found_md5:
                    sr = SearchResult(similarity=similarity,
                                      match_sig=ss,
                                      md5=ss.md5sum(),
                                      filename=filename,
                                      name=ss.name())
                    found_md5.add(sr.md5)
                    results.append(sr)

    # sort results on similarity (reverse)
    results.sort(key=lambda x: -x.similarity)

    if args.best_only:
        notify("(truncated search because of --best-only; only trust top result")

    n_matches = len(results)
    if n_matches <= args.num_results:
        print_results('{} matches:'.format(len(results)))
    else:
        print_results('{} matches; showing first {}:',
               len(results), args.num_results)
        n_matches = args.num_results

    # output!
    print_results("similarity   match")
    print_results("----------   -----")
    for sr in results[:n_matches]:
        pct = '{:.1f}%'.format(sr.similarity*100)
        print_results('{:>6}       {}', pct, sr.name[:60])

    if args.output:
        fieldnames = ['similarity', 'name', 'filename', 'md5']
        w = csv.DictWriter(args.output, fieldnames=fieldnames)

        w.writeheader()
        for sr in results:
            d = dict(sr._asdict())
            del d['match_sig']
            w.writerow(d)

    # save matching signatures upon request
    if args.save_matches:
        outname = args.save_matches.name
        notify('saving all matched signatures to "{}"', outname)
        sig.save_signatures([ sr.match_sig for sr in results ],
                            args.save_matches)


def categorize(args):
    from sourmash_lib.sbt import SBT, GraphFactory
    from sourmash_lib.sbtmh import search_minhashes, SigLeaf
    from sourmash_lib.sbtmh import SearchMinHashesFindBest

    parser = argparse.ArgumentParser()
    parser.add_argument('sbt_name', help='name of SBT to load')
    parser.add_argument('queries', nargs='+',
                        help='list of signatures to categorize')
    parser.add_argument('-q', '--quiet', action='store_true',
                        help='suppress non-error output')
    parser.add_argument('-k', '--ksize', type=int, default=None)
    parser.add_argument('--threshold', default=0.08, type=float)
    parser.add_argument('--traverse-directory', action="store_true")

    sourmash_args.add_moltype_args(parser)

    parser.add_argument('--csv', type=argparse.FileType('at'))
    parser.add_argument('--load-csv', default=None)

    args = parser.parse_args(args)
    set_quiet(args.quiet)
    moltype = sourmash_args.calculate_moltype(args)

    already_names = set()
    if args.load_csv:
        with open(args.load_csv, 'rt') as fp:
            r = csv.reader(fp)
            for row in r:
                already_names.add(row[0])

    tree = SBT.load(args.sbt_name, leaf_loader=SigLeaf.load)

    if args.traverse_directory:
        inp_files = set(sourmash_args.traverse_find_sigs(args.queries))
    else:
        inp_files = set(args.queries) - already_names

    inp_files = set(inp_files) - already_names

    notify('found {} files to query', len(inp_files))

    loader = sourmash_args.LoadSingleSignatures(inp_files,
                                                args.ksize, moltype)

    for queryfile, query, query_moltype, query_ksize in loader:
        notify('loaded query: {}... (k={}, {})', query.name()[:30],
               query_ksize, query_moltype)

        results = []
        search_fn = SearchMinHashesFindBest().search

        for leaf in tree.find(search_fn, query, args.threshold):
            if leaf.data.md5sum() != query.md5sum(): # ignore self.
                results.append((query.similarity(leaf.data), leaf.data))

        best_hit_sim = 0.0
        best_hit_query_name = ""
        if results:
            results.sort(key=lambda x: -x[0])   # reverse sort on similarity
            best_hit_sim, best_hit_query = results[0]
            notify('for {}, found: {:.2f} {}', query.name(),
                                               best_hit_sim,
                                               best_hit_query.name())
            best_hit_query_name = best_hit_query.name()
        else:
            notify('for {}, no match found', query.name())

        if args.csv:
            w = csv.writer(args.csv)
            w.writerow([queryfile, best_hit_query_name, best_hit_sim])

    if loader.skipped_ignore:
        notify('skipped/ignore: {}', loader.skipped_ignore)
    if loader.skipped_nosig:
        notify('skipped/nosig: {}', loader.skipped_nosig)


def gather(args):
    from sourmash_lib.sbt import SBT, GraphFactory
    from sourmash_lib.sbtmh import search_minhashes, SigLeaf
    from sourmash_lib.sbtmh import SearchMinHashesFindBestIgnoreMaxHash

    parser = argparse.ArgumentParser()
    parser.add_argument('query', help='query signature')
    parser.add_argument('databases', help='signatures/SBTs to search',
                        nargs='+')
    parser.add_argument('-o', '--output', type=argparse.FileType('wt'),
                        help='output CSV containing matches to this file')
    parser.add_argument('--save-matches', type=argparse.FileType('wt'),
                        help='save the matched signatures from the database to this file.')
    parser.add_argument('--threshold-bp', type=float, default=5e4,
                        help='threshold (in bp) for reporting results')
    parser.add_argument('--output-unassigned', type=argparse.FileType('wt'),
                        help='output unassigned portions of the query as a signature to this file')
    parser.add_argument('--scaled', type=float,
                        help='downsample query to this scaled factor')
    parser.add_argument('-q', '--quiet', action='store_true',
                        help='suppress non-error output')

    sourmash_args.add_ksize_arg(parser, DEFAULT_LOAD_K)
    sourmash_args.add_moltype_args(parser)

    args = parser.parse_args(args)
    set_quiet(args.quiet)
    moltype = sourmash_args.calculate_moltype(args)

    # load the query signature & figure out all the things
    query = sourmash_args.load_query_signature(args.query,
                                               select_ksize=args.ksize,
                                               select_moltype=moltype)
    query_moltype = sourmash_args.get_moltype(query)
    query_ksize = query.minhash.ksize
    notify('loaded query: {}... (k={}, {})', query.name()[:30],
                                             query_ksize,
                                             query_moltype)

    # verify signature was computed right.
    if query.minhash.max_hash == 0:
        error('query signature needs to be created with --scaled')
        sys.exit(-1)

    # downsample if requested
    if args.scaled:
        notify('downsampling query from scaled={} to {}',
               query.minhash.scaled, int(args.scaled))
        query.minhash = query.minhash.downsample_scaled(args.scaled)

    # empty?
    if not query.minhash.get_mins():
        error('no query hashes!? exiting.')
        sys.exit(-1)

    # set up the search databases
    databases = sourmash_args.load_sbts_and_sigs(args.databases,
                                                 query_ksize, query_moltype)

    if not len(databases):
        error('Nothing found to search!')
        sys.exit(-1)

    orig_query = query
    orig_mins = orig_query.minhash.get_hashes()

    # calculate the band size/resolution R for the genome
    R_metagenome = sourmash_lib.MAX_HASH / float(orig_query.minhash.max_hash)

    # define a function to do a 'best' search and get only top match.
    def find_best(dblist, query):
        results = []
        for (sbt_or_siglist, filename, is_sbt) in dblist:
            search_fn = SearchMinHashesFindBestIgnoreMaxHash().search

            if is_sbt:
                tree = sbt_or_siglist

                for leaf in tree.find(search_fn, query, 0.0):
                    leaf_e = leaf.data.minhash
                    similarity = query.minhash.similarity_ignore_maxhash(leaf_e)
                    if similarity > 0.0:
                        results.append((similarity, leaf.data))
            else:
                for ss in sbt_or_siglist:
                    similarity = query.minhash.similarity_ignore_maxhash(ss.minhash)
                    if similarity > 0.0:
                        results.append((similarity, ss))

        if not results:
            return None, None, None

        # take the best result
        results.sort(key=lambda x: -x[0])   # reverse sort on similarity
        best_similarity, best_leaf = results[0]
        return best_similarity, best_leaf, filename


    # define a function to build new signature object from set of mins
    def build_new_signature(mins):
        e = sourmash_lib.MinHash(ksize=query_ksize, n=len(mins))
        e.add_many(mins)
        return sig.SourmashSignature('', e)

    # xxx
    def format_bp(bp):
        bp = float(bp)
        if bp < 500:
            return '{:.0f} bp '.format(bp)
        elif bp <= 500e3:
            return '{:.1f} kbp'.format(round(bp / 1e3, 1))
        elif bp < 500e6:
            return '{:.1f} Mbp'.format(round(bp / 1e6, 1))
        elif bp < 500e9:
            return '{:.1f} Gbp'.format(round(bp / 1e9, 1))
        return '???'

    # construct a new query that doesn't have the max_hash attribute set.
    new_mins = query.minhash.get_hashes()
    query = build_new_signature(new_mins)

    sum_found = 0.
    found = []
    GatherResult = namedtuple('GatherResult',
                               'intersect_bp, f_orig_query, f_match, f_unique_to_query, filename, name, md5, leaf')
    while 1:
        best_similarity, best_leaf, filename = find_best(databases, query)
        if not best_leaf:          # no matches at all!
            break

        # subtract found hashes from search hashes, construct new search
        query_mins = set(query.minhash.get_hashes())
        found_mins = best_leaf.minhash.get_hashes()

        # figure out what the resolution of the banding on the genome is,
        # based either on an explicit --scaled parameter, or on genome
        # cardinality (deprecated)
        if not best_leaf.minhash.max_hash:
            error('Best hash match in sbt_gather has no max_hash')
            error('Please prepare database of sequences with --scaled')
            sys.exit(-1)

        R_genome = best_leaf.minhash.scaled

        # pick the highest R / lowest resolution
        R_comparison = max(R_metagenome, R_genome)

        # CTB: these could probably be replaced by minhash.downsample_scaled.
        new_max_hash = sourmash_lib.MAX_HASH / float(R_comparison)
        query_mins = set([ i for i in query_mins if i < new_max_hash ])
        found_mins = set([ i for i in found_mins if i < new_max_hash ])
        orig_mins = set([ i for i in orig_mins if i < new_max_hash ])

        # calculate intersection:
        intersect_mins = query_mins.intersection(found_mins)
        intersect_orig_mins = orig_mins.intersection(found_mins)
        intersect_bp = R_comparison * len(intersect_orig_mins)
        sum_found += len(intersect_mins)

        if intersect_bp < args.threshold_bp:   # hard cutoff for now
            notify('found less than {} in common. => exiting',
                   format_bp(intersect_bp))
            break

        # calculate fractions wrt first denominator - genome size
        genome_n_mins = len(found_mins)
        f_match = len(intersect_mins) / float(genome_n_mins)
        f_orig_query = len(intersect_orig_mins) / float(len(orig_mins))

        # calculate fractions wrt second denominator - metagenome size
        query_n_mins = len(orig_query.minhash.get_hashes())
        f_unique_to_query = len(intersect_mins) / float(query_n_mins)

        if not len(found):                # first result? print header.
            print_results("")
            print_results("overlap     p_query p_match ")
            print_results("---------   ------- --------")

        result = GatherResult(intersect_bp=intersect_bp,
                              f_orig_query=f_orig_query,
                              f_match=f_match,
                              f_unique_to_query=f_unique_to_query,
                              filename=filename,
                              md5=best_leaf.md5sum(),
                              name=best_leaf.name(),
                              leaf=best_leaf)

        # print interim result & save in a list for later use
        pct_query = '{:.1f}%'.format(result.f_orig_query*100)
        pct_genome = '{:.1f}%'.format(result.f_match*100)

        print_results('{:9}   {:>6}  {:>6}      {}',
               format_bp(result.intersect_bp), pct_query, pct_genome,
                         result.name[:40])
        found.append(result)

        # construct a new query, minus the previous one.
        query_mins -= set(found_mins)
        query = build_new_signature(query_mins)

    # basic reporting
    print_results('\nfound {} matches total;', len(found))

    sum_found /= len(orig_query.minhash.get_hashes())
    print_results('the recovered matches hit {:.1f}% of the query',
           sum_found * 100)
    print_results('')

    if not found:
        sys.exit(0)

    if args.output:
        fieldnames = ['intersect_bp', 'f_orig_query', 'f_match',
                      'f_unique_to_query', 'name', 'filename', 'md5']
        w = csv.DictWriter(args.output, fieldnames=fieldnames)
        w.writeheader()
        for result in found:
            d = dict(result._asdict())
            del d['leaf']                 # actual signature not in CSV.
            w.writerow(d)

    if args.save_matches:
        outname = args.save_matches.name
        notify('saving all matches to "{}"', outname)
        sig.save_signatures([ r.leaf for r in found ], args.save_matches)

    if args.output_unassigned:
        if not found:
            notify('nothing found - entire query signature unassigned.')
        if not query.minhash.get_mins():
            notify('no unassigned hashes! not saving.')
        else:
            outname = args.output_unassigned.name
            notify('saving unassigned hashes to "{}"', outname)

            e = sourmash_lib.MinHash(ksize=query_ksize, n=0,
                                     max_hash=new_max_hash)
            e.add_many(query.minhash.get_mins())
            sig.save_signatures([ sig.SourmashSignature('', e) ],
                                args.output_unassigned)


def watch(args):
    "Build a signature from raw FASTA/FASTQ coming in on stdin, search."
    from sourmash_lib.sbt import SBT, GraphFactory
    from sourmash_lib.sbtmh import search_minhashes, SigLeaf
    from sourmash_lib.sbtmh import SearchMinHashesFindBest

    parser = argparse.ArgumentParser()
    parser.add_argument('sbt_name', help='name of SBT to search')
    parser.add_argument('inp_file', nargs='?', default='/dev/stdin')
    parser.add_argument('-o', '--output', type=argparse.FileType('wt'))
    parser.add_argument('--threshold', default=0.05, type=float)
    parser.add_argument('--input-is-protein', action='store_true')
    sourmash_args.add_construct_moltype_args(parser)
    parser.add_argument('-n', '--num-hashes', type=int,
                        default=DEFAULT_N,
                        help='number of hashes to use in each sketch (default: %(default)i)')
    parser.add_argument('--name', type=str, default='stdin')
    sourmash_args.add_ksize_arg(parser, DEFAULT_LOAD_K)
    args = parser.parse_args(args)

    if args.input_is_protein and args.dna:
        notify('WARNING: input is protein, turning off DNA hashing.')
        args.dna = False
        args.protein = True

    if args.dna and args.protein:
        notify('ERROR: cannot use "watch" with both DNA and protein.')

    if args.dna:
        moltype = 'DNA'
        is_protein = False
    else:
        moltype = 'protein'
        is_protein = True

    tree = SBT.load(args.sbt_name, leaf_loader=SigLeaf.load)

    def get_ksize(tree):
        """Walk nodes in `tree` to find out ksize"""
        for node in tree.nodes.values():
            if isinstance(node, sourmash_lib.sbtmh.SigLeaf):
                return node.data.minhash.ksize

    # deduce ksize from the SBT we are loading
    ksize = args.ksize
    if ksize is None:
        ksize = get_ksize(tree)

    E = sourmash_lib.MinHash(ksize=ksize, n=args.num_hashes,
                             is_protein=is_protein)
    streamsig = sig.SourmashSignature('', E, filename='stdin',
                                      name=args.name)

    notify('Computing signature for k={}, {} from stdin',
           ksize, moltype)

    def do_search():
        search_fn = SearchMinHashesFindBest().search

        results = []
        for leaf in tree.find(search_fn, streamsig, args.threshold):
            results.append((streamsig.similarity(leaf.data),
                            leaf.data))

        return results

    notify('reading sequences from stdin')
    screed_iter = screed.open(args.inp_file)
    watermark = WATERMARK_SIZE

    # iterate over input records
    n = 0
    for n, record in enumerate(screed_iter):
        # at each watermark, print status & check cardinality
        if n >= watermark:
            notify('... read {} sequences', n)
            watermark += WATERMARK_SIZE

            if do_search():
                break

        if args.input_is_protein:
            E.add_protein(record.sequence)
        else:
            E.add_sequence(record.sequence, False)

    results = do_search()
    if not results:
        notify('... read {} sequences, no matches found.', n)
    else:
        results.sort(key=lambda x: -x[0])   # take best
        similarity, found_sig = results[0]
        notify('FOUND: {}, at {:.3f}', found_sig.name(),
               similarity)

    if args.output:
        sig.save_signatures([streamsig], args.output)<|MERGE_RESOLUTION|>--- conflicted
+++ resolved
@@ -50,14 +50,13 @@
                         default=DEFAULT_N,
                         help='number of hashes to use in each sketch (default: %(default)i)')
     parser.add_argument('--check-sequence', action='store_true',
-<<<<<<< HEAD
                         help='complain if input sequence is invalid (default: False)')
     parser.add_argument('-f', '--force', action='store_true',
                         help='recompute signatures even if the file exists (default: False)')
     parser.add_argument('-o', '--output', type=argparse.FileType('wt'),
                         help='output computed signatures to this file')
     parser.add_argument('--email', type=str, default='',
-                        help='set e-mail address associated with signature (default: empty)')
+                        help='set e-mail address of the signature creator (default: empty)')
     parser.add_argument('--singleton', action='store_true',
                         help='compute a signature for each sequence record individually (default: False)')
     parser.add_argument('--merge', '--name', type=str, default='', metavar="MERGED",
@@ -67,31 +66,11 @@
     parser.add_argument('--track-abundance', action='store_true',
                         help='track k-mer abundances in the generated signature (default: False)')
     parser.add_argument('--scaled', type=float,
-                        help='set resolution of signature size')
-    parser.add_argument('--seed', type=int, help='hash seed (default: 42)',
-                        default=sourmash_lib.DEFAULT_SEED)
-=======
-                        help="complain if input sequence is not DNA (default: False)")
-    parser.add_argument('-f', '--force', action='store_true',
-                        help="force output/overwriting of existing signatures.")
-    parser.add_argument('-o', '--output', type=argparse.FileType('wt'),
-                        help="place signature in this file.")
-    parser.add_argument('--email', type=str, default='',
-                        help="set the e-mail address of the signature creator.")
-    parser.add_argument('--singleton', action='store_true',
-                        help="compute a signature for each sequence record in the input")
-    parser.add_argument('--merge', '--name', type=str, default='', metavar="NAME",
-                        help="merge all input files into one signature named NAME")
-    parser.add_argument('--name-from-first', action='store_true',
-                        help="name each signature for the first sequence in the input file")
-    parser.add_argument('--track-abundance', action='store_true',
-                        help='track k-mer abundances (default: False)')
-    parser.add_argument('--scaled', type=float, metavar="FRACTION",
                         help='choose number of hashes as 1 in FRACTION of input k-mers')
     parser.add_argument('--seed', type=int,
-                        default=sourmash_lib.DEFAULT_SEED,
-                        help='seed used by MurmurHash (default: 42)')
->>>>>>> 293f2761
+                        help='seed used by MurmurHash (default: 42)',
+                        default=sourmash_lib.DEFAULT_SEED)
+
     args = parser.parse_args(args)
     set_quiet(args.quiet)
 
