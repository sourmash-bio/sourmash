--- conflicted
+++ resolved
@@ -245,14 +245,9 @@
                     siglist += sigs
                 else:
                     siglist = sigs
-<<<<<<< HEAD
+
                 print('calculated {} signatures for {} sequences in {}'.\
                           format(len(sigs), n + 1, filename))
-=======
-
-                notify('calculated {} signatures for {} sequences in {}'.\
-                          format(len(siglist), n + 1, filename))
->>>>>>> 0d9e5146
 
             if not args.output:
                 save_siglist(siglist, args.output, sigfile)
