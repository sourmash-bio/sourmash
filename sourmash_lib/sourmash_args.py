"""
Utility functions for dealing with input args to the sourmash command line.
"""
import sys
import os
from . import signature
from .logging import notify, error

from . import signature as sig
from sourmash_lib.sbt import SBT
from sourmash_lib.sbtmh import SigLeaf

DEFAULT_LOAD_K=31


def add_moltype_args(parser):
    parser.add_argument('--protein', dest='protein', action='store_true',
                        help='choose a protein signature (default: False)')
    parser.add_argument('--no-protein', dest='protein',
                        action='store_false',
                        help='do not choose a protein signature')
    parser.set_defaults(protein=False)

    parser.add_argument('--dna', dest='dna', default=None,
                        action='store_true',
                        help='choose a DNA signature (default: True)')
    parser.add_argument('--no-dna', dest='dna', action='store_false',
                        help='do not choose a DNA signature')
    parser.set_defaults(dna=None)


def add_construct_moltype_args(parser):
    parser.add_argument('--protein', dest='protein', action='store_true',
                        help='build protein signatures (default: False)')
    parser.add_argument('--no-protein', dest='protein',
                        action='store_false',
                        help='do not build protein signatures')
    parser.set_defaults(protein=False)

    parser.add_argument('--dna', dest='dna', default=None,
                        action='store_true',
                        help='build DNA signatures (default: True)')
    parser.add_argument('--no-dna', dest='dna', action='store_false',
                        help='do not build DNA signatures')
    parser.set_defaults(dna=True)


def add_ksize_arg(parser, default):
    parser.add_argument('-k', '--ksize', default=None, type=int,
                        help='k-mer size (default: {d})'.format(d=default))


def get_moltype(sig, require=False):
    if sig.minhash.is_molecule_type('DNA'):
        moltype = 'DNA'
    elif sig.minhash.is_molecule_type('protein'):
        moltype = 'protein'
    else:
        raise ValueError('unknown molecule type for sig {}'.format(sig.name()))

    return moltype


def calculate_moltype(args, default=None):
    if args.protein:
        if args.dna is True:
            error('cannot specify both --dna and --protein!')
            sys.exit(-1)
        args.dna = False

    moltype = default
    if args.protein:
        moltype = 'protein'
    elif args.dna:
        moltype = 'DNA'

    return moltype


def load_query_signature(filename, select_ksize, select_moltype):
    sl = signature.load_signatures(filename,
                                   select_ksize=select_ksize,
                                   select_moltype=select_moltype)
    sl = list(sl)

    if len(sl) and select_ksize is None:
        ksizes = set([ ss.minhash.ksize for ss in sl ])
        if len(ksizes) == 1:
            ksize = ksizes.pop()
            sl = [ ss for ss in sl if ss.minhash.ksize == ksize ]
            notify('select query k={} automatically.', ksize)
        elif DEFAULT_LOAD_K in ksizes:
            sl = [ ss for ss in sl if ss.minhash.ksize == DEFAULT_LOAD_K ]
            notify('selecting default query k={}.', DEFAULT_LOAD_K)
        elif select_ksize:
            notify('selecting specified query k={}', select_ksize)

    if len(sl) != 1:
        error('When loading query from "{}"', filename)
        error('{} signatures matching ksize and molecule type;', len(sl))
        error('need exactly one. Specify --ksize or --dna/--protein.')
        sys.exit(-1)

    return sl[0]


class LoadSingleSignatures(object):
    def __init__(self, filelist,  select_ksize=None, select_moltype=None,
                 ignore_files=set()):
        self.filelist = filelist
        self.select_ksize = select_ksize
        self.select_moltype = select_moltype
        self.ignore_files = ignore_files

        self.skipped_ignore = 0
        self.skipped_nosig = 0
        self.ksizes = set()
        self.moltypes = set()

    def __iter__(self):
        for filename in self.filelist:
            if filename in self.ignore_files:
                self.skipped_ignore += 1
                continue

            sl = signature.load_signatures(filename,
                                           select_ksize=self.select_ksize,
                                           select_moltype=self.select_moltype)
            sl = list(sl)
            if len(sl) == 0:
                self.skipped_nosig += 1
                continue

            for query in sl:
                query_moltype = get_moltype(query)
                query_ksize = query.minhash.ksize

                self.ksizes.add(query_ksize)
                self.moltypes.add(query_moltype)

                yield filename, query, query_moltype, query_ksize

            if len(self.ksizes) > 1 or len(self.moltypes) > 1:
                raise ValueError('multiple k-mer sizes/molecule types present')


def traverse_find_sigs(dirnames):
    for dirname in dirnames:
        for root, dirs, files in os.walk(dirname):
            for name in files:
                if name.endswith('.sig'):
                    fullname = os.path.join(root, name)
                    yield fullname


def get_ksize(tree):
    """Walk nodes in `tree` to find out ksize"""
    for node in tree.nodes.values():
        if isinstance(node, SigLeaf):
            return node.data.minhash.ksize


<<<<<<< HEAD
def load_sbts_and_sigs(filenames, query_ksize, query_moltype, traverse=False):
=======
def load_sbts_and_sigs(filenames, query_ksize, query_moltype):
    n_signatures = 0
    n_databases = 0
>>>>>>> fb5054db
    databases = []
    for sbt_or_sigfile in filenames:
        if traverse and os.path.isdir(sbt_or_sigfile):
            for sigfile in traverse_find_sigs([sbt_or_sigfile]):
                try:
                    siglist = sig.load_signatures(sigfile,
                                                  select_ksize=query_ksize,
                                                  select_moltype=query_moltype)
                    siglist = list(siglist)
                    databases.append((list(siglist), sbt_or_sigfile, False))
                    notify('loaded {} signatures from {}', len(siglist),
                           sigfile, end='\r')
                except:                       # ignore errors with traverse
                    continue
            continue
        try:
            tree = SBT.load(sbt_or_sigfile, leaf_loader=SigLeaf.load)
            ksize = get_ksize(tree)
            if ksize != query_ksize:
                error("ksize on tree '{}' is {};", sbt_or_sigfile, ksize)
                error('this is different from query ksize of {}.', query_ksize)
                sys.exit(-1)

            databases.append((tree, sbt_or_sigfile, True))
            notify('loaded SBT {}', sbt_or_sigfile, end='\r')
<<<<<<< HEAD
=======
            n_databases += 1
>>>>>>> fb5054db
        except (ValueError, EnvironmentError):
            # not an SBT - try as a .sig

            try:
                siglist = sig.load_signatures(sbt_or_sigfile,
                                              select_ksize=query_ksize,
                                              select_moltype=query_moltype)
                siglist = list(siglist)
                databases.append((list(siglist), sbt_or_sigfile, False))
                notify('loaded {} signatures from {}', len(siglist),
                       sbt_or_sigfile, end='\r')
<<<<<<< HEAD
=======
                n_signatures += len(siglist)
>>>>>>> fb5054db
            except EnvironmentError:
                error("\nfile '{}' does not exist", sbt_or_sigfile)
                sys.exit(-1)
    notify(' '*79, end='\r')
    notify('loaded {} signatures and {} databases total.'.format(n_signatures,
                                                                 n_databases))

    if databases:
        print('')

    return databases<|MERGE_RESOLUTION|>--- conflicted
+++ resolved
@@ -160,13 +160,9 @@
             return node.data.minhash.ksize
 
 
-<<<<<<< HEAD
 def load_sbts_and_sigs(filenames, query_ksize, query_moltype, traverse=False):
-=======
-def load_sbts_and_sigs(filenames, query_ksize, query_moltype):
     n_signatures = 0
     n_databases = 0
->>>>>>> fb5054db
     databases = []
     for sbt_or_sigfile in filenames:
         if traverse and os.path.isdir(sbt_or_sigfile):
@@ -192,10 +188,7 @@
 
             databases.append((tree, sbt_or_sigfile, True))
             notify('loaded SBT {}', sbt_or_sigfile, end='\r')
-<<<<<<< HEAD
-=======
             n_databases += 1
->>>>>>> fb5054db
         except (ValueError, EnvironmentError):
             # not an SBT - try as a .sig
 
@@ -207,10 +200,7 @@
                 databases.append((list(siglist), sbt_or_sigfile, False))
                 notify('loaded {} signatures from {}', len(siglist),
                        sbt_or_sigfile, end='\r')
-<<<<<<< HEAD
-=======
                 n_signatures += len(siglist)
->>>>>>> fb5054db
             except EnvironmentError:
                 error("\nfile '{}' does not exist", sbt_or_sigfile)
                 sys.exit(-1)
