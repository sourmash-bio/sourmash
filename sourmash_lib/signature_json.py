--- conflicted
+++ resolved
@@ -7,13 +7,6 @@
 from __future__ import print_function
 
 import sys
-<<<<<<< HEAD
-=======
-import warnings
-if sys.version_info[0] < 3:
-    warnings.warn("The module 'signature_json' was written for Python 3 and your Python version is older.")
-
->>>>>>> 4c48f4ae
 import sourmash_lib
 
 import io
@@ -116,11 +109,6 @@
 
     return sig
 
-<<<<<<< HEAD
-
-=======
-        
->>>>>>> 4c48f4ae
 def load_signature_json(iterable,
                         ignore_md5sum=False,
                         prefix_item='signatures.item.mins.item',
@@ -228,13 +216,8 @@
 
     if n > 1:
         print('\r...sig loading {:,}'.format(n), flush=True)
-<<<<<<< HEAD
-
-
-=======
-        
-        
->>>>>>> 4c48f4ae
+
+
 def save_signatures_json(siglist, fp=None, indent=4, sort_keys=True):
     """ Save multiple signatures into a JSON string (or into file handle 'fp')
     - siglist: sequence of SourmashSignature objects
@@ -274,9 +257,4 @@
     else:
         s = json.dumps(records, indent=indent, sort_keys=sort_keys)
 
-<<<<<<< HEAD
-    return s
-=======
-    return s
-  
->>>>>>> 4c48f4ae
+    return s