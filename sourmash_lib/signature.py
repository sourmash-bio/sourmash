--- conflicted
+++ resolved
@@ -105,11 +105,7 @@
         "Compute similarity with the other MinHash signature."
         try:
             return self.minhash.similarity(other.minhash, ignore_abundance)
-<<<<<<< HEAD
-        except Exception as e:
-=======
         except ValueError as e:
->>>>>>> a3971a06
             if 'mismatch in max_hash' in str(e) and downsample:
                 xx = self.minhash.downsample_max_hash(other.minhash)
                 yy = other.minhash.downsample_max_hash(self.minhash)
@@ -121,15 +117,9 @@
         "Compute Jaccard similarity with the other MinHash signature."
         return self.minhash.similarity(other.minhash, True)
 
-<<<<<<< HEAD
     def contained_by(self, other):
         "Compute containment by the other signature. Note: ignores abundance."
         return self.minhash.contained_by(other.minhash)
-=======
-    def containment(self, other):
-        "Compute containment by the other signature. Note: ignores abundance."
-        return self.minhash.containment(other.minhash)
->>>>>>> a3971a06
 
 
 def _guess_open(filename):
