[tox]
env_list =
  py310,
  py311,
  py39,
  coverage,
  docs,
  package_description
  py38,
  fix_lint,
  hypothesis,
  khmer,
  khmer_master
min_version = 3.27
isolated_build = true
skip_missing_interpreters = true

[testenv]
<<<<<<< HEAD
package = wheel
wheel_build_env = .pkg
=======
>>>>>>> 777c252d
description = run the tests with pytest under {basepython}
package = wheel
wheel_build_env = .pkg
set_env =
    PIP_DISABLE_VERSION_CHECK = 1
    COVERAGE_FILE = {env:COVERAGE_FILE:{toxworkdir}/.coverage.{envname}}
    VIRTUALENV_NO_DOWNLOAD = 1
    PIP_EXTRA_INDEX_URL = https://antocuni.github.io/pypy-wheels/manylinux2010
pass_env =
    TOXENV
    CURL_CA_BUNDLE
    http_proxy
    https_proxy
    no_proxy
    REQUESTS_CA_BUNDLE
    SSL_CERT_FILE
    PYTEST_*
    PIP_CACHE_DIR
    CI
    PYTHONDEVMODE
    LIBCLANG_PATH
    BINDGEN_EXTRA_CLANG_ARGS
deps =
    pip >= 19.3.1
extras =
    test
    storage
commands = pytest \
           --cov "{envsitepackagesdir}/sourmash" \
           --cov-config "{toxinidir}/tox.ini" \
           --cov-report= \
           --junitxml {toxworkdir}/junit.{envname}.xml \
           {posargs:doc tests}

[testenv:pypy3]
deps =
  pip >= 19.3.1
  psutil <= 5.6.7

[testenv:hypothesis]
commands = pytest \
           --cov "{envsitepackagesdir}/sourmash" \
           --cov-config "{toxinidir}/tox.ini" \
           --cov-report= \
           --junitxml {toxworkdir}/junit.{envname}.xml \
           --run-hypothesis \
           --hypothesis-show-statistics \
           --hypothesis-profile ci \
           {posargs:.}

[testenv:khmer]
basepython = python3.8
deps =
  khmer
commands = pytest \
           --cov "{envsitepackagesdir}/sourmash" \
           --cov-config "{toxinidir}/tox.ini" \
           --cov-report= \
           --junitxml {toxworkdir}/junit.{envname}.xml \
           -k test_nodegraph \
           {posargs:.}

[testenv:khmer_master]
basepython = python3.8
deps =
  -e git+https://github.com/dib-lab/khmer.git\#egg=khmer
commands = pytest \
           --cov "{envsitepackagesdir}/sourmash" \
           --cov-config "{toxinidir}/tox.ini" \
           --cov-report= \
           --junitxml {toxworkdir}/junit.{envname}.xml \
           -k test_nodegraph \
           {posargs:.}

[testenv:asv]
description = run asv for benchmarking (compare current commit with latest)
deps =
  asv==0.5.1
  virtualenv
changedir = {toxinidir}
commands =
  asv machine --yes
  asv continuous latest HEAD {posargs}

[testenv:docs]
description = invoke sphinx-build to build the HTML docs
basepython = python3.10
extras = doc
whitelist_externals = pandoc
pass_env = HOME
change_dir = {toxinidir}
#commands = sphinx-build -d "{toxworkdir}/docs_doctree" doc "{toxworkdir}/docs_out" --color -W -bhtml {posargs}
commands = sphinx-build -d "{toxworkdir}/docs_doctree" doc "{toxworkdir}/docs_out" --color -bhtml {posargs}
           python -c 'import pathlib; print("documentation available under file://\{0\}".format(pathlib.Path(r"{toxworkdir}") / "docs_out" / "index.html"))'

[testenv:package_description]
description = check that the long description is valid
basepython = python3.8
deps = twine >= 1.12.1
       # TODO installing readme-renderer[md] should not be necessary
       readme-renderer[md] >= 24.0
       pip >= 19.1
skip_install = true
change_dir = {toxinidir}
extras =
commands = pip wheel -w {envtmpdir}/build --no-deps .
           twine check {envtmpdir}/build/*

[testenv:mypy]
description = run mypy checker
basepython = python3.8
pass_env = {[testenv]pass_env}
          # without PROGRAMDATA cloning using git for Windows will fail with an `error setting certificate verify locations` error
          PROGRAMDATA
deps  = mypy
commands = mypy src/sourmash

[testenv:fix_lint]
description = format the code base to adhere to our styles, and complain about what we cannot do automatically
basepython = python3.8
pass_env = {[testenv]pass_env}
          # without PROGRAMDATA cloning using git for Windows will fail with an `error setting certificate verify locations` error
          PROGRAMDATA
          PRE_COMMIT_HOME
extras = lint
deps = pre-commit>=2
skip_install = True
commands = pre-commit run --all-files --show-diff-on-failure {posargs}
           python -c 'import pathlib; print("hint: run \{\} install to add checks as pre-commit hook".format(pathlib.Path(r"{envdir}") / "bin" / "pre-commit"))'

[testenv:coverage]
description = [run locally after tests]: combine coverage data and create report;
              generates a diff coverage against origin/latest (can be changed by setting DIFF_AGAINST env var)
deps = {[testenv]deps}
       coverage >= 5.0.1
       diff_cover
skip_install = True
pass_env = {[testenv]pass_env}
          DIFF_AGAINST
set_env = COVERAGE_FILE={toxworkdir}/.coverage
commands = coverage combine
           coverage report -i -m
           coverage xml -i -o {toxworkdir}/coverage.xml
           coverage html -i -d {toxworkdir}/htmlcov
           diff-cover --compare-branch {env:DIFF_AGAINST:origin/latest} {toxworkdir}/coverage.xml
depends = py39, py38, py37, pypy3
parallel_show_output = True

[testenv:X]
description = print the positional arguments passed in with echo
commands = echo {posargs}

[coverage:run]
branch = true
parallel = true

[coverage:report]
skip_covered = True
show_missing = True
exclude_lines =
    \#\s*pragma: no cover
    ^\s*raise AssertionError\b
    ^\s*raise NotImplementedError\b
    ^\s*return NotImplemented\b
    ^\s*raise$
    ^if __name__ == ['"]__main__['"]:$

[coverage:paths]
source = src/sourmash/
         tests/
         */.tox/*/lib/python*/site-packages/sourmash
         */.tox/pypy*/site-packages/sourmash
         */.tox\*\Lib\site-packages\sourmash
         */src/sourmash
         *\src\sourmash
         */tests
         *\tests

[gh-actions]
python =
  3.10: py310, docs, package_description, coverage
  3.11: py311, coverage
  3.9: py39, coverage
  3.8: py38, coverage

[flake8]
max-complexity = 22
max-line-length = 99
ignore = E203, W503, C901, E402, B011

[pep8]
max-line-length = 99

[testenv:dev]
description = dev environment with all deps at {envdir}
extras =
  test
  storage
  doc
deps = {[testenv]deps}
usedevelop = True
commands = python -m pip list --format=columns
           python -c "print(r'{envpython}')"<|MERGE_RESOLUTION|>--- conflicted
+++ resolved
@@ -16,11 +16,6 @@
 skip_missing_interpreters = true
 
 [testenv]
-<<<<<<< HEAD
-package = wheel
-wheel_build_env = .pkg
-=======
->>>>>>> 777c252d
 description = run the tests with pytest under {basepython}
 package = wheel
 wheel_build_env = .pkg
