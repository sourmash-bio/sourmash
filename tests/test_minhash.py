--- conflicted
+++ resolved
@@ -232,7 +232,7 @@
 
     assert set(golden_hashes) == set(new_hashes)
 
-<<<<<<< HEAD
+
 def test_seq_to_hashes_bad_kmers_as_zeroes_1():
     mh = sourmash.minhash.MinHash(n=0, ksize=21, scaled=1)
     seq = "ATGAGAGACGATAGACAGATGACN"
@@ -242,19 +242,20 @@
 
     assert len(hashes) == len(seq) - 21 + 1
 
+
 def test_seq_to_hashes_bad_kmers_as_zeroes_2():
     mh = sourmash.minhash.MinHash(n=0, ksize=21, scaled=1)
     seq = "ATGAGAGACGATAGACAGATGACN"
     
     with pytest.raises(ValueError):
         hashes = mh.seq_to_hashes(seq, bad_kmers_as_zeroes=True)
-=======
+
+
 def test_seq_to_hashes_translated_short():
     mh = MinHash(0, 2, True, dayhoff=True, hp=False, scaled = 1)
     hashes = mh.seq_to_hashes("ACTGA")
 
     assert(len(hashes) == 0)
->>>>>>> 222f54bf
 
 
 def test_bytes_protein_dayhoff(track_abundance, dayhoff):
