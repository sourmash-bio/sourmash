"""
Tests for the 'Index' class and protocol. All Index classes should support
this functionality.
"""

import pytest
import glob

import sourmash
from sourmash import SourmashSignature
from sourmash.index import (LinearIndex, ZipFileLinearIndex,
                            LazyLinearIndex, MultiIndex,
                            StandaloneManifestIndex)
from sourmash.index import CounterGather
from sourmash.index.sqlite_index import SqliteIndex
from sourmash.index.revindex import RevIndex
from sourmash.sbt import SBT, GraphFactory
from sourmash.manifest import CollectionManifest, BaseCollectionManifest
from sourmash.lca.lca_db import LCA_Database, load_single_database

import sourmash_tst_utils as utils


def _load_three_sigs():
    # utility function - load & return these three sigs.
    sig2 = utils.get_test_data('2.fa.sig')
    sig47 = utils.get_test_data('47.fa.sig')
    sig63 = utils.get_test_data('63.fa.sig')

    ss2 = sourmash.load_one_signature(sig2, ksize=31)
    ss47 = sourmash.load_one_signature(sig47)
    ss63 = sourmash.load_one_signature(sig63)

    return [ss2, ss47, ss63]


def build_linear_index(runtmp):
    ss2, ss47, ss63 = _load_three_sigs()

    lidx = LinearIndex()
    lidx.insert(ss2)
    lidx.insert(ss47)
    lidx.insert(ss63)

    return lidx


def build_lazy_linear_index(runtmp):
    lidx = build_linear_index(runtmp)
    return LazyLinearIndex(lidx)


def build_sbt_index(runtmp):
    ss2, ss47, ss63 = _load_three_sigs()
    
    factory = GraphFactory(5, 100, 3)
    root = SBT(factory, d=2)

    root.insert(ss2)
    root.insert(ss47)
    root.insert(ss63)

    return root


def build_sbt_index_save_load(runtmp):
    root = build_sbt_index(runtmp)
    out = runtmp.output('xyz.sbt.zip')
    root.save(out)

    return sourmash.load_file_as_index(out)


def build_zipfile_index(runtmp):
    from sourmash.sourmash_args import SaveSignatures_ZipFile

    location = runtmp.output('index.zip')
    with SaveSignatures_ZipFile(location) as save_sigs:
        for ss in _load_three_sigs():
            save_sigs.add(ss)

    idx = ZipFileLinearIndex.load(location)
    return idx


def build_multi_index(runtmp):
    siglist = _load_three_sigs()
    lidx = LinearIndex(siglist)

    mi = MultiIndex.load([lidx], [None], None)
    return mi


def build_standalone_manifest_index(runtmp):
    sig2 = utils.get_test_data('2.fa.sig')
    sig47 = utils.get_test_data('47.fa.sig')
    sig63 = utils.get_test_data('63.fa.sig')

    ss2 = sourmash.load_one_signature(sig2, ksize=31)
    ss47 = sourmash.load_one_signature(sig47)
    ss63 = sourmash.load_one_signature(sig63)

    siglist = [(ss2, sig2), (ss47, sig47), (ss63, sig63)]

    rows = []
    rows.extend((CollectionManifest.make_manifest_row(ss, loc) for ss, loc in siglist ))
    mf = CollectionManifest(rows)
    mf_filename = runtmp.output("mf.csv")
    
    mf.write_to_filename(mf_filename)

    idx = StandaloneManifestIndex.load(mf_filename)
    return idx


def build_lca_index(runtmp):
    siglist = _load_three_sigs()
    db = LCA_Database(31, 1000, 'DNA')
    for ss in siglist:
        db.insert(ss)

    return db


def build_lca_index_save_load(runtmp):
    db = build_lca_index(runtmp)
    outfile = runtmp.output('db.lca.json')
    db.save(outfile)

    return sourmash.load_file_as_index(outfile)


def build_sqlite_index(runtmp):
    filename = runtmp.output('idx.sqldb')
    db = SqliteIndex.create(filename)

    siglist = _load_three_sigs()
    for ss in siglist:
        db.insert(ss)

    return db


def build_revindex(runtmp):
    ss2, ss47, ss63 = _load_three_sigs()

    lidx = RevIndex(template=ss2.minhash)
    lidx.insert(ss2)
    lidx.insert(ss47)
    lidx.insert(ss63)

    return lidx


def build_lca_index_save_load_sql(runtmp):
    db = build_lca_index(runtmp)
    outfile = runtmp.output('db.lca.json')
    db.save(outfile, format='sql')

    x = load_single_database(outfile)
    db_load = x[0]

    return db_load


#
# create a fixture 'index_obj' that is parameterized by all of these
# building functions.
#

@pytest.fixture(params=[build_linear_index,
                        build_lazy_linear_index,
                        build_sbt_index,
                        build_zipfile_index,
                        build_multi_index,
                        build_standalone_manifest_index,
                        build_lca_index,
                        build_sbt_index_save_load,
                        build_lca_index_save_load,
                        build_sqlite_index,
                        build_lca_index_save_load_sql,
#                        build_revindex,
                        ]
)
def index_obj(request, runtmp):
    build_fn = request.param

    # build on demand
    return build_fn(runtmp)


###
### generic Index tests go here
###


def test_index_search_exact_match(index_obj):
    # search for an exact match
    ss2, ss47, ss63 = _load_three_sigs()

    sr = index_obj.search(ss2, threshold=1.0)
    print([s[1].name for s in sr])
    assert len(sr) == 1
    assert sr[0].signature.minhash == ss2.minhash
    assert sr[0].score == 1.0


def test_index_search_lower_threshold(index_obj):
    # search at a lower threshold/multiple results with ss47
    ss2, ss47, ss63 = _load_three_sigs()

    sr = index_obj.search(ss47, threshold=0.1)
    print([s[1].name for s in sr])
    assert len(sr) == 2
    sr.sort(key=lambda x: -x[0])
    assert sr[0].signature.minhash == ss47.minhash
    assert sr[0].score == 1.0
    assert sr[1].signature.minhash == ss63.minhash
    assert round(sr[1].score, 2) == 0.32


def test_index_search_lower_threshold_2(index_obj):
    # search at a lower threshold/multiple results with ss63
    ss2, ss47, ss63 = _load_three_sigs()

    sr = index_obj.search(ss63, threshold=0.1)
    print([s[1].name for s in sr])
    assert len(sr) == 2
    sr.sort(key=lambda x: -x[0])
    assert sr[0].signature.minhash == ss63.minhash
    assert sr[0].score == 1.0
    assert sr[1].signature.minhash == ss47.minhash
    assert round(sr[1].score, 2) == 0.32


def test_index_search_higher_threshold_2(index_obj):
    # search at a higher threshold/one match
    ss2, ss47, ss63 = _load_three_sigs()

    # search for sig63 with high threshold => 1 match
    sr = index_obj.search(ss63, threshold=0.8)
    print([s[1].name for s in sr])
    assert len(sr) == 1
    sr.sort(key=lambda x: -x[0])
    assert sr[0].signature.minhash == ss63.minhash
    assert sr[0].score == 1.0


def test_index_search_containment(index_obj):
    # search for containment at a low threshold/multiple results with ss63
    ss2, ss47, ss63 = _load_three_sigs()

    sr = index_obj.search(ss63, do_containment=True, threshold=0.1)
    print([s[1].name for s in sr])
    assert len(sr) == 2
    sr.sort(key=lambda x: -x[0])
    assert sr[0].signature.minhash == ss63.minhash
    assert sr[0].score == 1.0
    assert sr[1].signature.minhash == ss47.minhash
    assert round(sr[1].score, 2) == 0.48


def test_index_signatures(index_obj):
    # signatures works?
    siglist = list(index_obj.signatures())

    ss2, ss47, ss63 = _load_three_sigs()
    assert len(siglist) == 3

    # check md5sums, since 'in' doesn't always work
    md5s = set(( ss.md5sum() for ss in siglist ))
    assert ss2.md5sum() in md5s
    assert ss47.md5sum() in md5s
    assert ss63.md5sum() in md5s


def test_index_signatures_with_location(index_obj):
    # signatures_with_location works?
    siglist = list(index_obj.signatures_with_location())

    ss2, ss47, ss63 = _load_three_sigs()
    assert len(siglist) == 3

    # check md5sums, since 'in' doesn't always work
    md5s = set(( ss.md5sum() for ss, loc in siglist ))
    assert ss2.md5sum() in md5s
    assert ss47.md5sum() in md5s
    assert ss63.md5sum() in md5s


def test_index_len(index_obj):
    # len works?
    assert len(index_obj) == 3


def test_index_bool(index_obj):
    # bool works?
    assert bool(index_obj)


def test_index_location(index_obj):
    # location works?
    assert str(index_obj.location)


def test_index_manifest(index_obj):
    # manifest is either None or a BaseCollectionManifest
    manifest = index_obj.manifest
    if manifest is not None:
        assert isinstance(manifest, BaseCollectionManifest)


def test_index_select_basic(index_obj):
    # select does the basic thing ok
    idx = index_obj.select(ksize=31, moltype='DNA', abund=False,
                           containment=True, scaled=1000, num=0, picklist=None)

    assert len(idx) == 3
    siglist = list(idx.signatures())
    assert len(siglist) == 3

    # check md5sums, since 'in' doesn't always work
    md5s = set(( ss.md5sum() for ss in siglist ))
    ss2, ss47, ss63 = _load_three_sigs()
    assert ss2.md5sum() in md5s
    assert ss47.md5sum() in md5s
    assert ss63.md5sum() in md5s


def test_index_select_nada(index_obj):
    # select works ok when nothing matches!

    # CTB: currently this EITHER raises a ValueError OR returns an empty
    # Index object, depending on implementation. :think:
    # See: https://github.com/sourmash-bio/sourmash/issues/1940
    try:
        idx = index_obj.select(ksize=21)
    except ValueError:
        idx = LinearIndex([])

    assert len(idx) == 0
    siglist = list(idx.signatures())
    assert len(siglist) == 0


def test_index_prefetch(index_obj):
    # test basic prefetch
    ss2, ss47, ss63 = _load_three_sigs()

    # search for ss2
    results = []
    for result in index_obj.prefetch(ss2, threshold_bp=0):
        results.append(result)

    assert len(results) == 1
    assert results[0].signature.minhash == ss2.minhash

    # search for ss47 - expect two results
    results = []
    for result in index_obj.prefetch(ss47, threshold_bp=0):
        results.append(result)

    assert len(results) == 2
    assert results[0].signature.minhash == ss47.minhash
    assert results[1].signature.minhash == ss63.minhash


def test_index_gather(index_obj):
    # test basic gather
    ss2, ss47, ss63 = _load_three_sigs()

    matches = index_obj.gather(ss2)
    assert len(matches) == 1
    assert matches[0].score == 1.0
    assert matches[0].signature.minhash == ss2.minhash

    matches = index_obj.gather(ss47)
    assert len(matches) == 1
    assert matches[0].score == 1.0
    assert matches[0].signature.minhash == ss47.minhash


def test_index_gather_threshold_1(index_obj):
    # test gather() method, in some detail
    ss2, ss47, ss63 = _load_three_sigs()

    # now construct query signatures with specific numbers of hashes --
    # note, these signatures all have scaled=1000.

    mins = list(sorted(ss2.minhash.hashes))
    new_mh = ss2.minhash.copy_and_clear()

    # query with empty hashes
    assert not new_mh
    with pytest.raises(ValueError):
        index_obj.gather(SourmashSignature(new_mh))

    # add one hash
    new_mh.add_hash(mins.pop())
    assert len(new_mh) == 1

    results = index_obj.gather(SourmashSignature(new_mh))
    assert len(results) == 1
    containment, match_sig, name = results[0]
    assert containment == 1.0
    assert match_sig.minhash == ss2.minhash

    # check with a threshold -> should be no results.
    with pytest.raises(ValueError):
        index_obj.gather(SourmashSignature(new_mh), threshold_bp=5000)

    # add three more hashes => length of 4
    new_mh.add_hash(mins.pop())
    new_mh.add_hash(mins.pop())
    new_mh.add_hash(mins.pop())
    assert len(new_mh) == 4

    results = index_obj.gather(SourmashSignature(new_mh))
    assert len(results) == 1
    containment, match_sig, name = results[0]
    assert containment == 1.0
    assert match_sig.minhash == ss2.minhash

    # check with a too-high threshold -> should be no results.
    with pytest.raises(ValueError):
        index_obj.gather(SourmashSignature(new_mh), threshold_bp=5000)


def test_gather_threshold_5(index_obj):
    # test gather() method, in some detail
    ss2, ss47, ss63 = _load_three_sigs()

    # now construct query signatures with specific numbers of hashes --
    # note, these signatures all have scaled=1000.

    mins = list(sorted(ss2.minhash.hashes.keys()))
    new_mh = ss2.minhash.copy_and_clear()

    # add five hashes
    for i in range(5):
        new_mh.add_hash(mins.pop())
        new_mh.add_hash(mins.pop())
        new_mh.add_hash(mins.pop())
        new_mh.add_hash(mins.pop())
        new_mh.add_hash(mins.pop())

    # should get a result with no threshold (any match at all is returned)
    results = index_obj.gather(SourmashSignature(new_mh))
    assert len(results) == 1
    containment, match_sig, name = results[0]
    assert containment == 1.0
    assert match_sig.minhash == ss2.minhash

    # now, check with a threshold_bp that should be meet-able.
    results = index_obj.gather(SourmashSignature(new_mh), threshold_bp=5000)
    assert len(results) == 1
    containment, match_sig, name = results[0]
    assert containment == 1.0
    assert match_sig.minhash == ss2.minhash


###
### CounterGather tests
###


def create_basic_counter_gather(runtmp):
    "Construct a CounterGather class."
    return CounterGather


class CounterGather_LinearIndex:
    """
    Provides an (inefficient) CounterGather-style class, for
    protocol testing purposes.
    """
    def __init__(self, orig_query_mh):
        "Constructor - take a FracMinHash that is the original query."
        if orig_query_mh.scaled == 0:
            raise ValueError

        # Index object used to actually track matches.
        self.idx = LinearIndex()
        self.orig_query_mh = orig_query_mh.copy().flatten()
        self.query_started = 0
        self.scaled = orig_query_mh.scaled
        self.locations = {}

    def add(self, ss, *, location=None, require_overlap=True):
        "Insert potential match."
        if self.query_started:
            raise ValueError("cannot add more signatures to counter after peek/consume")

        # skip duplicates
        md5 = ss.md5sum()
        if md5 in self.locations:
            return

        # confirm that this match has an overlap...
        add_mh = ss.minhash.flatten()
        overlap = self.orig_query_mh.count_common(add_mh, downsample=True)

        # ...figure out what scaled we are operating at now...
        if overlap:
            self.downsample(add_mh.scaled)
        elif require_overlap:
            raise ValueError("no overlap between query and signature!?")

        # ...and add to the Index, while also tracking location!
        self.idx.insert(ss)
        self.locations[md5] = location

    def downsample(self, scaled):
        "Track highest scaled across all possible matches."
        if scaled > self.scaled:
            self.scaled = scaled
        return self.scaled

    def peek(self, cur_query_mh, *, threshold_bp=0):
        """
        Find best match to current query within this CounterGather object.
        """
        self.query_started = 1
        cur_query_mh = cur_query_mh.flatten()
        scaled = self.downsample(cur_query_mh.scaled)
        cur_query_mh = cur_query_mh.downsample(scaled=scaled)

        # no match? exit.
        if not self.orig_query_mh or not cur_query_mh:
            return []

        # verify current query is a subset of the original.
        if cur_query_mh.contained_by(self.orig_query_mh, downsample=True) < 1:
            raise ValueError("current query not a subset of original query")

        # did we get a match?
        res = self.idx.peek(cur_query_mh, threshold_bp=threshold_bp)
        if not res:
            return []
        sr, intersect_mh = res

        from sourmash.index import IndexSearchResult
        match = sr.signature
        md5 = match.md5sum()
        location = self.locations[md5]
        new_sr = IndexSearchResult(sr.score, match, location)
        return new_sr, intersect_mh

    def consume(self, *args, **kwargs):
        self.query_started = 1
        return self.idx.consume(*args, **kwargs)


<<<<<<< HEAD
class CounterGather_LCA:
    # @CTB
    def __init__(self, mh):
        from sourmash.lca.lca_db import LCA_Database
        if mh.scaled == 0:
            raise ValueError("must use scaled MinHash")

        self.orig_query_mh = mh
        lca_db = LCA_Database(mh.ksize, mh.scaled, mh.moltype)
        self.db = lca_db
        self.siglist = []
        self.locations = {}
        self.query_started = 0

    def add(self, ss, *, location=None, require_overlap=True):
        if self.query_started:
            raise ValueError("cannot add more signatures to counter after peek/consume")

        overlap = self.orig_query_mh.count_common(ss.minhash, True)
        if overlap:
            self.downsample(ss.minhash.scaled)
        elif require_overlap:
            raise ValueError("no overlap between query and signature!?")

        self.db.insert(ss)
        self.siglist.append(ss)
        #self.locations.append(location)

        md5 = ss.md5sum()
        self.locations[md5] = location

    def downsample(self, scaled):
        "Track highest scaled across all possible matches."
        if scaled > self.db.scaled:
            self.db.downsample_scaled(scaled)
        return self.db.scaled

    def peek(self, query_mh, *, threshold_bp=0):
        from sourmash import SourmashSignature

        self.query_started = 1
        scaled = self.downsample(query_mh.scaled)
        query_mh = query_mh.downsample(scaled=scaled)

        if not self.orig_query_mh or not query_mh:
            return []

        if query_mh.contained_by(self.orig_query_mh, downsample=True) < 1:
            raise ValueError("current query not a subset of original query")

        query_ss = SourmashSignature(query_mh)

        # returns search_result, intersect_mh
        try:
            result = self.db.gather(query_ss, threshold_bp=threshold_bp)
        except ValueError:
            result = None

        if not result:
            return []

        sr = result[0]
        cont = sr.score
        match = sr.signature

        match_mh = sr.signature.minhash
        scaled = max(query_mh.scaled, match_mh.scaled)
        match_mh = match_mh.downsample(scaled=scaled).flatten()
        query_mh = query_mh.downsample(scaled=scaled)
        intersect_mh = match_mh & query_mh

        md5 = sr.signature.md5sum()
        location = self.locations[md5]

        from sourmash.index import IndexSearchResult
        new_sr = IndexSearchResult(cont, match, location)
        return [new_sr, intersect_mh]

    def consume(self, intersect_mh):
        self.query_started = 1


from sourmash.index import CounterGather
def create_linear_index_as_counter_gather(runtmp):
    "test CounterGather API from LinearIndex"
    return CounterGather_LinearIndex


=======
>>>>>>> ee0fd188
@pytest.fixture(params=[CounterGather,
                        CounterGather_LinearIndex,
                        CounterGather_LCA,
                        ]
)
def counter_gather_constructor(request):
    build_fn = request.param

    # build on demand
    return build_fn


def _consume_all(query_mh, counter, threshold_bp=0):
    results = []
    query_mh = query_mh.to_mutable()

    last_intersect_size = None
    while 1:
        result = counter.peek(query_mh, threshold_bp=threshold_bp)
        if not result:
            break

        sr, intersect_mh = result
        print(sr.signature.name, len(intersect_mh))
        if last_intersect_size:
            assert len(intersect_mh) <= last_intersect_size

        last_intersect_size = len(intersect_mh)

        counter.consume(intersect_mh)
        query_mh.remove_many(intersect_mh.hashes)

        results.append((sr, len(intersect_mh)))

    return results


def test_counter_gather_1(counter_gather_constructor):
    # check a contrived set of non-overlapping gather results,
    # generated via CounterGather
    query_mh = sourmash.MinHash(n=0, ksize=31, scaled=1)
    query_mh.add_many(range(0, 20))
    query_ss = SourmashSignature(query_mh, name='query')

    match_mh_1 = query_mh.copy_and_clear()
    match_mh_1.add_many(range(0, 10))
    match_ss_1 = SourmashSignature(match_mh_1, name='match1')

    match_mh_2 = query_mh.copy_and_clear()
    match_mh_2.add_many(range(10, 15))
    match_ss_2 = SourmashSignature(match_mh_2, name='match2')

    match_mh_3 = query_mh.copy_and_clear()
    match_mh_3.add_many(range(15, 17))
    match_ss_3 = SourmashSignature(match_mh_3, name='match3')

    # load up the counter
    counter = counter_gather_constructor(query_ss.minhash)
    counter.add(match_ss_1)
    counter.add(match_ss_2)
    counter.add(match_ss_3)

    results = _consume_all(query_ss.minhash, counter)

    expected = (['match1', 10],
                ['match2', 5],
                ['match3', 2],)
    assert len(results) == len(expected), results

    for (sr, size), (exp_name, exp_size) in zip(results, expected):
        sr_name = sr.signature.name.split()[0]

        assert sr_name == exp_name
        assert size == exp_size


def test_counter_gather_1_b(counter_gather_constructor):
    # check a contrived set of somewhat-overlapping gather results,
    # generated via CounterGather. Here the overlaps are structured
    # so that the gather results are the same as those in
    # test_counter_gather_1(), even though the overlaps themselves are
    # larger.
    query_mh = sourmash.MinHash(n=0, ksize=31, scaled=1)
    query_mh.add_many(range(0, 20))
    query_ss = SourmashSignature(query_mh, name='query')

    match_mh_1 = query_mh.copy_and_clear()
    match_mh_1.add_many(range(0, 10))
    match_ss_1 = SourmashSignature(match_mh_1, name='match1')

    match_mh_2 = query_mh.copy_and_clear()
    match_mh_2.add_many(range(7, 15))
    match_ss_2 = SourmashSignature(match_mh_2, name='match2')

    match_mh_3 = query_mh.copy_and_clear()
    match_mh_3.add_many(range(13, 17))
    match_ss_3 = SourmashSignature(match_mh_3, name='match3')

    # load up the counter
    counter = counter_gather_constructor(query_ss.minhash)
    counter.add(match_ss_1)
    counter.add(match_ss_2)
    counter.add(match_ss_3)

    results = _consume_all(query_ss.minhash, counter)

    expected = (['match1', 10],
                ['match2', 5],
                ['match3', 2],)
    assert len(results) == len(expected), results

    for (sr, size), (exp_name, exp_size) in zip(results, expected):
        sr_name = sr.signature.name.split()[0]

        assert sr_name == exp_name
        assert size == exp_size


def test_counter_gather_1_c_with_threshold(counter_gather_constructor):
    # check a contrived set of somewhat-overlapping gather results,
    # generated via CounterGather. Here the overlaps are structured
    # so that the gather results are the same as those in
    # test_counter_gather_1(), even though the overlaps themselves are
    # larger.
    # use a threshold, here.

    query_mh = sourmash.MinHash(n=0, ksize=31, scaled=1)
    query_mh.add_many(range(0, 20))
    query_ss = SourmashSignature(query_mh, name='query')

    match_mh_1 = query_mh.copy_and_clear()
    match_mh_1.add_many(range(0, 10))
    match_ss_1 = SourmashSignature(match_mh_1, name='match1')

    match_mh_2 = query_mh.copy_and_clear()
    match_mh_2.add_many(range(7, 15))
    match_ss_2 = SourmashSignature(match_mh_2, name='match2')

    match_mh_3 = query_mh.copy_and_clear()
    match_mh_3.add_many(range(13, 17))
    match_ss_3 = SourmashSignature(match_mh_3, name='match3')

    # load up the counter
    counter = counter_gather_constructor(query_ss.minhash)
    counter.add(match_ss_1)
    counter.add(match_ss_2)
    counter.add(match_ss_3)

    results = _consume_all(query_ss.minhash, counter,
                           threshold_bp=3)

    expected = (['match1', 10],
                ['match2', 5])
    assert len(results) == len(expected), results

    for (sr, size), (exp_name, exp_size) in zip(results, expected):
        sr_name = sr.signature.name.split()[0]

        assert sr_name == exp_name
        assert size == exp_size


def test_counter_gather_1_d_diff_scaled(counter_gather_constructor):
    # test as above, but with different scaled.
    query_mh = sourmash.MinHash(n=0, ksize=31, scaled=1)
    query_mh.add_many(range(0, 20))
    query_ss = SourmashSignature(query_mh, name='query')

    match_mh_1 = query_mh.copy_and_clear().downsample(scaled=10)
    match_mh_1.add_many(range(0, 10))
    match_ss_1 = SourmashSignature(match_mh_1, name='match1')

    match_mh_2 = query_mh.copy_and_clear().downsample(scaled=20)
    match_mh_2.add_many(range(7, 15))
    match_ss_2 = SourmashSignature(match_mh_2, name='match2')

    match_mh_3 = query_mh.copy_and_clear().downsample(scaled=30)
    match_mh_3.add_many(range(13, 17))
    match_ss_3 = SourmashSignature(match_mh_3, name='match3')

    # load up the counter
    counter = counter_gather_constructor(query_ss.minhash)
    counter.add(match_ss_1)
    counter.add(match_ss_2)
    counter.add(match_ss_3)

    results = _consume_all(query_ss.minhash, counter)

    expected = (['match1', 10],
                ['match2', 5],
                ['match3', 2],)
    assert len(results) == len(expected), results

    for (sr, size), (exp_name, exp_size) in zip(results, expected):
        sr_name = sr.signature.name.split()[0]

        assert sr_name == exp_name
        assert size == exp_size


def test_counter_gather_1_d_diff_scaled_query(counter_gather_constructor):
    # test as above, but with different scaled for QUERY.
    query_mh = sourmash.MinHash(n=0, ksize=31, scaled=1)
    query_mh.add_many(range(0, 20))

    match_mh_1 = query_mh.copy_and_clear().downsample(scaled=10)
    match_mh_1.add_many(range(0, 10))
    match_ss_1 = SourmashSignature(match_mh_1, name='match1')

    match_mh_2 = query_mh.copy_and_clear().downsample(scaled=20)
    match_mh_2.add_many(range(7, 15))
    match_ss_2 = SourmashSignature(match_mh_2, name='match2')

    match_mh_3 = query_mh.copy_and_clear().downsample(scaled=30)
    match_mh_3.add_many(range(13, 17))
    match_ss_3 = SourmashSignature(match_mh_3, name='match3')

    # downsample query now -
    query_ss = SourmashSignature(query_mh.downsample(scaled=100), name='query')

    # load up the counter
    counter = counter_gather_constructor(query_ss.minhash)
    counter.add(match_ss_1)
    counter.add(match_ss_2)
    counter.add(match_ss_3)

    results = _consume_all(query_ss.minhash, counter)

    expected = (['match1', 10],
                ['match2', 5],
                ['match3', 2],)
    assert len(results) == len(expected), results

    for (sr, size), (exp_name, exp_size) in zip(results, expected):
        sr_name = sr.signature.name.split()[0]

        assert sr_name == exp_name
        assert size == exp_size


def test_counter_gather_1_e_abund_query(counter_gather_constructor):
    # test as above, but abund query
    query_mh = sourmash.MinHash(n=0, ksize=31, scaled=1, track_abundance=1)
    query_mh.add_many(range(0, 20))
    query_ss = SourmashSignature(query_mh, name='query')

    match_mh_1 = query_mh.copy_and_clear().flatten()
    match_mh_1.add_many(range(0, 10))
    match_ss_1 = SourmashSignature(match_mh_1, name='match1')

    match_mh_2 = query_mh.copy_and_clear().flatten()
    match_mh_2.add_many(range(7, 15))
    match_ss_2 = SourmashSignature(match_mh_2, name='match2')

    match_mh_3 = query_mh.copy_and_clear().flatten()
    match_mh_3.add_many(range(13, 17))
    match_ss_3 = SourmashSignature(match_mh_3, name='match3')

    # load up the counter
    counter = counter_gather_constructor(query_ss.minhash)
    counter.add(match_ss_1)
    counter.add(match_ss_2)
    counter.add(match_ss_3)

    # must flatten before peek!
    results = _consume_all(query_ss.minhash.flatten(), counter)

    expected = (['match1', 10],
                ['match2', 5],
                ['match3', 2],)
    assert len(results) == len(expected), results

    for (sr, size), (exp_name, exp_size) in zip(results, expected):
        sr_name = sr.signature.name.split()[0]

        assert sr_name == exp_name
        assert size == exp_size


def test_counter_gather_1_f_abund_match(counter_gather_constructor):
    # test as above, but abund query
    query_mh = sourmash.MinHash(n=0, ksize=31, scaled=1, track_abundance=1)
    query_mh.add_many(range(0, 20))
    query_ss = SourmashSignature(query_mh.flatten(), name='query')

    match_mh_1 = query_mh.copy_and_clear()
    match_mh_1.add_many(range(0, 10))
    match_ss_1 = SourmashSignature(match_mh_1, name='match1')

    match_mh_2 = query_mh.copy_and_clear()
    match_mh_2.add_many(range(7, 15))
    match_ss_2 = SourmashSignature(match_mh_2, name='match2')

    match_mh_3 = query_mh.copy_and_clear()
    match_mh_3.add_many(range(13, 17))
    match_ss_3 = SourmashSignature(match_mh_3, name='match3')

    # load up the counter
    counter = counter_gather_constructor(query_ss.minhash)
    counter.add(match_ss_1)
    counter.add(match_ss_2)
    counter.add(match_ss_3)

    # must flatten before peek!
    results = _consume_all(query_ss.minhash.flatten(), counter)

    expected = (['match1', 10],
                ['match2', 5],
                ['match3', 2],)
    assert len(results) == len(expected), results

    for (sr, size), (exp_name, exp_size) in zip(results, expected):
        sr_name = sr.signature.name.split()[0]

        assert sr_name == exp_name
        assert size == exp_size


def test_counter_gather_2(counter_gather_constructor):
    # check basic set of gather results on semi-real data,
    # generated via CounterGather
    testdata_combined = utils.get_test_data('gather/combined.sig')
    testdata_glob = utils.get_test_data('gather/GCF*.sig')
    testdata_sigs = glob.glob(testdata_glob)

    query_ss = sourmash.load_one_signature(testdata_combined, ksize=21)
    subject_sigs = [ (sourmash.load_one_signature(t, ksize=21), t)
                     for t in testdata_sigs ]

    # load up the counter
    counter = counter_gather_constructor(query_ss.minhash)
    for ss, loc in subject_sigs:
        counter.add(ss, location=loc)

    results = _consume_all(query_ss.minhash, counter)

    expected = (['NC_003198.1', 487],
                ['NC_000853.1', 192],
                ['NC_011978.1', 169],
                ['NC_002163.1', 157],
                ['NC_003197.2', 152],
                ['NC_009486.1', 92],
                ['NC_006905.1', 76],
                ['NC_011080.1', 59],
                ['NC_011274.1', 42],
                ['NC_006511.1', 31],
                ['NC_011294.1', 7],
                ['NC_004631.1', 2])
    assert len(results) == len(expected)

    for (sr, size), (exp_name, exp_size) in zip(results, expected):
        sr_name = sr.signature.name.split()[0]
        print(sr_name, size)

        assert sr_name == exp_name
        assert size == exp_size


def test_counter_gather_exact_match(counter_gather_constructor):
    # query == match
    query_mh = sourmash.MinHash(n=0, ksize=31, scaled=1)
    query_mh.add_many(range(0, 20))
    query_ss = SourmashSignature(query_mh, name='query')

    # load up the counter; provide a location override, too.
    counter = counter_gather_constructor(query_ss.minhash)
    counter.add(query_ss, location='somewhere over the rainbow')

    results = _consume_all(query_ss.minhash, counter)
    assert len(results) == 1
    (sr, intersect_mh) = results[0]

    assert sr.score == 1.0
    assert sr.signature == query_ss
    assert sr.location == 'somewhere over the rainbow'


def test_counter_gather_multiple_identical_matches(counter_gather_constructor):
    # test multiple identical matches being inserted, with only one return
    query_mh = sourmash.MinHash(n=0, ksize=31, scaled=1)
    query_mh.add_many(range(0, 20))
    query_ss = SourmashSignature(query_mh, name='query')

    # create counter...
    counter = counter_gather_constructor(query_ss.minhash)

    # now add multiple identical matches.
    match_mh = query_mh.copy_and_clear()
    match_mh.add_many(range(5, 15))

    for name in 'match1', 'match2', 'match3':
        match_ss = SourmashSignature(match_mh, name=name)
        counter.add(match_ss, location=name)

    results = _consume_all(query_ss.minhash, counter)
    assert len(results) == 1

    sr, overlap_count = results[0]
    assert sr.score == 0.5
    assert overlap_count == 10

    # any one of the three is valid
    assert sr.location in ('match1', 'match2', 'match3')


def test_counter_gather_add_after_peek(counter_gather_constructor):
    # cannot add after peek or consume
    query_mh = sourmash.MinHash(n=0, ksize=31, scaled=1)
    query_mh.add_many(range(0, 20))
    query_ss = SourmashSignature(query_mh, name='query')

    # load up the counter
    counter = counter_gather_constructor(query_ss.minhash)
    counter.add(query_ss, location='somewhere over the rainbow')

    counter.peek(query_ss.minhash)

    with pytest.raises(ValueError):
        counter.add(query_ss, location="try again")


def test_counter_gather_add_after_consume(counter_gather_constructor):
    # cannot add after peek or consume
    query_mh = sourmash.MinHash(n=0, ksize=31, scaled=1)
    query_mh.add_many(range(0, 20))
    query_ss = SourmashSignature(query_mh, name='query')

    # load up the counter
    counter = counter_gather_constructor(query_ss.minhash)
    counter.add(query_ss, location='somewhere over the rainbow')

    counter.consume(query_ss.minhash)

    with pytest.raises(ValueError):
        counter.add(query_ss, location="try again")


def test_counter_gather_consume_empty_intersect(counter_gather_constructor):
    # check that consume works fine when there is an empty signature.
    query_mh = sourmash.MinHash(n=0, ksize=31, scaled=1)
    query_mh.add_many(range(0, 20))
    query_ss = SourmashSignature(query_mh, name='query')

    # load up the counter
    counter = counter_gather_constructor(query_ss.minhash)
    counter.add(query_ss, location='somewhere over the rainbow')

    # nothing really happens here :laugh:, just making sure there's no error
    counter.consume(query_ss.minhash.copy_and_clear())


def test_counter_gather_empty_initial_query(counter_gather_constructor):
    # check empty initial query
    query_mh = sourmash.MinHash(n=0, ksize=31, scaled=1)
    query_ss = SourmashSignature(query_mh, name='query')

    match_mh_1 = query_mh.copy_and_clear()
    match_mh_1.add_many(range(0, 10))
    match_ss_1 = SourmashSignature(match_mh_1, name='match1')

    # load up the counter
    counter = counter_gather_constructor(query_ss.minhash)
    counter.add(match_ss_1, require_overlap=False)

    assert counter.peek(query_ss.minhash) == []


def test_counter_gather_num_query(counter_gather_constructor):
    # check num query
    query_mh = sourmash.MinHash(n=500, ksize=31)
    query_mh.add_many(range(0, 10))
    query_ss = SourmashSignature(query_mh, name='query')

    with pytest.raises(ValueError):
        counter_gather_constructor(query_ss.minhash)


def test_counter_gather_empty_cur_query(counter_gather_constructor):
    # test empty cur query
    query_mh = sourmash.MinHash(n=0, ksize=31, scaled=1)
    query_mh.add_many(range(0, 20))
    query_ss = SourmashSignature(query_mh, name='query')

    # load up the counter
    counter = counter_gather_constructor(query_ss.minhash)
    counter.add(query_ss, location='somewhere over the rainbow')

    cur_query_mh = query_ss.minhash.copy_and_clear()
    results = _consume_all(cur_query_mh, counter)
    assert results == []


def test_counter_gather_add_num_matchy(counter_gather_constructor):
    # test add num query
    query_mh = sourmash.MinHash(n=0, ksize=31, scaled=1)
    query_mh.add_many(range(0, 20))
    query_ss = SourmashSignature(query_mh, name='query')

    match_mh = sourmash.MinHash(n=500, ksize=31)
    match_mh.add_many(range(0, 20))
    match_ss = SourmashSignature(match_mh, name='query')

    # load up the counter
    counter = counter_gather_constructor(query_ss.minhash)
    with pytest.raises(ValueError):
        counter.add(match_ss, location='somewhere over the rainbow')


def test_counter_gather_bad_cur_query(counter_gather_constructor):
    # test cur query that is not subset of original query
    query_mh = sourmash.MinHash(n=0, ksize=31, scaled=1)
    query_mh.add_many(range(0, 20))
    query_ss = SourmashSignature(query_mh, name='query')

    # load up the counter
    counter = counter_gather_constructor(query_ss.minhash)
    counter.add(query_ss, location='somewhere over the rainbow')

    cur_query_mh = query_ss.minhash.copy_and_clear()
    cur_query_mh.add_many(range(20, 30))
    with pytest.raises(ValueError):
        counter.peek(cur_query_mh)


def test_counter_gather_add_no_overlap(counter_gather_constructor):
    # check adding match with no overlap w/query
    query_mh = sourmash.MinHash(n=0, ksize=31, scaled=1)
    query_mh.add_many(range(0, 10))
    query_ss = SourmashSignature(query_mh, name='query')

    match_mh_1 = query_mh.copy_and_clear()
    match_mh_1.add_many(range(10, 20))
    match_ss_1 = SourmashSignature(match_mh_1, name='match1')

    # load up the counter
    counter = counter_gather_constructor(query_ss.minhash)
    with pytest.raises(ValueError):
        counter.add(match_ss_1)

    assert counter.peek(query_ss.minhash) == []


def test_counter_gather_big_threshold(counter_gather_constructor):
    # check 'peek' with a huge threshold
    query_mh = sourmash.MinHash(n=0, ksize=31, scaled=1)
    query_mh.add_many(range(0, 20))
    query_ss = SourmashSignature(query_mh, name='query')

    match_mh_1 = query_mh.copy_and_clear()
    match_mh_1.add_many(range(0, 10))
    match_ss_1 = SourmashSignature(match_mh_1, name='match1')

    # load up the counter
    counter = counter_gather_constructor(query_ss.minhash)
    counter.add(match_ss_1)

    # impossible threshold:
    threshold_bp=30*query_ss.minhash.scaled
    results = counter.peek(query_ss.minhash, threshold_bp=threshold_bp)
    assert results == []


def test_counter_gather_empty_counter(counter_gather_constructor):
    # check empty counter
    query_mh = sourmash.MinHash(n=0, ksize=31, scaled=1)
    query_ss = SourmashSignature(query_mh, name='query')

    # empty counter!
    counter = counter_gather_constructor(query_ss.minhash)

    assert counter.peek(query_ss.minhash) == []<|MERGE_RESOLUTION|>--- conflicted
+++ resolved
@@ -551,7 +551,6 @@
         return self.idx.consume(*args, **kwargs)
 
 
-<<<<<<< HEAD
 class CounterGather_LCA:
     # @CTB
     def __init__(self, mh):
@@ -640,8 +639,6 @@
     return CounterGather_LinearIndex
 
 
-=======
->>>>>>> ee0fd188
 @pytest.fixture(params=[CounterGather,
                         CounterGather_LinearIndex,
                         CounterGather_LCA,
