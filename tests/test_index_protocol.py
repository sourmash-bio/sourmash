"""
Tests for the 'Index' class and protocol. All Index classes should support
this functionality.
"""

import pytest
import glob

import sourmash
from sourmash import SourmashSignature
from sourmash.index import (LinearIndex, ZipFileLinearIndex,
                            LazyLinearIndex, MultiIndex,
<<<<<<< HEAD
                            StandaloneManifestIndex,
                            IndexSearchResult)
=======
                            StandaloneManifestIndex)
>>>>>>> 0bc9dbd7
from sourmash.index import CounterGather
from sourmash.index.sqlite_index import SqliteIndex
from sourmash.index.revindex import RevIndex
from sourmash.sbt import SBT, GraphFactory
from sourmash.manifest import CollectionManifest, BaseCollectionManifest
from sourmash.lca.lca_db import LCA_Database, load_single_database
from sourmash.minhash import (flatten_and_intersect_scaled,
                              flatten_and_downsample_scaled)

import sourmash_tst_utils as utils


def _load_three_sigs():
    # utility function - load & return these three sigs.
    sig2 = utils.get_test_data('2.fa.sig')
    sig47 = utils.get_test_data('47.fa.sig')
    sig63 = utils.get_test_data('63.fa.sig')

    ss2 = sourmash.load_one_signature(sig2, ksize=31)
    ss47 = sourmash.load_one_signature(sig47)
    ss63 = sourmash.load_one_signature(sig63)

    return [ss2, ss47, ss63]


def build_linear_index(runtmp):
    ss2, ss47, ss63 = _load_three_sigs()

    lidx = LinearIndex()
    lidx.insert(ss2)
    lidx.insert(ss47)
    lidx.insert(ss63)

    return lidx


def build_lazy_linear_index(runtmp):
    lidx = build_linear_index(runtmp)
    return LazyLinearIndex(lidx)


def build_sbt_index(runtmp):
    ss2, ss47, ss63 = _load_three_sigs()
    
    factory = GraphFactory(5, 100, 3)
    root = SBT(factory, d=2)

    root.insert(ss2)
    root.insert(ss47)
    root.insert(ss63)

    return root


def build_sbt_index_save_load(runtmp):
    root = build_sbt_index(runtmp)
    out = runtmp.output('xyz.sbt.zip')
    root.save(out)

    return sourmash.load_file_as_index(out)


def build_zipfile_index(runtmp):
    from sourmash.sourmash_args import SaveSignatures_ZipFile

    location = runtmp.output('index.zip')
    with SaveSignatures_ZipFile(location) as save_sigs:
        for ss in _load_three_sigs():
            save_sigs.add(ss)

    idx = ZipFileLinearIndex.load(location)
    return idx


def build_multi_index(runtmp):
    siglist = _load_three_sigs()
    lidx = LinearIndex(siglist)

    mi = MultiIndex.load([lidx], [None], None)
    return mi


def build_standalone_manifest_index(runtmp):
    sig2 = utils.get_test_data('2.fa.sig')
    sig47 = utils.get_test_data('47.fa.sig')
    sig63 = utils.get_test_data('63.fa.sig')

    ss2 = sourmash.load_one_signature(sig2, ksize=31)
    ss47 = sourmash.load_one_signature(sig47)
    ss63 = sourmash.load_one_signature(sig63)

    siglist = [(ss2, sig2), (ss47, sig47), (ss63, sig63)]

    rows = []
    rows.extend((CollectionManifest.make_manifest_row(ss, loc) for ss, loc in siglist ))
    mf = CollectionManifest(rows)
    mf_filename = runtmp.output("mf.csv")
    
    mf.write_to_filename(mf_filename)

    idx = StandaloneManifestIndex.load(mf_filename)
    return idx


def build_lca_index(runtmp):
    siglist = _load_three_sigs()
    db = LCA_Database(31, 1000, 'DNA')
    for ss in siglist:
        db.insert(ss)

    return db


def build_lca_index_save_load(runtmp):
    db = build_lca_index(runtmp)
    outfile = runtmp.output('db.lca.json')
    db.save(outfile)

    return sourmash.load_file_as_index(outfile)


def build_sqlite_index(runtmp):
    filename = runtmp.output('idx.sqldb')
    db = SqliteIndex.create(filename)

    siglist = _load_three_sigs()
    for ss in siglist:
        db.insert(ss)

    return db


def build_revindex(runtmp):
    ss2, ss47, ss63 = _load_three_sigs()

    lidx = RevIndex(template=ss2.minhash)
    lidx.insert(ss2)
    lidx.insert(ss47)
    lidx.insert(ss63)

    return lidx


def build_lca_index_save_load_sql(runtmp):
    db = build_lca_index(runtmp)
    outfile = runtmp.output('db.lca.json')
    db.save(outfile, format='sql')

    x = load_single_database(outfile)
    db_load = x[0]

    return db_load


#
# create a fixture 'index_obj' that is parameterized by all of these
# building functions.
#

@pytest.fixture(params=[build_linear_index,
                        build_lazy_linear_index,
                        build_sbt_index,
                        build_zipfile_index,
                        build_multi_index,
                        build_standalone_manifest_index,
                        build_lca_index,
                        build_sbt_index_save_load,
                        build_lca_index_save_load,
                        build_sqlite_index,
                        build_lca_index_save_load_sql,
#                        build_revindex,
                        ]
)
def index_obj(request, runtmp):
    build_fn = request.param

    # build on demand
    return build_fn(runtmp)


###
### generic Index tests go here
###


def test_index_search_exact_match(index_obj):
    # search for an exact match
    ss2, ss47, ss63 = _load_three_sigs()

    sr = index_obj.search(ss2, threshold=1.0)
    print([s[1].name for s in sr])
    assert len(sr) == 1
    assert sr[0].signature.minhash == ss2.minhash
    assert sr[0].score == 1.0


def test_index_search_lower_threshold(index_obj):
    # search at a lower threshold/multiple results with ss47
    ss2, ss47, ss63 = _load_three_sigs()

    sr = index_obj.search(ss47, threshold=0.1)
    print([s[1].name for s in sr])
    assert len(sr) == 2
    sr.sort(key=lambda x: -x[0])
    assert sr[0].signature.minhash == ss47.minhash
    assert sr[0].score == 1.0
    assert sr[1].signature.minhash == ss63.minhash
    assert round(sr[1].score, 2) == 0.32


def test_index_search_lower_threshold_2(index_obj):
    # search at a lower threshold/multiple results with ss63
    ss2, ss47, ss63 = _load_three_sigs()

    sr = index_obj.search(ss63, threshold=0.1)
    print([s[1].name for s in sr])
    assert len(sr) == 2
    sr.sort(key=lambda x: -x[0])
    assert sr[0].signature.minhash == ss63.minhash
    assert sr[0].score == 1.0
    assert sr[1].signature.minhash == ss47.minhash
    assert round(sr[1].score, 2) == 0.32


def test_index_search_higher_threshold_2(index_obj):
    # search at a higher threshold/one match
    ss2, ss47, ss63 = _load_three_sigs()

    # search for sig63 with high threshold => 1 match
    sr = index_obj.search(ss63, threshold=0.8)
    print([s[1].name for s in sr])
    assert len(sr) == 1
    sr.sort(key=lambda x: -x[0])
    assert sr[0].signature.minhash == ss63.minhash
    assert sr[0].score == 1.0


def test_index_search_containment(index_obj):
    # search for containment at a low threshold/multiple results with ss63
    ss2, ss47, ss63 = _load_three_sigs()

    sr = index_obj.search(ss63, do_containment=True, threshold=0.1)
    print([s[1].name for s in sr])
    assert len(sr) == 2
    sr.sort(key=lambda x: -x[0])
    assert sr[0].signature.minhash == ss63.minhash
    assert sr[0].score == 1.0
    assert sr[1].signature.minhash == ss47.minhash
    assert round(sr[1].score, 2) == 0.48


def test_index_signatures(index_obj):
    # signatures works?
    siglist = list(index_obj.signatures())

    ss2, ss47, ss63 = _load_three_sigs()
    assert len(siglist) == 3

    # check md5sums, since 'in' doesn't always work
    md5s = set(( ss.md5sum() for ss in siglist ))
    assert ss2.md5sum() in md5s
    assert ss47.md5sum() in md5s
    assert ss63.md5sum() in md5s


def test_index_signatures_with_location(index_obj):
    # signatures_with_location works?
    siglist = list(index_obj.signatures_with_location())

    ss2, ss47, ss63 = _load_three_sigs()
    assert len(siglist) == 3

    # check md5sums, since 'in' doesn't always work
    md5s = set(( ss.md5sum() for ss, loc in siglist ))
    assert ss2.md5sum() in md5s
    assert ss47.md5sum() in md5s
    assert ss63.md5sum() in md5s


def test_index_len(index_obj):
    # len works?
    assert len(index_obj) == 3


def test_index_bool(index_obj):
    # bool works?
    assert bool(index_obj)


def test_index_location(index_obj):
    # location works?
    assert str(index_obj.location)


def test_index_manifest(index_obj):
    # manifest is either None or a BaseCollectionManifest
    manifest = index_obj.manifest
    if manifest is not None:
        assert isinstance(manifest, BaseCollectionManifest)


def test_index_select_basic(index_obj):
    # select does the basic thing ok
    idx = index_obj.select(ksize=31, moltype='DNA', abund=False,
                           containment=True, scaled=1000, num=0, picklist=None)

    assert len(idx) == 3
    siglist = list(idx.signatures())
    assert len(siglist) == 3

    # check md5sums, since 'in' doesn't always work
    md5s = set(( ss.md5sum() for ss in siglist ))
    ss2, ss47, ss63 = _load_three_sigs()
    assert ss2.md5sum() in md5s
    assert ss47.md5sum() in md5s
    assert ss63.md5sum() in md5s


def test_index_select_nada(index_obj):
    # select works ok when nothing matches!

    # CTB: currently this EITHER raises a ValueError OR returns an empty
    # Index object, depending on implementation. :think:
    # See: https://github.com/sourmash-bio/sourmash/issues/1940
    try:
        idx = index_obj.select(ksize=21)
    except ValueError:
        idx = LinearIndex([])

    assert len(idx) == 0
    siglist = list(idx.signatures())
    assert len(siglist) == 0


def test_index_prefetch(index_obj):
    # test basic prefetch
    ss2, ss47, ss63 = _load_three_sigs()

    # search for ss2
    results = []
    for result in index_obj.prefetch(ss2, threshold_bp=0):
        results.append(result)

    assert len(results) == 1
    assert results[0].signature.minhash == ss2.minhash

    # search for ss47 - expect two results
    results = []
    for result in index_obj.prefetch(ss47, threshold_bp=0):
        results.append(result)

    assert len(results) == 2
    assert results[0].signature.minhash == ss47.minhash
    assert results[1].signature.minhash == ss63.minhash


def test_index_best_containment(index_obj):
    # test basic containment search
    ss2, ss47, ss63 = _load_three_sigs()

    match = index_obj.best_containment(ss2)
    assert match
    assert match.score == 1.0
    assert match.signature.minhash == ss2.minhash

    match = index_obj.best_containment(ss47)
    assert match
    assert match.score == 1.0
    assert match.signature.minhash == ss47.minhash


def test_index_best_containment_threshold_1(index_obj):
    # test best_containment() method, in some detail
    ss2, ss47, ss63 = _load_three_sigs()

    # now construct query signatures with specific numbers of hashes --
    # note, these signatures all have scaled=1000.

    mins = list(sorted(ss2.minhash.hashes))
    new_mh = ss2.minhash.copy_and_clear()

    # query with empty hashes
    assert not new_mh
    with pytest.raises(ValueError):
        index_obj.best_containment(SourmashSignature(new_mh))

    # add one hash
    new_mh.add_hash(mins.pop())
    assert len(new_mh) == 1

    result = index_obj.best_containment(SourmashSignature(new_mh))
    assert result
    containment, match_sig, name = result
    assert containment == 1.0
    assert match_sig.minhash == ss2.minhash

    # check with a threshold -> should be no results.
    with pytest.raises(ValueError):
        index_obj.best_containment(SourmashSignature(new_mh), threshold_bp=5000)

    # add three more hashes => length of 4
    new_mh.add_hash(mins.pop())
    new_mh.add_hash(mins.pop())
    new_mh.add_hash(mins.pop())
    assert len(new_mh) == 4

    result = index_obj.best_containment(SourmashSignature(new_mh))
    assert result
    containment, match_sig, name = result
    assert containment == 1.0
    assert match_sig.minhash == ss2.minhash

    # check with a too-high threshold -> should be no results.
    with pytest.raises(ValueError):
        index_obj.best_containment(SourmashSignature(new_mh), threshold_bp=5000)


def test_best_containment_threshold_5(index_obj):
    # test gather() method, in some detail
    ss2, ss47, ss63 = _load_three_sigs()

    # now construct query signatures with specific numbers of hashes --
    # note, these signatures all have scaled=1000.

    mins = list(sorted(ss2.minhash.hashes.keys()))
    new_mh = ss2.minhash.copy_and_clear()

    # add five hashes
    for i in range(5):
        new_mh.add_hash(mins.pop())
        new_mh.add_hash(mins.pop())
        new_mh.add_hash(mins.pop())
        new_mh.add_hash(mins.pop())
        new_mh.add_hash(mins.pop())

    # should get a result with no threshold (any match at all is returned)
    result = index_obj.best_containment(SourmashSignature(new_mh))
    assert result
    containment, match_sig, name = result
    assert containment == 1.0
    assert match_sig.minhash == ss2.minhash

    # now, check with a threshold_bp that should be meet-able.
    result = index_obj.best_containment(SourmashSignature(new_mh), threshold_bp=5000)
    assert result
    containment, match_sig, name = result
    assert containment == 1.0
    assert match_sig.minhash == ss2.minhash


###
### CounterGather tests
###


def create_basic_counter_gather(runtmp):
    "Construct a CounterGather class."
    return CounterGather


class CounterGather_LinearIndex:
    """
    Provides an (inefficient) CounterGather-style class, for
    protocol testing purposes.
    """
<<<<<<< HEAD
    def __init__(self, orig_query):
        "Constructor - take a FracMinHash that is the original query."
        orig_query_mh = orig_query.minhash
=======
    def __init__(self, orig_query_mh):
        "Constructor - take a FracMinHash that is the original query."
>>>>>>> 0bc9dbd7
        if orig_query_mh.scaled == 0:
            raise ValueError

        # Index object used to actually track matches.
        self.idx = LinearIndex()
        self.orig_query_mh = orig_query_mh.copy().flatten()
        self.query_started = 0
        self.scaled = orig_query_mh.scaled
        self.locations = {}

    def add(self, ss, *, location=None, require_overlap=True):
        "Insert potential match."
        if self.query_started:
            raise ValueError("cannot add more signatures to counter after peek/consume")

        # skip duplicates
        md5 = ss.md5sum()
        if md5 in self.locations:
            return

        # confirm that this match has an overlap...
        add_mh = ss.minhash.flatten()
        overlap = self.orig_query_mh.count_common(add_mh, downsample=True)

        # ...figure out what scaled we are operating at now...
        if overlap:
            self.downsample(add_mh.scaled)
        elif require_overlap:
            raise ValueError("no overlap between query and signature!?")

        # ...and add to the Index, while also tracking location!
        self.idx.insert(ss)
        self.locations[md5] = location

<<<<<<< HEAD
    def signatures(self):
        "Yield all signatures"
        return self.idx.signatures()

=======
>>>>>>> 0bc9dbd7
    def downsample(self, scaled):
        "Track highest scaled across all possible matches."
        if scaled > self.scaled:
            self.scaled = scaled
        return self.scaled

    def peek(self, cur_query_mh, *, threshold_bp=0):
        """
        Find best match to current query within this CounterGather object.
        """
        self.query_started = 1
<<<<<<< HEAD

        scaled = self.downsample(cur_query_mh.scaled)
        cur_query_mh = flatten_and_downsample_scaled(cur_query_mh, scaled)

        # no hashes remaining? exit.
=======
        cur_query_mh = cur_query_mh.flatten()
        scaled = self.downsample(cur_query_mh.scaled)
        cur_query_mh = cur_query_mh.downsample(scaled=scaled)

        # no match? exit.
>>>>>>> 0bc9dbd7
        if not self.orig_query_mh or not cur_query_mh:
            return []

        # verify current query is a subset of the original.
        if cur_query_mh.contained_by(self.orig_query_mh, downsample=True) < 1:
            raise ValueError("current query not a subset of original query")

        # did we get a match?
        res = self.idx.peek(cur_query_mh, threshold_bp=threshold_bp)
        if not res:
            return []
        sr, intersect_mh = res

<<<<<<< HEAD
        # got match - replace location & return.
        match = sr.signature
        md5 = match.md5sum()
        location = self.locations[md5]
        return IndexSearchResult(sr.score, match, location), intersect_mh
=======
        from sourmash.index import IndexSearchResult
        match = sr.signature
        md5 = match.md5sum()
        location = self.locations[md5]
        new_sr = IndexSearchResult(sr.score, match, location)
        return new_sr, intersect_mh
>>>>>>> 0bc9dbd7

    def consume(self, *args, **kwargs):
        self.query_started = 1
        return self.idx.consume(*args, **kwargs)


<<<<<<< HEAD
class CounterGather_LCA:
    """
    Provides an alternative implementation of a CounterGather-style class,
    based on LCA_Datbase. This is currently just for protocol
    and API testing purposes.
    """
    def __init__(self, query):
        from sourmash.lca.lca_db import LCA_Database

        query_mh = query.minhash
        if query_mh.scaled == 0:
            raise ValueError("must use scaled MinHash")

        self.orig_query_mh = query_mh
        lca_db = LCA_Database(query_mh.ksize, query_mh.scaled,
                              query_mh.moltype)
        self.db = lca_db
        self.siglist = {}
        self.locations = {}
        self.query_started = 0

    def add(self, ss, *, location=None, require_overlap=True):
        "Add this signature into the counter."
        if self.query_started:
            raise ValueError("cannot add more signatures to counter after peek/consume")

        overlap = self.orig_query_mh.count_common(ss.minhash, True)
        if overlap:
            self.downsample(ss.minhash.scaled)
        elif require_overlap:
            raise ValueError("no overlap between query and signature!?")

        self.db.insert(ss)

        md5 = ss.md5sum()
        self.siglist[md5] = ss
        self.locations[md5] = location

    def signatures(self):
        "Yield all signatures."
        for ss in self.siglist.values():
            yield ss

    def downsample(self, scaled):
        "Track highest scaled across all possible matches."
        if scaled > self.db.scaled:
            self.db.downsample_scaled(scaled)
        return self.db.scaled

    def peek(self, query_mh, *, threshold_bp=0):
        "Return next possible match."
        from sourmash import SourmashSignature

        self.query_started = 1
        scaled = self.downsample(query_mh.scaled)
        query_mh = query_mh.downsample(scaled=scaled)

        if not self.orig_query_mh or not query_mh:
            return []

        if query_mh.contained_by(self.orig_query_mh, downsample=True) < 1:
            raise ValueError("current query not a subset of original query")

        query_ss = SourmashSignature(query_mh)

        # returns search_result, intersect_mh
        try:
            result = self.db.best_containment(query_ss, threshold_bp=threshold_bp)
        except ValueError:
            result = None

        if not result:
            return []

        cont = result.score
        match = result.signature

        intersect_mh = flatten_and_intersect_scaled(result.signature.minhash,
                                                    query_mh)

        md5 = result.signature.md5sum()
        location = self.locations[md5]

        new_sr = IndexSearchResult(cont, match, location)
        return [new_sr, intersect_mh]

    def consume(self, intersect_mh):
        self.query_started = 1


@pytest.fixture(params=[CounterGather,
                        CounterGather_LinearIndex,
                        CounterGather_LCA,
=======
@pytest.fixture(params=[CounterGather,
                        CounterGather_LinearIndex,
>>>>>>> 0bc9dbd7
                        ]
)
def counter_gather_constructor(request):
    build_fn = request.param

    # build on demand
    return build_fn


<<<<<<< HEAD
def test_counter_get_signatures(counter_gather_constructor):
    # test .signatures() method
    query_mh = sourmash.MinHash(n=0, ksize=31, scaled=1)
    query_mh.add_many(range(0, 20))
    query_ss = SourmashSignature(query_mh, name='query')

    match_mh_1 = query_mh.copy_and_clear()
    match_mh_1.add_many(range(0, 10))
    match_ss_1 = SourmashSignature(match_mh_1, name='match1')

    match_mh_2 = query_mh.copy_and_clear()
    match_mh_2.add_many(range(10, 15))
    match_ss_2 = SourmashSignature(match_mh_2, name='match2')

    match_mh_3 = query_mh.copy_and_clear()
    match_mh_3.add_many(range(15, 17))
    match_ss_3 = SourmashSignature(match_mh_3, name='match3')

    counter = counter_gather_constructor(query_ss)
    counter.add(match_ss_1)
    counter.add(match_ss_2)
    counter.add(match_ss_3)

    siglist = list(counter.signatures())
    assert len(siglist) == 3
    assert match_ss_1 in siglist
    assert match_ss_2 in siglist
    assert match_ss_3 in siglist


=======
>>>>>>> 0bc9dbd7
def _consume_all(query_mh, counter, threshold_bp=0):
    results = []
    query_mh = query_mh.to_mutable()

    last_intersect_size = None
    while 1:
        result = counter.peek(query_mh, threshold_bp=threshold_bp)
        if not result:
            break

        sr, intersect_mh = result
        print(sr.signature.name, len(intersect_mh))
        if last_intersect_size:
            assert len(intersect_mh) <= last_intersect_size

        last_intersect_size = len(intersect_mh)

        counter.consume(intersect_mh)
        query_mh.remove_many(intersect_mh.hashes)

        results.append((sr, len(intersect_mh)))

    return results


def test_counter_gather_1(counter_gather_constructor):
    # check a contrived set of non-overlapping gather results,
    # generated via CounterGather
    query_mh = sourmash.MinHash(n=0, ksize=31, scaled=1)
    query_mh.add_many(range(0, 20))
    query_ss = SourmashSignature(query_mh, name='query')

    match_mh_1 = query_mh.copy_and_clear()
    match_mh_1.add_many(range(0, 10))
    match_ss_1 = SourmashSignature(match_mh_1, name='match1')

    match_mh_2 = query_mh.copy_and_clear()
    match_mh_2.add_many(range(10, 15))
    match_ss_2 = SourmashSignature(match_mh_2, name='match2')

    match_mh_3 = query_mh.copy_and_clear()
    match_mh_3.add_many(range(15, 17))
    match_ss_3 = SourmashSignature(match_mh_3, name='match3')

    # load up the counter
<<<<<<< HEAD
    counter = counter_gather_constructor(query_ss)
=======
    counter = counter_gather_constructor(query_ss.minhash)
>>>>>>> 0bc9dbd7
    counter.add(match_ss_1)
    counter.add(match_ss_2)
    counter.add(match_ss_3)

    results = _consume_all(query_ss.minhash, counter)

    expected = (['match1', 10],
                ['match2', 5],
                ['match3', 2],)
    assert len(results) == len(expected), results

    for (sr, size), (exp_name, exp_size) in zip(results, expected):
        sr_name = sr.signature.name.split()[0]

        assert sr_name == exp_name
        assert size == exp_size


def test_counter_gather_1_b(counter_gather_constructor):
    # check a contrived set of somewhat-overlapping gather results,
    # generated via CounterGather. Here the overlaps are structured
    # so that the gather results are the same as those in
    # test_counter_gather_1(), even though the overlaps themselves are
    # larger.
    query_mh = sourmash.MinHash(n=0, ksize=31, scaled=1)
    query_mh.add_many(range(0, 20))
    query_ss = SourmashSignature(query_mh, name='query')

    match_mh_1 = query_mh.copy_and_clear()
    match_mh_1.add_many(range(0, 10))
    match_ss_1 = SourmashSignature(match_mh_1, name='match1')

    match_mh_2 = query_mh.copy_and_clear()
    match_mh_2.add_many(range(7, 15))
    match_ss_2 = SourmashSignature(match_mh_2, name='match2')

    match_mh_3 = query_mh.copy_and_clear()
    match_mh_3.add_many(range(13, 17))
    match_ss_3 = SourmashSignature(match_mh_3, name='match3')

    # load up the counter
<<<<<<< HEAD
    counter = counter_gather_constructor(query_ss)
=======
    counter = counter_gather_constructor(query_ss.minhash)
>>>>>>> 0bc9dbd7
    counter.add(match_ss_1)
    counter.add(match_ss_2)
    counter.add(match_ss_3)

    results = _consume_all(query_ss.minhash, counter)

    expected = (['match1', 10],
                ['match2', 5],
                ['match3', 2],)
    assert len(results) == len(expected), results

    for (sr, size), (exp_name, exp_size) in zip(results, expected):
        sr_name = sr.signature.name.split()[0]

        assert sr_name == exp_name
        assert size == exp_size


def test_counter_gather_1_c_with_threshold(counter_gather_constructor):
    # check a contrived set of somewhat-overlapping gather results,
    # generated via CounterGather. Here the overlaps are structured
    # so that the gather results are the same as those in
    # test_counter_gather_1(), even though the overlaps themselves are
    # larger.
    # use a threshold, here.

    query_mh = sourmash.MinHash(n=0, ksize=31, scaled=1)
    query_mh.add_many(range(0, 20))
    query_ss = SourmashSignature(query_mh, name='query')

    match_mh_1 = query_mh.copy_and_clear()
    match_mh_1.add_many(range(0, 10))
    match_ss_1 = SourmashSignature(match_mh_1, name='match1')

    match_mh_2 = query_mh.copy_and_clear()
    match_mh_2.add_many(range(7, 15))
    match_ss_2 = SourmashSignature(match_mh_2, name='match2')

    match_mh_3 = query_mh.copy_and_clear()
    match_mh_3.add_many(range(13, 17))
    match_ss_3 = SourmashSignature(match_mh_3, name='match3')

    # load up the counter
<<<<<<< HEAD
    counter = counter_gather_constructor(query_ss)
=======
    counter = counter_gather_constructor(query_ss.minhash)
>>>>>>> 0bc9dbd7
    counter.add(match_ss_1)
    counter.add(match_ss_2)
    counter.add(match_ss_3)

    results = _consume_all(query_ss.minhash, counter,
                           threshold_bp=3)

    expected = (['match1', 10],
                ['match2', 5])
    assert len(results) == len(expected), results

    for (sr, size), (exp_name, exp_size) in zip(results, expected):
        sr_name = sr.signature.name.split()[0]

        assert sr_name == exp_name
        assert size == exp_size


def test_counter_gather_1_d_diff_scaled(counter_gather_constructor):
    # test as above, but with different scaled.
    query_mh = sourmash.MinHash(n=0, ksize=31, scaled=1)
    query_mh.add_many(range(0, 20))
    query_ss = SourmashSignature(query_mh, name='query')

    match_mh_1 = query_mh.copy_and_clear().downsample(scaled=10)
    match_mh_1.add_many(range(0, 10))
    match_ss_1 = SourmashSignature(match_mh_1, name='match1')

    match_mh_2 = query_mh.copy_and_clear().downsample(scaled=20)
    match_mh_2.add_many(range(7, 15))
    match_ss_2 = SourmashSignature(match_mh_2, name='match2')

    match_mh_3 = query_mh.copy_and_clear().downsample(scaled=30)
    match_mh_3.add_many(range(13, 17))
    match_ss_3 = SourmashSignature(match_mh_3, name='match3')

    # load up the counter
<<<<<<< HEAD
    counter = counter_gather_constructor(query_ss)
=======
    counter = counter_gather_constructor(query_ss.minhash)
>>>>>>> 0bc9dbd7
    counter.add(match_ss_1)
    counter.add(match_ss_2)
    counter.add(match_ss_3)

    results = _consume_all(query_ss.minhash, counter)

    expected = (['match1', 10],
                ['match2', 5],
                ['match3', 2],)
    assert len(results) == len(expected), results

    for (sr, size), (exp_name, exp_size) in zip(results, expected):
        sr_name = sr.signature.name.split()[0]

        assert sr_name == exp_name
        assert size == exp_size


def test_counter_gather_1_d_diff_scaled_query(counter_gather_constructor):
    # test as above, but with different scaled for QUERY.
    query_mh = sourmash.MinHash(n=0, ksize=31, scaled=1)
    query_mh.add_many(range(0, 20))

    match_mh_1 = query_mh.copy_and_clear().downsample(scaled=10)
    match_mh_1.add_many(range(0, 10))
    match_ss_1 = SourmashSignature(match_mh_1, name='match1')

    match_mh_2 = query_mh.copy_and_clear().downsample(scaled=20)
    match_mh_2.add_many(range(7, 15))
    match_ss_2 = SourmashSignature(match_mh_2, name='match2')

    match_mh_3 = query_mh.copy_and_clear().downsample(scaled=30)
    match_mh_3.add_many(range(13, 17))
    match_ss_3 = SourmashSignature(match_mh_3, name='match3')

    # downsample query now -
    query_ss = SourmashSignature(query_mh.downsample(scaled=100), name='query')

    # load up the counter
<<<<<<< HEAD
    counter = counter_gather_constructor(query_ss)
=======
    counter = counter_gather_constructor(query_ss.minhash)
>>>>>>> 0bc9dbd7
    counter.add(match_ss_1)
    counter.add(match_ss_2)
    counter.add(match_ss_3)

    results = _consume_all(query_ss.minhash, counter)

    expected = (['match1', 10],
                ['match2', 5],
                ['match3', 2],)
    assert len(results) == len(expected), results

    for (sr, size), (exp_name, exp_size) in zip(results, expected):
        sr_name = sr.signature.name.split()[0]

        assert sr_name == exp_name
        assert size == exp_size


def test_counter_gather_1_e_abund_query(counter_gather_constructor):
    # test as above, but abund query
    query_mh = sourmash.MinHash(n=0, ksize=31, scaled=1, track_abundance=1)
    query_mh.add_many(range(0, 20))
    query_ss = SourmashSignature(query_mh, name='query')

    match_mh_1 = query_mh.copy_and_clear().flatten()
    match_mh_1.add_many(range(0, 10))
    match_ss_1 = SourmashSignature(match_mh_1, name='match1')

    match_mh_2 = query_mh.copy_and_clear().flatten()
    match_mh_2.add_many(range(7, 15))
    match_ss_2 = SourmashSignature(match_mh_2, name='match2')

    match_mh_3 = query_mh.copy_and_clear().flatten()
    match_mh_3.add_many(range(13, 17))
    match_ss_3 = SourmashSignature(match_mh_3, name='match3')

    # load up the counter
<<<<<<< HEAD
    counter = counter_gather_constructor(query_ss)
=======
    counter = counter_gather_constructor(query_ss.minhash)
>>>>>>> 0bc9dbd7
    counter.add(match_ss_1)
    counter.add(match_ss_2)
    counter.add(match_ss_3)

    # must flatten before peek!
    results = _consume_all(query_ss.minhash.flatten(), counter)

    expected = (['match1', 10],
                ['match2', 5],
                ['match3', 2],)
    assert len(results) == len(expected), results

    for (sr, size), (exp_name, exp_size) in zip(results, expected):
        sr_name = sr.signature.name.split()[0]

        assert sr_name == exp_name
        assert size == exp_size


def test_counter_gather_1_f_abund_match(counter_gather_constructor):
    # test as above, but abund query
    query_mh = sourmash.MinHash(n=0, ksize=31, scaled=1, track_abundance=1)
    query_mh.add_many(range(0, 20))
    query_ss = SourmashSignature(query_mh.flatten(), name='query')

    match_mh_1 = query_mh.copy_and_clear()
    match_mh_1.add_many(range(0, 10))
    match_ss_1 = SourmashSignature(match_mh_1, name='match1')

    match_mh_2 = query_mh.copy_and_clear()
    match_mh_2.add_many(range(7, 15))
    match_ss_2 = SourmashSignature(match_mh_2, name='match2')

    match_mh_3 = query_mh.copy_and_clear()
    match_mh_3.add_many(range(13, 17))
    match_ss_3 = SourmashSignature(match_mh_3, name='match3')

    # load up the counter
<<<<<<< HEAD
    counter = counter_gather_constructor(query_ss)
=======
    counter = counter_gather_constructor(query_ss.minhash)
>>>>>>> 0bc9dbd7
    counter.add(match_ss_1)
    counter.add(match_ss_2)
    counter.add(match_ss_3)

    # must flatten before peek!
    results = _consume_all(query_ss.minhash.flatten(), counter)

    expected = (['match1', 10],
                ['match2', 5],
                ['match3', 2],)
    assert len(results) == len(expected), results

    for (sr, size), (exp_name, exp_size) in zip(results, expected):
        sr_name = sr.signature.name.split()[0]

        assert sr_name == exp_name
        assert size == exp_size


def test_counter_gather_2(counter_gather_constructor):
    # check basic set of gather results on semi-real data,
    # generated via CounterGather
    testdata_combined = utils.get_test_data('gather/combined.sig')
    testdata_glob = utils.get_test_data('gather/GCF*.sig')
    testdata_sigs = glob.glob(testdata_glob)

    query_ss = sourmash.load_one_signature(testdata_combined, ksize=21)
    subject_sigs = [ (sourmash.load_one_signature(t, ksize=21), t)
                     for t in testdata_sigs ]

    # load up the counter
<<<<<<< HEAD
    counter = counter_gather_constructor(query_ss)
=======
    counter = counter_gather_constructor(query_ss.minhash)
>>>>>>> 0bc9dbd7
    for ss, loc in subject_sigs:
        counter.add(ss, location=loc)

    results = _consume_all(query_ss.minhash, counter)

    expected = (['NC_003198.1', 487],
                ['NC_000853.1', 192],
                ['NC_011978.1', 169],
                ['NC_002163.1', 157],
                ['NC_003197.2', 152],
                ['NC_009486.1', 92],
                ['NC_006905.1', 76],
                ['NC_011080.1', 59],
                ['NC_011274.1', 42],
                ['NC_006511.1', 31],
                ['NC_011294.1', 7],
                ['NC_004631.1', 2])
    assert len(results) == len(expected)

    for (sr, size), (exp_name, exp_size) in zip(results, expected):
        sr_name = sr.signature.name.split()[0]
        print(sr_name, size)

        assert sr_name == exp_name
        assert size == exp_size


def test_counter_gather_exact_match(counter_gather_constructor):
    # query == match
    query_mh = sourmash.MinHash(n=0, ksize=31, scaled=1)
    query_mh.add_many(range(0, 20))
    query_ss = SourmashSignature(query_mh, name='query')

    # load up the counter; provide a location override, too.
<<<<<<< HEAD
    counter = counter_gather_constructor(query_ss)
=======
    counter = counter_gather_constructor(query_ss.minhash)
>>>>>>> 0bc9dbd7
    counter.add(query_ss, location='somewhere over the rainbow')

    results = _consume_all(query_ss.minhash, counter)
    assert len(results) == 1
    (sr, intersect_mh) = results[0]

    assert sr.score == 1.0
    assert sr.signature == query_ss
    assert sr.location == 'somewhere over the rainbow'


def test_counter_gather_multiple_identical_matches(counter_gather_constructor):
    # test multiple identical matches being inserted, with only one return
    query_mh = sourmash.MinHash(n=0, ksize=31, scaled=1)
    query_mh.add_many(range(0, 20))
    query_ss = SourmashSignature(query_mh, name='query')

    # create counter...
<<<<<<< HEAD
    counter = counter_gather_constructor(query_ss)
=======
    counter = counter_gather_constructor(query_ss.minhash)
>>>>>>> 0bc9dbd7

    # now add multiple identical matches.
    match_mh = query_mh.copy_and_clear()
    match_mh.add_many(range(5, 15))

    for name in 'match1', 'match2', 'match3':
        match_ss = SourmashSignature(match_mh, name=name)
        counter.add(match_ss, location=name)

    results = _consume_all(query_ss.minhash, counter)
    assert len(results) == 1

    sr, overlap_count = results[0]
    assert sr.score == 0.5
    assert overlap_count == 10

    # any one of the three is valid
    assert sr.location in ('match1', 'match2', 'match3')


def test_counter_gather_add_after_peek(counter_gather_constructor):
    # cannot add after peek or consume
    query_mh = sourmash.MinHash(n=0, ksize=31, scaled=1)
    query_mh.add_many(range(0, 20))
    query_ss = SourmashSignature(query_mh, name='query')

    # load up the counter
<<<<<<< HEAD
    counter = counter_gather_constructor(query_ss)
=======
    counter = counter_gather_constructor(query_ss.minhash)
>>>>>>> 0bc9dbd7
    counter.add(query_ss, location='somewhere over the rainbow')

    counter.peek(query_ss.minhash)

    with pytest.raises(ValueError):
        counter.add(query_ss, location="try again")


def test_counter_gather_add_after_consume(counter_gather_constructor):
    # cannot add after peek or consume
    query_mh = sourmash.MinHash(n=0, ksize=31, scaled=1)
    query_mh.add_many(range(0, 20))
    query_ss = SourmashSignature(query_mh, name='query')

    # load up the counter
<<<<<<< HEAD
    counter = counter_gather_constructor(query_ss)
=======
    counter = counter_gather_constructor(query_ss.minhash)
>>>>>>> 0bc9dbd7
    counter.add(query_ss, location='somewhere over the rainbow')

    counter.consume(query_ss.minhash)

    with pytest.raises(ValueError):
        counter.add(query_ss, location="try again")


def test_counter_gather_consume_empty_intersect(counter_gather_constructor):
    # check that consume works fine when there is an empty signature.
    query_mh = sourmash.MinHash(n=0, ksize=31, scaled=1)
    query_mh.add_many(range(0, 20))
    query_ss = SourmashSignature(query_mh, name='query')

    # load up the counter
<<<<<<< HEAD
    counter = counter_gather_constructor(query_ss)
=======
    counter = counter_gather_constructor(query_ss.minhash)
>>>>>>> 0bc9dbd7
    counter.add(query_ss, location='somewhere over the rainbow')

    # nothing really happens here :laugh:, just making sure there's no error
    counter.consume(query_ss.minhash.copy_and_clear())


def test_counter_gather_empty_initial_query(counter_gather_constructor):
    # check empty initial query
    query_mh = sourmash.MinHash(n=0, ksize=31, scaled=1)
    query_ss = SourmashSignature(query_mh, name='query')

    match_mh_1 = query_mh.copy_and_clear()
    match_mh_1.add_many(range(0, 10))
    match_ss_1 = SourmashSignature(match_mh_1, name='match1')

    # load up the counter
<<<<<<< HEAD
    counter = counter_gather_constructor(query_ss)
=======
    counter = counter_gather_constructor(query_ss.minhash)
>>>>>>> 0bc9dbd7
    counter.add(match_ss_1, require_overlap=False)

    assert counter.peek(query_ss.minhash) == []


def test_counter_gather_num_query(counter_gather_constructor):
    # check num query
    query_mh = sourmash.MinHash(n=500, ksize=31)
    query_mh.add_many(range(0, 10))
    query_ss = SourmashSignature(query_mh, name='query')

    with pytest.raises(ValueError):
<<<<<<< HEAD
        counter_gather_constructor(query_ss)
=======
        counter_gather_constructor(query_ss.minhash)
>>>>>>> 0bc9dbd7


def test_counter_gather_empty_cur_query(counter_gather_constructor):
    # test empty cur query
    query_mh = sourmash.MinHash(n=0, ksize=31, scaled=1)
    query_mh.add_many(range(0, 20))
    query_ss = SourmashSignature(query_mh, name='query')

    # load up the counter
<<<<<<< HEAD
    counter = counter_gather_constructor(query_ss)
=======
    counter = counter_gather_constructor(query_ss.minhash)
>>>>>>> 0bc9dbd7
    counter.add(query_ss, location='somewhere over the rainbow')

    cur_query_mh = query_ss.minhash.copy_and_clear()
    results = _consume_all(cur_query_mh, counter)
    assert results == []


def test_counter_gather_add_num_matchy(counter_gather_constructor):
    # test add num query
    query_mh = sourmash.MinHash(n=0, ksize=31, scaled=1)
    query_mh.add_many(range(0, 20))
    query_ss = SourmashSignature(query_mh, name='query')

    match_mh = sourmash.MinHash(n=500, ksize=31)
    match_mh.add_many(range(0, 20))
    match_ss = SourmashSignature(match_mh, name='query')

    # load up the counter
<<<<<<< HEAD
    counter = counter_gather_constructor(query_ss)
=======
    counter = counter_gather_constructor(query_ss.minhash)
>>>>>>> 0bc9dbd7
    with pytest.raises(ValueError):
        counter.add(match_ss, location='somewhere over the rainbow')


def test_counter_gather_bad_cur_query(counter_gather_constructor):
    # test cur query that is not subset of original query
    query_mh = sourmash.MinHash(n=0, ksize=31, scaled=1)
    query_mh.add_many(range(0, 20))
    query_ss = SourmashSignature(query_mh, name='query')

    # load up the counter
<<<<<<< HEAD
    counter = counter_gather_constructor(query_ss)
=======
    counter = counter_gather_constructor(query_ss.minhash)
>>>>>>> 0bc9dbd7
    counter.add(query_ss, location='somewhere over the rainbow')

    cur_query_mh = query_ss.minhash.copy_and_clear()
    cur_query_mh.add_many(range(20, 30))
    with pytest.raises(ValueError):
        counter.peek(cur_query_mh)


def test_counter_gather_add_no_overlap(counter_gather_constructor):
    # check adding match with no overlap w/query
    query_mh = sourmash.MinHash(n=0, ksize=31, scaled=1)
    query_mh.add_many(range(0, 10))
    query_ss = SourmashSignature(query_mh, name='query')

    match_mh_1 = query_mh.copy_and_clear()
    match_mh_1.add_many(range(10, 20))
    match_ss_1 = SourmashSignature(match_mh_1, name='match1')

    # load up the counter
<<<<<<< HEAD
    counter = counter_gather_constructor(query_ss)
=======
    counter = counter_gather_constructor(query_ss.minhash)
>>>>>>> 0bc9dbd7
    with pytest.raises(ValueError):
        counter.add(match_ss_1)

    assert counter.peek(query_ss.minhash) == []


def test_counter_gather_big_threshold(counter_gather_constructor):
    # check 'peek' with a huge threshold
    query_mh = sourmash.MinHash(n=0, ksize=31, scaled=1)
    query_mh.add_many(range(0, 20))
    query_ss = SourmashSignature(query_mh, name='query')

    match_mh_1 = query_mh.copy_and_clear()
    match_mh_1.add_many(range(0, 10))
    match_ss_1 = SourmashSignature(match_mh_1, name='match1')

    # load up the counter
<<<<<<< HEAD
    counter = counter_gather_constructor(query_ss)
=======
    counter = counter_gather_constructor(query_ss.minhash)
>>>>>>> 0bc9dbd7
    counter.add(match_ss_1)

    # impossible threshold:
    threshold_bp=30*query_ss.minhash.scaled
    results = counter.peek(query_ss.minhash, threshold_bp=threshold_bp)
    assert results == []


def test_counter_gather_empty_counter(counter_gather_constructor):
    # check empty counter
    query_mh = sourmash.MinHash(n=0, ksize=31, scaled=1)
    query_ss = SourmashSignature(query_mh, name='query')

    # empty counter!
<<<<<<< HEAD
    counter = counter_gather_constructor(query_ss)
=======
    counter = counter_gather_constructor(query_ss.minhash)
>>>>>>> 0bc9dbd7

    assert counter.peek(query_ss.minhash) == []<|MERGE_RESOLUTION|>--- conflicted
+++ resolved
@@ -10,12 +10,8 @@
 from sourmash import SourmashSignature
 from sourmash.index import (LinearIndex, ZipFileLinearIndex,
                             LazyLinearIndex, MultiIndex,
-<<<<<<< HEAD
                             StandaloneManifestIndex,
                             IndexSearchResult)
-=======
-                            StandaloneManifestIndex)
->>>>>>> 0bc9dbd7
 from sourmash.index import CounterGather
 from sourmash.index.sqlite_index import SqliteIndex
 from sourmash.index.revindex import RevIndex
@@ -481,14 +477,9 @@
     Provides an (inefficient) CounterGather-style class, for
     protocol testing purposes.
     """
-<<<<<<< HEAD
     def __init__(self, orig_query):
-        "Constructor - take a FracMinHash that is the original query."
+        "Constructor - take a SourmashSignature that is the original query."
         orig_query_mh = orig_query.minhash
-=======
-    def __init__(self, orig_query_mh):
-        "Constructor - take a FracMinHash that is the original query."
->>>>>>> 0bc9dbd7
         if orig_query_mh.scaled == 0:
             raise ValueError
 
@@ -523,13 +514,10 @@
         self.idx.insert(ss)
         self.locations[md5] = location
 
-<<<<<<< HEAD
     def signatures(self):
         "Yield all signatures"
         return self.idx.signatures()
 
-=======
->>>>>>> 0bc9dbd7
     def downsample(self, scaled):
         "Track highest scaled across all possible matches."
         if scaled > self.scaled:
@@ -541,19 +529,11 @@
         Find best match to current query within this CounterGather object.
         """
         self.query_started = 1
-<<<<<<< HEAD
 
         scaled = self.downsample(cur_query_mh.scaled)
         cur_query_mh = flatten_and_downsample_scaled(cur_query_mh, scaled)
 
         # no hashes remaining? exit.
-=======
-        cur_query_mh = cur_query_mh.flatten()
-        scaled = self.downsample(cur_query_mh.scaled)
-        cur_query_mh = cur_query_mh.downsample(scaled=scaled)
-
-        # no match? exit.
->>>>>>> 0bc9dbd7
         if not self.orig_query_mh or not cur_query_mh:
             return []
 
@@ -567,27 +547,17 @@
             return []
         sr, intersect_mh = res
 
-<<<<<<< HEAD
         # got match - replace location & return.
         match = sr.signature
         md5 = match.md5sum()
         location = self.locations[md5]
         return IndexSearchResult(sr.score, match, location), intersect_mh
-=======
-        from sourmash.index import IndexSearchResult
-        match = sr.signature
-        md5 = match.md5sum()
-        location = self.locations[md5]
-        new_sr = IndexSearchResult(sr.score, match, location)
-        return new_sr, intersect_mh
->>>>>>> 0bc9dbd7
 
     def consume(self, *args, **kwargs):
         self.query_started = 1
         return self.idx.consume(*args, **kwargs)
 
 
-<<<<<<< HEAD
 class CounterGather_LCA:
     """
     Provides an alternative implementation of a CounterGather-style class,
@@ -681,10 +651,6 @@
 @pytest.fixture(params=[CounterGather,
                         CounterGather_LinearIndex,
                         CounterGather_LCA,
-=======
-@pytest.fixture(params=[CounterGather,
-                        CounterGather_LinearIndex,
->>>>>>> 0bc9dbd7
                         ]
 )
 def counter_gather_constructor(request):
@@ -694,7 +660,6 @@
     return build_fn
 
 
-<<<<<<< HEAD
 def test_counter_get_signatures(counter_gather_constructor):
     # test .signatures() method
     query_mh = sourmash.MinHash(n=0, ksize=31, scaled=1)
@@ -725,8 +690,6 @@
     assert match_ss_3 in siglist
 
 
-=======
->>>>>>> 0bc9dbd7
 def _consume_all(query_mh, counter, threshold_bp=0):
     results = []
     query_mh = query_mh.to_mutable()
@@ -772,11 +735,7 @@
     match_ss_3 = SourmashSignature(match_mh_3, name='match3')
 
     # load up the counter
-<<<<<<< HEAD
-    counter = counter_gather_constructor(query_ss)
-=======
-    counter = counter_gather_constructor(query_ss.minhash)
->>>>>>> 0bc9dbd7
+    counter = counter_gather_constructor(query_ss)
     counter.add(match_ss_1)
     counter.add(match_ss_2)
     counter.add(match_ss_3)
@@ -818,11 +777,7 @@
     match_ss_3 = SourmashSignature(match_mh_3, name='match3')
 
     # load up the counter
-<<<<<<< HEAD
-    counter = counter_gather_constructor(query_ss)
-=======
-    counter = counter_gather_constructor(query_ss.minhash)
->>>>>>> 0bc9dbd7
+    counter = counter_gather_constructor(query_ss)
     counter.add(match_ss_1)
     counter.add(match_ss_2)
     counter.add(match_ss_3)
@@ -866,11 +821,7 @@
     match_ss_3 = SourmashSignature(match_mh_3, name='match3')
 
     # load up the counter
-<<<<<<< HEAD
-    counter = counter_gather_constructor(query_ss)
-=======
-    counter = counter_gather_constructor(query_ss.minhash)
->>>>>>> 0bc9dbd7
+    counter = counter_gather_constructor(query_ss)
     counter.add(match_ss_1)
     counter.add(match_ss_2)
     counter.add(match_ss_3)
@@ -908,11 +859,7 @@
     match_ss_3 = SourmashSignature(match_mh_3, name='match3')
 
     # load up the counter
-<<<<<<< HEAD
-    counter = counter_gather_constructor(query_ss)
-=======
-    counter = counter_gather_constructor(query_ss.minhash)
->>>>>>> 0bc9dbd7
+    counter = counter_gather_constructor(query_ss)
     counter.add(match_ss_1)
     counter.add(match_ss_2)
     counter.add(match_ss_3)
@@ -952,11 +899,7 @@
     query_ss = SourmashSignature(query_mh.downsample(scaled=100), name='query')
 
     # load up the counter
-<<<<<<< HEAD
-    counter = counter_gather_constructor(query_ss)
-=======
-    counter = counter_gather_constructor(query_ss.minhash)
->>>>>>> 0bc9dbd7
+    counter = counter_gather_constructor(query_ss)
     counter.add(match_ss_1)
     counter.add(match_ss_2)
     counter.add(match_ss_3)
@@ -994,11 +937,7 @@
     match_ss_3 = SourmashSignature(match_mh_3, name='match3')
 
     # load up the counter
-<<<<<<< HEAD
-    counter = counter_gather_constructor(query_ss)
-=======
-    counter = counter_gather_constructor(query_ss.minhash)
->>>>>>> 0bc9dbd7
+    counter = counter_gather_constructor(query_ss)
     counter.add(match_ss_1)
     counter.add(match_ss_2)
     counter.add(match_ss_3)
@@ -1037,11 +976,7 @@
     match_ss_3 = SourmashSignature(match_mh_3, name='match3')
 
     # load up the counter
-<<<<<<< HEAD
-    counter = counter_gather_constructor(query_ss)
-=======
-    counter = counter_gather_constructor(query_ss.minhash)
->>>>>>> 0bc9dbd7
+    counter = counter_gather_constructor(query_ss)
     counter.add(match_ss_1)
     counter.add(match_ss_2)
     counter.add(match_ss_3)
@@ -1073,11 +1008,7 @@
                      for t in testdata_sigs ]
 
     # load up the counter
-<<<<<<< HEAD
-    counter = counter_gather_constructor(query_ss)
-=======
-    counter = counter_gather_constructor(query_ss.minhash)
->>>>>>> 0bc9dbd7
+    counter = counter_gather_constructor(query_ss)
     for ss, loc in subject_sigs:
         counter.add(ss, location=loc)
 
@@ -1112,11 +1043,7 @@
     query_ss = SourmashSignature(query_mh, name='query')
 
     # load up the counter; provide a location override, too.
-<<<<<<< HEAD
-    counter = counter_gather_constructor(query_ss)
-=======
-    counter = counter_gather_constructor(query_ss.minhash)
->>>>>>> 0bc9dbd7
+    counter = counter_gather_constructor(query_ss)
     counter.add(query_ss, location='somewhere over the rainbow')
 
     results = _consume_all(query_ss.minhash, counter)
@@ -1135,11 +1062,7 @@
     query_ss = SourmashSignature(query_mh, name='query')
 
     # create counter...
-<<<<<<< HEAD
-    counter = counter_gather_constructor(query_ss)
-=======
-    counter = counter_gather_constructor(query_ss.minhash)
->>>>>>> 0bc9dbd7
+    counter = counter_gather_constructor(query_ss)
 
     # now add multiple identical matches.
     match_mh = query_mh.copy_and_clear()
@@ -1167,11 +1090,7 @@
     query_ss = SourmashSignature(query_mh, name='query')
 
     # load up the counter
-<<<<<<< HEAD
-    counter = counter_gather_constructor(query_ss)
-=======
-    counter = counter_gather_constructor(query_ss.minhash)
->>>>>>> 0bc9dbd7
+    counter = counter_gather_constructor(query_ss)
     counter.add(query_ss, location='somewhere over the rainbow')
 
     counter.peek(query_ss.minhash)
@@ -1187,11 +1106,7 @@
     query_ss = SourmashSignature(query_mh, name='query')
 
     # load up the counter
-<<<<<<< HEAD
-    counter = counter_gather_constructor(query_ss)
-=======
-    counter = counter_gather_constructor(query_ss.minhash)
->>>>>>> 0bc9dbd7
+    counter = counter_gather_constructor(query_ss)
     counter.add(query_ss, location='somewhere over the rainbow')
 
     counter.consume(query_ss.minhash)
@@ -1207,11 +1122,7 @@
     query_ss = SourmashSignature(query_mh, name='query')
 
     # load up the counter
-<<<<<<< HEAD
-    counter = counter_gather_constructor(query_ss)
-=======
-    counter = counter_gather_constructor(query_ss.minhash)
->>>>>>> 0bc9dbd7
+    counter = counter_gather_constructor(query_ss)
     counter.add(query_ss, location='somewhere over the rainbow')
 
     # nothing really happens here :laugh:, just making sure there's no error
@@ -1228,11 +1139,7 @@
     match_ss_1 = SourmashSignature(match_mh_1, name='match1')
 
     # load up the counter
-<<<<<<< HEAD
-    counter = counter_gather_constructor(query_ss)
-=======
-    counter = counter_gather_constructor(query_ss.minhash)
->>>>>>> 0bc9dbd7
+    counter = counter_gather_constructor(query_ss)
     counter.add(match_ss_1, require_overlap=False)
 
     assert counter.peek(query_ss.minhash) == []
@@ -1245,11 +1152,7 @@
     query_ss = SourmashSignature(query_mh, name='query')
 
     with pytest.raises(ValueError):
-<<<<<<< HEAD
         counter_gather_constructor(query_ss)
-=======
-        counter_gather_constructor(query_ss.minhash)
->>>>>>> 0bc9dbd7
 
 
 def test_counter_gather_empty_cur_query(counter_gather_constructor):
@@ -1259,11 +1162,7 @@
     query_ss = SourmashSignature(query_mh, name='query')
 
     # load up the counter
-<<<<<<< HEAD
-    counter = counter_gather_constructor(query_ss)
-=======
-    counter = counter_gather_constructor(query_ss.minhash)
->>>>>>> 0bc9dbd7
+    counter = counter_gather_constructor(query_ss)
     counter.add(query_ss, location='somewhere over the rainbow')
 
     cur_query_mh = query_ss.minhash.copy_and_clear()
@@ -1282,11 +1181,7 @@
     match_ss = SourmashSignature(match_mh, name='query')
 
     # load up the counter
-<<<<<<< HEAD
-    counter = counter_gather_constructor(query_ss)
-=======
-    counter = counter_gather_constructor(query_ss.minhash)
->>>>>>> 0bc9dbd7
+    counter = counter_gather_constructor(query_ss)
     with pytest.raises(ValueError):
         counter.add(match_ss, location='somewhere over the rainbow')
 
@@ -1298,11 +1193,7 @@
     query_ss = SourmashSignature(query_mh, name='query')
 
     # load up the counter
-<<<<<<< HEAD
-    counter = counter_gather_constructor(query_ss)
-=======
-    counter = counter_gather_constructor(query_ss.minhash)
->>>>>>> 0bc9dbd7
+    counter = counter_gather_constructor(query_ss)
     counter.add(query_ss, location='somewhere over the rainbow')
 
     cur_query_mh = query_ss.minhash.copy_and_clear()
@@ -1322,11 +1213,7 @@
     match_ss_1 = SourmashSignature(match_mh_1, name='match1')
 
     # load up the counter
-<<<<<<< HEAD
-    counter = counter_gather_constructor(query_ss)
-=======
-    counter = counter_gather_constructor(query_ss.minhash)
->>>>>>> 0bc9dbd7
+    counter = counter_gather_constructor(query_ss)
     with pytest.raises(ValueError):
         counter.add(match_ss_1)
 
@@ -1344,11 +1231,7 @@
     match_ss_1 = SourmashSignature(match_mh_1, name='match1')
 
     # load up the counter
-<<<<<<< HEAD
-    counter = counter_gather_constructor(query_ss)
-=======
-    counter = counter_gather_constructor(query_ss.minhash)
->>>>>>> 0bc9dbd7
+    counter = counter_gather_constructor(query_ss)
     counter.add(match_ss_1)
 
     # impossible threshold:
@@ -1363,10 +1246,6 @@
     query_ss = SourmashSignature(query_mh, name='query')
 
     # empty counter!
-<<<<<<< HEAD
-    counter = counter_gather_constructor(query_ss)
-=======
-    counter = counter_gather_constructor(query_ss.minhash)
->>>>>>> 0bc9dbd7
+    counter = counter_gather_constructor(query_ss)
 
     assert counter.peek(query_ss.minhash) == []