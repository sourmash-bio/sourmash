"""
Tests for the 'sourmash tax' command line and high level API.
"""
import os
import shutil
import csv
import pytest
import glob

import sourmash_tst_utils as utils
import sourmash
from sourmash import load_one_signature, SourmashSignature

## command line tests
def test_run_sourmash_tax():
    status, out, err = utils.runscript('sourmash', ['tax'], fail_ok=True)
    assert status != 0                    # no args provided, ok ;)


def test_summarize_stdout_0(runtmp):
    # test basic summarize
    c = runtmp

    g_csv = utils.get_test_data('tax/test1.gather.csv')
    tax = utils.get_test_data('tax/test.taxonomy.csv')

    c.run_sourmash('tax', 'summarize', g_csv, '--taxonomy-csv', tax)

    print(c.last_result.status)
    print(c.last_result.out)
    print(c.last_result.err)

    assert c.last_result.status == 0
    assert "rank,fraction,lineage" in c.last_result.out
    assert 'superkingdom,0.131,d__Bacteria' in c.last_result.out
    assert "phylum,0.073,d__Bacteria;p__Bacteroidota" in c.last_result.out
    assert "phylum,0.058,d__Bacteria;p__Proteobacteria" in c.last_result.out
    assert "class,0.073,d__Bacteria;p__Bacteroidota;c__Bacteroidia" in c.last_result.out
    assert "class,0.058,d__Bacteria;p__Proteobacteria;c__Gammaproteobacteria" in c.last_result.out
    assert "order,0.073,d__Bacteria;p__Bacteroidota;c__Bacteroidia;o__Bacteroidales" in c.last_result.out
    assert "order,0.058,d__Bacteria;p__Proteobacteria;c__Gammaproteobacteria;o__Enterobacterales" in c.last_result.out
    assert "family,0.073,d__Bacteria;p__Bacteroidota;c__Bacteroidia;o__Bacteroidales;f__Bacteroidaceae" in c.last_result.out
    assert "family,0.058,d__Bacteria;p__Proteobacteria;c__Gammaproteobacteria;o__Enterobacterales;f__Enterobacteriaceae" in c.last_result.out
    assert "genus,0.058,d__Bacteria;p__Proteobacteria;c__Gammaproteobacteria;o__Enterobacterales;f__Enterobacteriaceae;g__Escherichia" in c.last_result.out
    assert "genus,0.057,d__Bacteria;p__Bacteroidota;c__Bacteroidia;o__Bacteroidales;f__Bacteroidaceae;g__Prevotella" in c.last_result.out
    assert "genus,0.016,d__Bacteria;p__Bacteroidota;c__Bacteroidia;o__Bacteroidales;f__Bacteroidaceae;g__Phocaeicola" in c.last_result.out
    assert "species,0.058,d__Bacteria;p__Proteobacteria;c__Gammaproteobacteria;o__Enterobacterales;f__Enterobacteriaceae;g__Escherichia;s__Escherichia coli" in c.last_result.out
    assert "species,0.057,d__Bacteria;p__Bacteroidota;c__Bacteroidia;o__Bacteroidales;f__Bacteroidaceae;g__Prevotella;s__Prevotella copri" in c.last_result.out
    assert "species,0.016,d__Bacteria;p__Bacteroidota;c__Bacteroidia;o__Bacteroidales;f__Bacteroidaceae;g__Phocaeicola;s__Phocaeicola vulgatus" in c.last_result.out


def test_summarize_summary_csv_out(runtmp):
    g_csv = utils.get_test_data('tax/test1.gather.csv')
    tax = utils.get_test_data('tax/test.taxonomy.csv')
    csv_base = "out"
    sum_csv = csv_base + ".summarized.csv"
    csvout = runtmp.output(sum_csv)
    print("csvout: ", csvout)

    runtmp.run_sourmash('tax', 'summarize', g_csv, '--taxonomy-csv', tax, '-o', csv_base)

    print(runtmp.last_result.status)
    print(runtmp.last_result.out)
    print(runtmp.last_result.err)

    assert runtmp.last_result.status == 0
    assert os.path.exists(csvout)

    sum_gather_results = [x.rstrip() for x in open(csvout)]
    assert "rank,fraction,lineage" in sum_gather_results[0]
    assert 'superkingdom,0.131,d__Bacteria' in sum_gather_results[1]
    assert "phylum,0.073,d__Bacteria;p__Bacteroidota" in sum_gather_results[2]
    assert "phylum,0.058,d__Bacteria;p__Proteobacteria" in sum_gather_results[3]
    assert "class,0.073,d__Bacteria;p__Bacteroidota;c__Bacteroidia" in sum_gather_results[4]
    assert "class,0.058,d__Bacteria;p__Proteobacteria;c__Gammaproteobacteria" in sum_gather_results[5]
    assert "order,0.073,d__Bacteria;p__Bacteroidota;c__Bacteroidia;o__Bacteroidales" in sum_gather_results[6]
    assert "order,0.058,d__Bacteria;p__Proteobacteria;c__Gammaproteobacteria;o__Enterobacterales" in sum_gather_results[7]
    assert "family,0.073,d__Bacteria;p__Bacteroidota;c__Bacteroidia;o__Bacteroidales;f__Bacteroidaceae" in sum_gather_results[8]
    assert "family,0.058,d__Bacteria;p__Proteobacteria;c__Gammaproteobacteria;o__Enterobacterales;f__Enterobacteriaceae" in sum_gather_results[9]
    assert "genus,0.058,d__Bacteria;p__Proteobacteria;c__Gammaproteobacteria;o__Enterobacterales;f__Enterobacteriaceae;g__Escherichia" in sum_gather_results[10]
    assert "genus,0.057,d__Bacteria;p__Bacteroidota;c__Bacteroidia;o__Bacteroidales;f__Bacteroidaceae;g__Prevotella" in sum_gather_results[11]
    assert "genus,0.016,d__Bacteria;p__Bacteroidota;c__Bacteroidia;o__Bacteroidales;f__Bacteroidaceae;g__Phocaeicola" in sum_gather_results[12]
    assert "species,0.058,d__Bacteria;p__Proteobacteria;c__Gammaproteobacteria;o__Enterobacterales;f__Enterobacteriaceae;g__Escherichia;s__Escherichia coli" in sum_gather_results[13]
    assert "species,0.057,d__Bacteria;p__Bacteroidota;c__Bacteroidia;o__Bacteroidales;f__Bacteroidaceae;g__Prevotella;s__Prevotella copri" in sum_gather_results[14]
    assert "species,0.016,d__Bacteria;p__Bacteroidota;c__Bacteroidia;o__Bacteroidales;f__Bacteroidaceae;g__Phocaeicola;s__Phocaeicola vulgatus" in sum_gather_results[15]


def test_summarize_krona_tsv_out(runtmp):
    g_csv = utils.get_test_data('tax/test1.gather.csv')
    tax = utils.get_test_data('tax/test.taxonomy.csv')
    csv_base = "out"
    kr_csv = csv_base + ".krona.tsv"
    csvout = runtmp.output(kr_csv)
    print("csvout: ", csvout)

    runtmp.run_sourmash('tax', 'summarize', g_csv, '--taxonomy-csv', tax, '-o', csv_base, '--output-format', 'krona', '--rank', 'genus')

    print(runtmp.last_result.status)
    print(runtmp.last_result.out)
    print(runtmp.last_result.err)

    assert runtmp.last_result.status == 0
    assert os.path.exists(csvout)

    gn_krona_results = [x.rstrip().split('\t') for x in open(csvout)]
    print("species krona results: \n", gn_krona_results)
    assert ['fraction', 'superkingdom', 'phylum', 'class', 'order', 'family', 'genus'] == gn_krona_results[0]
    assert ['0.05815279361459521', 'd__Bacteria', 'p__Proteobacteria', 'c__Gammaproteobacteria', 'o__Enterobacterales', 'f__Enterobacteriaceae', 'g__Escherichia']  == gn_krona_results[1]
    assert ['0.05701254275940707', 'd__Bacteria', 'p__Bacteroidota', 'c__Bacteroidia', 'o__Bacteroidales', 'f__Bacteroidaceae', 'g__Prevotella'] == gn_krona_results[2]
    assert ['0.015637726014008795', 'd__Bacteria', 'p__Bacteroidota', 'c__Bacteroidia', 'o__Bacteroidales', 'f__Bacteroidaceae', 'g__Phocaeicola'] == gn_krona_results[3]


def test_summarize_duplicated_taxonomy_fail(runtmp):
    c = runtmp
    # write temp taxonomy with duplicates
    taxonomy_csv = utils.get_test_data('tax/test.taxonomy.csv')
    duplicated_csv = runtmp.output("duplicated_taxonomy.csv")
    with open(duplicated_csv, 'w') as dup:
        tax = [x.rstrip() for x in open(taxonomy_csv, 'r')]
        tax.append(tax[1]) # add first tax_assign again
        dup.write("\n".join(tax))

    g_csv = utils.get_test_data('tax/test1.gather.csv')

    with pytest.raises(Exception) as exc:
        c.run_sourmash('tax', 'summarize', g_csv, '--taxonomy-csv', duplicated_csv)
        assert str(exc.value == "multiple lineages for identifier GCF_001881345")


def test_summarize_duplicated_taxonomy_force(runtmp):
    c = runtmp
    # write temp taxonomy with duplicates
    taxonomy_csv = utils.get_test_data('tax/test.taxonomy.csv')
    duplicated_csv = runtmp.output("duplicated_taxonomy.csv")
    with open(duplicated_csv, 'w') as dup:
        tax = [x.rstrip() for x in open(taxonomy_csv, 'r')]
        tax.append(tax[1]) # add first tax_assign again
        dup.write("\n".join(tax))

    g_csv = utils.get_test_data('tax/test1.gather.csv')

    c.run_sourmash('tax', 'summarize', g_csv, '--taxonomy-csv', duplicated_csv, '--force')

    print(c.last_result.status)
    print(c.last_result.out)
    print(c.last_result.err)

    # same as stdout test - just check the first few lines
    assert c.last_result.status == 0
    assert "rank,fraction,lineage" in c.last_result.out
    assert 'superkingdom,0.131,d__Bacteria' in c.last_result.out
    assert "phylum,0.073,d__Bacteria;p__Bacteroidota" in c.last_result.out
    assert "phylum,0.058,d__Bacteria;p__Proteobacteria" in c.last_result.out


def test_summarize_missing_taxonomy(runtmp):
    c = runtmp
    # write temp taxonomy with missing entry
    taxonomy_csv = utils.get_test_data('tax/test.taxonomy.csv')
    subset_csv = runtmp.output("subset_taxonomy.csv")
    with open(subset_csv, 'w') as subset:
        tax = [x.rstrip() for x in open(taxonomy_csv, 'r')]
        subset.write("\n".join(tax[:4]))

    g_csv = utils.get_test_data('tax/test1.gather.csv')

    c.run_sourmash('tax', 'summarize', g_csv, '--taxonomy-csv', subset_csv)
    print(c.last_result.status)
    print(c.last_result.out)
    print(c.last_result.err)

    assert c.last_result.status == 0
    assert "The following are missing from the taxonomy information: GCF_003471795" in c.last_result.err
    assert "rank,fraction,lineage" in c.last_result.out

    assert "superkingdom,0.124,d__Bacteria" in c.last_result.out
    assert "phylum,0.066,d__Bacteria;p__Bacteroidota" in c.last_result.out
    assert "phylum,0.058,d__Bacteria;p__Proteobacteria" in c.last_result.out
    assert "class,0.066,d__Bacteria;p__Bacteroidota;c__Bacteroidia" in c.last_result.out
    assert "class,0.058,d__Bacteria;p__Proteobacteria;c__Gammaproteobacteria" in c.last_result.out
    assert "order,0.066,d__Bacteria;p__Bacteroidota;c__Bacteroidia;o__Bacteroidales" in c.last_result.out


def test_summarize_missing_taxonomy_fail(runtmp):
    c = runtmp
    # write temp taxonomy with missing entry
    taxonomy_csv = utils.get_test_data('tax/test.taxonomy.csv')
    subset_csv = runtmp.output("subset_taxonomy.csv")
    with open(subset_csv, 'w') as subset:
        tax = [x.rstrip() for x in open(taxonomy_csv, 'r')]
        subset.write("\n".join(tax[:4]))

    g_csv = utils.get_test_data('tax/test1.gather.csv')

    with pytest.raises(ValueError) as exc: # should fail_ok handle this instead? Why ValueError?
        c.run_sourmash('tax', 'summarize', g_csv, '--taxonomy-csv', subset_csv, '--fail-on-missing-taxonomy', fail_ok=True)
    print(c.last_result.status)
    print(c.last_result.out)
    print(c.last_result.err)
    assert "The following are missing from the taxonomy information: GCF_003471795" in c.last_result.err
    assert "Failing on missing taxonomy, as requested via --fail-on-missing-taxonomy." in c.last_result.err
    assert c.last_result.status == -1


def test_classify_rank_stdout_0(runtmp):
    # test basic classify
    c = runtmp

    g_csv = utils.get_test_data('tax/test1.gather.csv')
    tax = utils.get_test_data('tax/test.taxonomy.csv')

    c.run_sourmash('tax', 'classify', '-g', g_csv, '--taxonomy-csv', tax,
                   '--rank', 'species')

    print(c.last_result.status)
    print(c.last_result.out)
    print(c.last_result.err)

    assert c.last_result.status == 0
    assert "query_name,classification_rank,fraction_matched_at_rank,lineage" in c.last_result.out
    assert "species,,0.058,d__Bacteria;p__Proteobacteria;c__Gammaproteobacteria;o__Enterobacterales;f__Enterobacteriaceae;g__Escherichia;s__Escherichia coli" in c.last_result.out


def test_classify_rank_csv_0(runtmp):
    # test basic classify - output csv
    c = runtmp

    g_csv = utils.get_test_data('tax/test1.gather.csv')
    tax = utils.get_test_data('tax/test.taxonomy.csv')
    csv_base = "out"
    cl_csv = csv_base + ".classifications.csv"
    csvout = runtmp.output(cl_csv)
    print("csvout: ", csvout)

    c.run_sourmash('tax', 'classify', '-g', g_csv, '--taxonomy-csv', tax,
                   '--rank', 'species', '-o', csv_base)

    print(c.last_result.status)
    print(c.last_result.out)
    print(c.last_result.err)

    assert c.last_result.status == 0
    cl_results = [x.rstrip() for x in open(csvout)]
    assert "query_name,classification_rank,fraction_matched_at_rank,lineage" in cl_results[0]
    assert "species,,0.058,d__Bacteria;p__Proteobacteria;c__Gammaproteobacteria;o__Enterobacterales;f__Enterobacteriaceae;g__Escherichia;s__Escherichia coli" in cl_results[1]


def test_classify_gather_with_name(runtmp):
    # input query name for cli classify
    c = runtmp
    taxonomy_csv = utils.get_test_data('tax/test.taxonomy.csv')
    g_res = utils.get_test_data('tax/test1.gather.csv')

    c.run_sourmash('tax', 'classify', '-g', g_res, '--query-name', 'test1',
                   '--taxonomy-csv', taxonomy_csv, '--rank', 'species')

    print(c.last_result.status)
    print(c.last_result.out)
    print(c.last_result.err)

    assert c.last_result.status == 0
    assert 'loaded 4 gather results' in c.last_result.err
    assert "query_name,classification_rank,fraction_matched_at_rank,lineage" in c.last_result.out
    assert "species,test1,0.058,d__Bacteria;p__Proteobacteria;c__Gammaproteobacteria;o__Enterobacterales;f__Enterobacteriaceae;g__Escherichia;s__Escherichia coli" in c.last_result.out


def test_classify_gather_from_csv_rank(runtmp):
    c = runtmp
    taxonomy_csv = utils.get_test_data('tax/test.taxonomy.csv')
    g_res = utils.get_test_data('tax/test1.gather.csv')
    g_from_csv = runtmp.output("tmp-from-csv.csv")
    with open(g_from_csv, 'w') as f_csv:
        f_csv.write(f"test1,{g_res}\n")

    c.run_sourmash('tax', 'classify', '--from-csv', g_from_csv, '--taxonomy-csv', taxonomy_csv,
                   '--rank', 'species')

    print(c.last_result.status)
    print(c.last_result.out)
    print(c.last_result.err)

    assert c.last_result.status == 0
    assert 'loaded 1 gather files for classification' in c.last_result.err
    assert "query_name,classification_rank,fraction_matched_at_rank,lineage" in c.last_result.out
    assert "species,test1,0.058,d__Bacteria;p__Proteobacteria;c__Gammaproteobacteria;o__Enterobacterales;f__Enterobacteriaceae;g__Escherichia;s__Escherichia coli" in c.last_result.out


def test_classify_gather_from_csv_duplicate(runtmp):
    c = runtmp
    taxonomy_csv = utils.get_test_data('tax/test.taxonomy.csv')
    g_res = utils.get_test_data('tax/test1.gather.csv')
    g_from_csv = runtmp.output("tmp-from-csv.csv")
    with open(g_from_csv, 'w') as f_csv:
        f_csv.write(f"test1,{g_res}\n")
        f_csv.write(f"test1,{g_res}\n")

    c.run_sourmash('tax', 'classify', '--from-csv', g_from_csv, '--taxonomy-csv', taxonomy_csv,
                   '--rank', 'species')

    print(c.last_result.status)
    print(c.last_result.out)
    print(c.last_result.err)

    assert c.last_result.status == 0
    assert 'loaded 1 gather files for classification' in c.last_result.err
    assert "query_name,classification_rank,fraction_matched_at_rank,lineage" in c.last_result.out
    assert "species,test1,0.058,d__Bacteria;p__Proteobacteria;c__Gammaproteobacteria;o__Enterobacterales;f__Enterobacteriaceae;g__Escherichia;s__Escherichia coli" in c.last_result.out


def test_classify_gather_cli_and_from_csv(runtmp):
    c = runtmp
    taxonomy_csv = utils.get_test_data('tax/test.taxonomy.csv')
    g_res = utils.get_test_data('tax/test1.gather.csv')
    g_from_csv = runtmp.output("tmp-from-csv.csv")
    with open(g_from_csv, 'w') as f_csv:
        f_csv.write(f"test2,{g_res}\n")

    c.run_sourmash('tax', 'classify','-g', g_res, '-n', 'test1', '--from-csv', g_from_csv, '--taxonomy-csv', taxonomy_csv,
                   '--rank', 'species')

    print(c.last_result.status)
    print(c.last_result.out)
    print(c.last_result.err)

    assert c.last_result.status == 0
    assert 'loaded 1 gather files from csv input.' in c.last_result.err
    assert 'loaded 2 gather files for classification' in c.last_result.err
    assert "query_name,classification_rank,fraction_matched_at_rank,lineage" in c.last_result.out
    assert "species,test1,0.058,d__Bacteria;p__Proteobacteria;c__Gammaproteobacteria;o__Enterobacterales;f__Enterobacteriaceae;g__Escherichia;s__Escherichia coli" in c.last_result.out
    assert "species,test2,0.058,d__Bacteria;p__Proteobacteria;c__Gammaproteobacteria;o__Enterobacterales;f__Enterobacteriaceae;g__Escherichia;s__Escherichia coli" in c.last_result.out


def test_classify_gather_from_csv_threshold_0(runtmp):
    c = runtmp
    taxonomy_csv = utils.get_test_data('tax/test.taxonomy.csv')
    g_res = utils.get_test_data('tax/test1.gather.csv')
    g_from_csv = runtmp.output("tmp-from-csv.csv")
    with open(g_from_csv, 'w') as f_csv:
        f_csv.write(f"test1,{g_res}\n")

    c.run_sourmash('tax', 'classify', '--from-csv', g_from_csv, '--taxonomy-csv', taxonomy_csv,
                   '--containment-threshold', '0')

    print(c.last_result.status)
    print(c.last_result.out)
    print(c.last_result.err)

    assert c.last_result.status == 0
    assert "query_name,classification_rank,fraction_matched_at_rank,lineage" in c.last_result.out
    assert "species,test1,0.058,d__Bacteria;p__Proteobacteria;c__Gammaproteobacteria;o__Enterobacterales;f__Enterobacteriaceae;g__Escherichia;s__Escherichia coli" in c.last_result.out


def test_classify_rank_duplicated_taxonomy_fail(runtmp):
    # test basic summarize
    c = runtmp
    # write temp taxonomy with duplicates
    taxonomy_csv = utils.get_test_data('tax/test.taxonomy.csv')
    duplicated_csv = runtmp.output("duplicated_taxonomy.csv")
    with open(duplicated_csv, 'w') as dup:
        tax = [x.rstrip() for x in open(taxonomy_csv, 'r')]
        tax.append(tax[1]) # add first tax_assign again
        dup.write("\n".join(tax))

    g_csv = utils.get_test_data('tax/test1.gather.csv')

    with pytest.raises(Exception) as exc:
        c.run_sourmash('tax', 'classify', '-g', g_csv, '--taxonomy-csv', duplicated_csv,
                       '--rank', 'species')
        assert str(exc.value == "multiple lineages for identifier GCF_001881345")


def test_classify_rank_duplicated_taxonomy_force(runtmp):
    # test basic summarize
    c = runtmp
    # write temp taxonomy with duplicates
    taxonomy_csv = utils.get_test_data('tax/test.taxonomy.csv')
    duplicated_csv = runtmp.output("duplicated_taxonomy.csv")
    with open(duplicated_csv, 'w') as dup:
        tax = [x.rstrip() for x in open(taxonomy_csv, 'r')]
        tax.append(tax[1]) # add first tax_assign again
        dup.write("\n".join(tax))

    g_csv = utils.get_test_data('tax/test1.gather.csv')

    c.run_sourmash('tax', 'classify', '-g', g_csv, '--taxonomy-csv', duplicated_csv,
                   '--rank', 'species', '--force')

    print(c.last_result.status)
    print(c.last_result.out)
    print(c.last_result.err)

    assert c.last_result.status == 0
    assert "query_name,classification_rank,fraction_matched_at_rank,lineage" in c.last_result.out
    assert "species,,0.058,d__Bacteria;p__Proteobacteria;c__Gammaproteobacteria;o__Enterobacterales;f__Enterobacteriaceae;g__Escherichia;s__Escherichia coli" in c.last_result.out


def test_classify_missing_taxonomy_ignore_threshold(runtmp):
    c = runtmp
    # write temp taxonomy with missing entry
    taxonomy_csv = utils.get_test_data('tax/test.taxonomy.csv')
    subset_csv = runtmp.output("subset_taxonomy.csv")
    with open(subset_csv, 'w') as subset:
        tax = [x.rstrip() for x in open(taxonomy_csv, 'r')]
        tax = [tax[0]] + tax[2:] # remove the best match (1st tax entry)
        subset.write("\n".join(tax))

    g_csv = utils.get_test_data('tax/test1.gather.csv')

    c.run_sourmash('tax', 'classify', '-g', g_csv, '--taxonomy-csv', subset_csv, '--containment-threshold', '0')
    print(c.last_result.status)
    print(c.last_result.out)
    print(c.last_result.err)

    assert c.last_result.status == 0
    assert "The following are missing from the taxonomy information: GCF_001881345" in c.last_result.err
    assert "query_name,classification_rank,fraction_matched_at_rank,lineage" in c.last_result.out
    assert "species,,0.057,d__Bacteria;p__Bacteroidota;c__Bacteroidia;o__Bacteroidales;f__Bacteroidaceae;g__Prevotella;s__Prevotella copri" in c.last_result.out


def test_classify_missing_taxonomy_ignore_rank(runtmp):
    c = runtmp
    # write temp taxonomy with missing entry
    taxonomy_csv = utils.get_test_data('tax/test.taxonomy.csv')
    subset_csv = runtmp.output("subset_taxonomy.csv")
    with open(subset_csv, 'w') as subset:
        tax = [x.rstrip() for x in open(taxonomy_csv, 'r')]
        tax = [tax[0]] + tax[2:] # remove the best match (1st tax entry)
        subset.write("\n".join(tax))

    g_csv = utils.get_test_data('tax/test1.gather.csv')

    c.run_sourmash('tax', 'classify', '-g', g_csv, '--taxonomy-csv', subset_csv, '--rank', 'species')
    print(c.last_result.status)
    print(c.last_result.out)
    print(c.last_result.err)

    assert c.last_result.status == 0
    assert "The following are missing from the taxonomy information: GCF_001881345" in c.last_result.err
    assert "query_name,classification_rank,fraction_matched_at_rank,lineage" in c.last_result.out
    assert "species,,0.057,d__Bacteria;p__Bacteroidota;c__Bacteroidia;o__Bacteroidales;f__Bacteroidaceae;g__Prevotella;s__Prevotella copri" in c.last_result.out


def test_classify_missing_taxonomy_fail_threshold(runtmp):
    c = runtmp
    # write temp taxonomy with missing entry
    taxonomy_csv = utils.get_test_data('tax/test.taxonomy.csv')
    subset_csv = runtmp.output("subset_taxonomy.csv")
    with open(subset_csv, 'w') as subset:
        tax = [x.rstrip() for x in open(taxonomy_csv, 'r')]
        tax = [tax[0]] + tax[2:] # remove the best match (1st tax entry)
        subset.write("\n".join(tax))

    g_csv = utils.get_test_data('tax/test1.gather.csv')

    with pytest.raises(ValueError) as exc: # should fail_ok handle this instead? Why ValueError?
        c.run_sourmash('tax', 'classify', '-g',  g_csv, '--taxonomy-csv', subset_csv,
                       '--fail-on-missing-taxonomy', '--containment-threshold', '0', fail_ok=True)

    print(c.last_result.status)
    print(c.last_result.out)
    print(c.last_result.err)

    assert "The following are missing from the taxonomy information: GCF_001881345" in c.last_result.err
    assert "Failing on missing taxonomy, as requested via --fail-on-missing-taxonomy." in c.last_result.err
    assert c.last_result.status == -1


def test_classify_missing_taxonomy_fail_rank(runtmp):
    c = runtmp
    # write temp taxonomy with missing entry
    taxonomy_csv = utils.get_test_data('tax/test.taxonomy.csv')
    subset_csv = runtmp.output("subset_taxonomy.csv")
    with open(subset_csv, 'w') as subset:
        tax = [x.rstrip() for x in open(taxonomy_csv, 'r')]
        tax = [tax[0]] + tax[2:] # remove the best match (1st tax entry)
        subset.write("\n".join(tax))

    g_csv = utils.get_test_data('tax/test1.gather.csv')

    with pytest.raises(ValueError) as exc: # should fail_ok handle this instead? Why ValueError?
        c.run_sourmash('tax', 'classify', '-g',  g_csv, '--taxonomy-csv', subset_csv,
                       '--fail-on-missing-taxonomy', '--rank', 'species', fail_ok=True)

    print(c.last_result.status)
    print(c.last_result.out)
    print(c.last_result.err)

    assert "The following are missing from the taxonomy information: GCF_001881345" in c.last_result.err
    assert "Failing on missing taxonomy, as requested via --fail-on-missing-taxonomy." in c.last_result.err
    assert c.last_result.status == -1


def test_classify_empty_gather_results_with_header_single(runtmp):
    c = runtmp
    taxonomy_csv = utils.get_test_data('tax/test.taxonomy.csv')

    g_csv = utils.get_test_data('tax/test1.gather.csv')
    gather_results = [x for x in open(g_csv, 'r')]
    empty_tax_with_header = runtmp.output('tax_header.csv')
    # write temp empty gather results (header only)
    with open(empty_tax_with_header, "w") as fp:
        fp.write(gather_results[0])

    with pytest.raises(ValueError) as exc: # should fail_ok handle this instead? Why ValueError?
        c.run_sourmash('tax', 'classify', '-g', empty_tax_with_header, '--taxonomy-csv', taxonomy_csv, fail_ok=True)


    print(c.last_result.status)
    print(c.last_result.out)
    print(c.last_result.err)

    assert c.last_result.status == -1
    assert f'No gather results loaded from {empty_tax_with_header}.' in c.last_result.err
    assert 'Exiting.' in c.last_result.err


def test_classify_empty_gather_results_single(runtmp):
    c = runtmp
    taxonomy_csv = utils.get_test_data('tax/test.taxonomy.csv')

    # write temp empty gather results
    empty_tax = runtmp.output('tax_header.csv')
    with open(empty_tax, "w") as fp:
        fp.write("")

    with pytest.raises(ValueError) as exc: # should fail_ok handle this instead? Why ValueError?
        c.run_sourmash('tax', 'classify', '-g', empty_tax, '--taxonomy-csv', taxonomy_csv, fail_ok=True)


    print(c.last_result.status)
    print(c.last_result.out)
    print(c.last_result.err)
    assert c.last_result.status == -1
    assert f'No gather results loaded from {empty_tax}.' in c.last_result.err
    assert 'Exiting.' in c.last_result.err


def test_classify_empty_gather_results_single_force(runtmp):
    c = runtmp
    taxonomy_csv = utils.get_test_data('tax/test.taxonomy.csv')

    # write temp empty gather results (header only)
    empty_tax = runtmp.output('tax_header.csv')
    with open(empty_tax, "w") as fp:
        fp.write("")

    with pytest.raises(ValueError) as exc: # should fail_ok handle this instead? Why ValueError?
        c.run_sourmash('tax', 'classify', '-g', empty_tax, '--taxonomy-csv', taxonomy_csv,
                       '--force', fail_ok=True)


    print(c.last_result.status)
    print(c.last_result.out)
    print(c.last_result.err)
    assert c.last_result.status == -1
    assert f'No gather results loaded from {empty_tax}.' in c.last_result.err
    assert f'--force is set. Attempting to continue to next set of gather results.' in c.last_result.err
    assert f'No results for classification. Exiting.' in c.last_result.err


def test_classify_empty_gather_results_with_empty_csv_force(runtmp):
    c = runtmp
    taxonomy_csv = utils.get_test_data('tax/test.taxonomy.csv')

    # write temp empty gather results
    empty_tax = runtmp.output('tax_empty.csv')
    with open(empty_tax, "w") as fp:
        fp.write("")

    g_from_csv = runtmp.output("tmp-from-csv.csv")
    with open(g_from_csv, 'w') as f_csv:
        f_csv.write(f"test1,{empty_tax}\n")

    with pytest.raises(ValueError) as exc: # should fail_ok handle this instead? Why ValueError?
        c.run_sourmash('tax', 'classify', '-g', empty_tax, '--from-csv', g_from_csv,
                       '--taxonomy-csv', taxonomy_csv, '--rank', 'species', '--force')

    print(c.last_result.status)
    print(c.last_result.out)
    print(c.last_result.err)

    assert c.last_result.status == -1
    assert f'No gather results loaded from {empty_tax}.' in c.last_result.err
    assert f'--force is set. Attempting to continue to next set of gather results.' in c.last_result.err
    assert 'No results for classification. Exiting.' in c.last_result.err


def test_classify_empty_gather_results_with_csv_force(runtmp):
    c = runtmp
    taxonomy_csv = utils.get_test_data('tax/test.taxonomy.csv')

    g_res = utils.get_test_data('tax/test1.gather.csv')
    g_from_csv = runtmp.output("tmp-from-csv.csv")
    with open(g_from_csv, 'w') as f_csv:
        f_csv.write(f"test1,{g_res}\n")

    # write temp empty gather results
    empty_tax = runtmp.output('tax_empty.csv')
    with open(empty_tax, "w") as fp:
        fp.write("")

    #with pytest.raises(ValueError) as exc: # should fail_ok handle this instead? Why ValueError?
    c.run_sourmash('tax', 'classify', '-g', empty_tax, '--from-csv', g_from_csv,
                   '--taxonomy-csv', taxonomy_csv, '--rank', 'species', '--force')

    print(c.last_result.status)
    print(c.last_result.out)
    print(c.last_result.err)

    assert c.last_result.status == 0
    assert f'No gather results loaded from {empty_tax}.' in c.last_result.err
    assert f'--force is set. Attempting to continue to next set of gather results.' in c.last_result.err
    assert f'loaded 1 gather files from csv input.' in c.last_result.err
    assert f'loaded 1 gather files for classification' in c.last_result.err
    assert "species,test1,0.058,d__Bacteria;p__Proteobacteria;c__Gammaproteobacteria;o__Enterobacterales;f__Enterobacteriaceae;g__Escherichia;s__Escherichia coli" in c.last_result.out

def test_summarize_empty_gather_results(runtmp):
    tax = utils.get_test_data('tax/test.taxonomy.csv')
    outcsv = runtmp.output('out.csv')
    g_csv = runtmp.output('g.csv')
    with open(g_csv, "w") as fp:
        fp.write("")
    print("\n XXXXXXXXXXg_csv: ", g_csv)

    #test below is not working properly: assert statement needs to be moved outside of the with block, but exc.value is empty and im not sure why
    with pytest.raises(ValueError) as exc:
        runtmp.run_sourmash('tax', 'summarize', g_csv, '--taxonomy-csv', tax)
  #  print("XXXXXXXXXXXXXXXXexc.val= ", str(exc.value))
 #   print("LOOOOOOOOOOOOOOOK LOOOK AT ME")
#    print(runtmp.last_result.status)
#    print(runtmp.last_result.out)
#    print(runtmp.last_result.err)   
<<<<<<< HEAD
    assert str(exc.value) == "No gather results loaded from g.csv"
=======
    assert "No gather results loaded from "+g_csv in str(exc.value)
>>>>>>> 8b2d49af
    print(runtmp.last_result.status)
    print(runtmp.last_result.out)
    print(runtmp.last_result.err)
  #  assert runtmp.last_result.status != 0


def test_summarize_empty_tax_lineage_input(runtmp):
#    print(type(runtmp))
    tax_empty = runtmp.output('t.csv')
    outcsv = runtmp.output('out.csv')
    g_csv = utils.get_test_data('tax/test1.gather.csv')
    
    with open(tax_empty, "w") as fp:
        fp.write("")
    print("t_csv: ", tax_empty)
    import sys

    with pytest.raises(ValueError) as exc:
        runtmp.run_sourmash('tax', 'summarize', g_csv, '--taxonomy-csv', tax_empty, '--split-identifiers', '-o', outcsv)
    print(f"----------------- [DEBUG]{exc.value}", file=sys.stderr)
    if(str(exc.value) == "local variable 'n' referenced before assignment"):
        print("[DEBUG] -------------------- PASSED")
    else:
        print("FAIL")

    print(runtmp.last_result.status)
    print(runtmp.last_result.out)
    print(runtmp.last_result.err)

    assert runtmp.last_result.status != 0 


#def test_summarize_bad_lineage_input():
#    pass
#def test_summarize_bad_rank():
#    pass
#def test_classify_bad_gather_results():
#    pass
#def test_classify_bad_lineage_input():
#    pass
<|MERGE_RESOLUTION|>--- conflicted
+++ resolved
@@ -630,11 +630,7 @@
 #    print(runtmp.last_result.status)
 #    print(runtmp.last_result.out)
 #    print(runtmp.last_result.err)   
-<<<<<<< HEAD
-    assert str(exc.value) == "No gather results loaded from g.csv"
-=======
     assert "No gather results loaded from "+g_csv in str(exc.value)
->>>>>>> 8b2d49af
     print(runtmp.last_result.status)
     print(runtmp.last_result.out)
     print(runtmp.last_result.err)
