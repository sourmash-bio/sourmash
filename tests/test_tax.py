--- conflicted
+++ resolved
@@ -739,16 +739,23 @@
     lin_gather_results = [x.rstrip() for x in open(csvout)]
     print("\n".join(lin_gather_results))
 
-<<<<<<< HEAD
+    assert "lineage" in lin_gather_results[0]
+    assert "d__Bacteria;p__Proteobacteria;c__Gammaproteobacteria;o__Enterobacterales;f__Enterobacteriaceae;g__Escherichia;s__Escherichia coli" in lin_gather_results[1]
+    assert "d__Bacteria;p__Bacteroidota;c__Bacteroidia;o__Bacteroidales;f__Bacteroidaceae;g__Prevotella;s__Prevotella copri" in lin_gather_results[2]
+    assert "d__Bacteria;p__Bacteroidota;c__Bacteroidia;o__Bacteroidales;f__Bacteroidaceae;g__Phocaeicola;s__Phocaeicola vulgatus" in lin_gather_results[3]
+    assert "d__Bacteria;p__Bacteroidota;c__Bacteroidia;o__Bacteroidales;f__Bacteroidaceae;g__Prevotella;s__Prevotella copri" in lin_gather_results[4]
+
 def test_summarize_empty_gather_results(runtmp):
     tax = utils.get_test_data('tax/test.taxonomy.csv')
+    
+    #creates empty gather result
     g_csv = runtmp.output('g.csv')
     with open(g_csv, "w") as fp:
         fp.write("")
     print("g_csv: ", g_csv)
 
-    #test below is not working properly: assert statement needs to be moved outside of the with block, but exc.value is empty and im not sure why
     with pytest.raises(ValueError) as exc:
+        #should fail
         runtmp.run_sourmash('tax', 'summarize', g_csv, '--taxonomy-csv', tax)
     print("exc.val= ", str(exc.value))
     assert "No gather results loaded from "+g_csv in str(exc.value)
@@ -780,13 +787,6 @@
     print(runtmp.last_result.err)
 
     assert runtmp.last_result.status != 0 
-=======
-    assert "lineage" in lin_gather_results[0]
-    assert "d__Bacteria;p__Proteobacteria;c__Gammaproteobacteria;o__Enterobacterales;f__Enterobacteriaceae;g__Escherichia;s__Escherichia coli" in lin_gather_results[1]
-    assert "d__Bacteria;p__Bacteroidota;c__Bacteroidia;o__Bacteroidales;f__Bacteroidaceae;g__Prevotella;s__Prevotella copri" in lin_gather_results[2]
-    assert "d__Bacteria;p__Bacteroidota;c__Bacteroidia;o__Bacteroidales;f__Bacteroidaceae;g__Phocaeicola;s__Phocaeicola vulgatus" in lin_gather_results[3]
-    assert "d__Bacteria;p__Bacteroidota;c__Bacteroidia;o__Bacteroidales;f__Bacteroidaceae;g__Prevotella;s__Prevotella copri" in lin_gather_results[4]
->>>>>>> 891d9514
 
 
 #def test_summarize_bad_lineage_input():
