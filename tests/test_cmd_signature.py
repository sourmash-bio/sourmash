"""
Tests for the 'sourmash signature' command line.
"""
import csv
import shutil
import os
import glob
import gzip

import pytest
import screed

import sourmash_tst_utils as utils
import sourmash
from sourmash.signature import (
    load_signatures_from_json,
    save_signatures_to_json,
    load_one_signature_from_json,
)
from sourmash.manifest import CollectionManifest
from sourmash_tst_utils import SourmashCommandFailed

## command line tests


def _write_file(runtmp, basename, lines, *, gz=False):
    loc = runtmp.output(basename)
    if gz:
        xopen = gzip.open
    else:
        xopen = open

    with xopen(loc, "wt") as fp:
        fp.write("\n".join(lines))
    return loc


def test_run_sourmash_signature_cmd():
    status, out, err = utils.runscript("sourmash", ["signature"], fail_ok=True)
    assert "sourmash: error: argument cmd: invalid choice:" not in err
    assert "Manipulate signature files:" in out
    assert status != 0  # no args provided, ok ;)


def test_run_sourmash_sig_cmd():
    status, out, err = utils.runscript("sourmash", ["sig"], fail_ok=True)
    assert "sourmash: error: argument cmd: invalid choice:" not in err
    assert "Manipulate signature files:" in out
    assert status != 0  # no args provided, ok ;)


def test_run_cat_via_parse_args():
    # run a command ('sourmash.sig.cat') with args constructed via parse_args
    import sourmash.sig
    import sourmash.cli

    sig47 = utils.get_test_data("47.fa.sig")

    args = sourmash.cli.parse_args(["sig", "cat", sig47])
    sourmash.sig.cat(args)


def test_sig_merge_1_use_full_signature_in_cmd(runtmp):
    c = runtmp

    # merge of 47 & 63 should be union of mins
    sig47 = utils.get_test_data("47.fa.sig")
    sig63 = utils.get_test_data("63.fa.sig")
    sig47and63 = utils.get_test_data("47+63.fa.sig")
    c.run_sourmash("signature", "merge", sig47, sig63)

    # stdout should be new signature
    out = c.last_result.out

    test_merge_sig = load_one_signature_from_json(sig47and63)
    actual_merge_sig = load_one_signature_from_json(out)

    print(test_merge_sig.minhash)
    print(actual_merge_sig.minhash)
    print(out)

    assert actual_merge_sig.minhash == test_merge_sig.minhash


def test_sig_merge_1_fromfile_picklist(runtmp):
    c = runtmp

    # merge of 47 & 63 should be union of mins
    sig47 = utils.get_test_data("47.fa.sig")
    sig63 = utils.get_test_data("63.fa.sig")
    sig47and63 = utils.get_test_data("47+63.fa.sig")

    from_file = _write_file(runtmp, "list.txt", [sig47, sig63])
    picklist = _write_file(runtmp, "pl.csv", ["md5short", "09a08691", "38729c63"])

    c.run_sourmash(
        "signature",
        "merge",
        "--from-file",
        from_file,
        "--picklist",
        f"{picklist}:md5short:md5short",
    )

    # stdout should be new signature
    out = c.last_result.out

    test_merge_sig = load_one_signature_from_json(sig47and63)
    actual_merge_sig = load_one_signature_from_json(out)

    print(test_merge_sig.minhash)
    print(actual_merge_sig.minhash)
    print(out)

    assert actual_merge_sig.minhash == test_merge_sig.minhash


def test_sig_merge_1_fromfile_picklist_gz(runtmp):
    # test with --from-file and gzipped picklist
    c = runtmp

    # merge of 47 & 63 should be union of mins
    sig47 = utils.get_test_data("47.fa.sig")
    sig63 = utils.get_test_data("63.fa.sig")
    sig47and63 = utils.get_test_data("47+63.fa.sig")

    from_file = _write_file(runtmp, "list.txt", [sig47, sig63])
    picklist = _write_file(
        runtmp, "pl.csv", ["md5short", "09a08691", "38729c63"], gz=True
    )

    c.run_sourmash(
        "signature",
        "merge",
        "--from-file",
        from_file,
        "--picklist",
        f"{picklist}:md5short:md5short",
    )

    # stdout should be new signature
    out = c.last_result.out

    test_merge_sig = load_one_signature_from_json(sig47and63)
    actual_merge_sig = load_one_signature_from_json(out)

    print(test_merge_sig.minhash)
    print(actual_merge_sig.minhash)
    print(out)

    assert actual_merge_sig.minhash == test_merge_sig.minhash


@utils.in_tempdir
def test_sig_merge_1(c):
    # merge of 47 & 63 should be union of mins
    sig47 = utils.get_test_data("47.fa.sig")
    sig63 = utils.get_test_data("63.fa.sig")
    sig47and63 = utils.get_test_data("47+63.fa.sig")
    c.run_sourmash("sig", "merge", sig47, sig63)

    # stdout should be new signature
    out = c.last_result.out

    test_merge_sig = load_one_signature_from_json(sig47and63)
    actual_merge_sig = load_one_signature_from_json(out)

    print(test_merge_sig.minhash)
    print(actual_merge_sig.minhash)
    print(out)

    assert actual_merge_sig.minhash == test_merge_sig.minhash


@utils.in_tempdir
def test_sig_merge_1_multisig(c):
    # merge of 47 & 63 should be union of mins; here, sigs are in same file.
    multisig = utils.get_test_data("47+63-multisig.sig")
    sig47and63 = utils.get_test_data("47+63.fa.sig")
    c.run_sourmash("sig", "merge", multisig, "--flatten")

    # stdout should be new signature
    out = c.last_result.out

    test_merge_sig = load_one_signature_from_json(sig47and63)
    actual_merge_sig = load_one_signature_from_json(out)

    print(test_merge_sig.minhash)
    print(actual_merge_sig.minhash)
    print(out)

    assert actual_merge_sig.minhash == test_merge_sig.minhash


@utils.in_tempdir
def test_sig_merge_1_name(c):
    # check name arg
    sig2 = utils.get_test_data("2.fa.sig")
    sig63 = utils.get_test_data("63.fa.sig")

    assignedSigName = "SIG_NAME"
    outsig = c.output("merged2and63.sig")

    c.run_sourmash(
        "sig",
        "merge",
        sig2,
        sig63,
        "--dna",
        "-k",
        "31",
        "-o",
        "merged2and63.sig",
        "--name",
        assignedSigName,
    )

    test_merge_sig = load_one_signature_from_json(outsig)

    print("outsig", outsig)
    print("xx_test_merge_sig.name", test_merge_sig.name)

    assert assignedSigName == test_merge_sig.name


@utils.in_tempdir
def test_sig_merge_1_ksize_moltype(c):
    # check ksize, moltype args
    sig2 = utils.get_test_data("2.fa.sig")
    sig63 = utils.get_test_data("63.fa.sig")
    sig2and63 = utils.get_test_data("2+63.fa.sig")
    c.run_sourmash("sig", "merge", sig2, sig63, "--dna", "-k", "31")

    # stdout should be new signature
    out = c.last_result.out

    test_merge_sig = load_one_signature_from_json(sig2and63)
    actual_merge_sig = load_one_signature_from_json(out)

    print(test_merge_sig.minhash)
    print(actual_merge_sig.minhash)
    print(out)

    assert actual_merge_sig.minhash == test_merge_sig.minhash


@utils.in_tempdir
def test_sig_merge_1_ksize_moltype_fail(c):
    # check ksize, moltype args
    sig2 = utils.get_test_data("2.fa.sig")
    sig63 = utils.get_test_data("63.fa.sig")
    utils.get_test_data("2+63.fa.sig")

    with pytest.raises(SourmashCommandFailed) as exc:
        c.run_sourmash("sig", "merge", sig2, sig63)

    assert "ERROR when merging signature" in str(exc.value)


@utils.in_tempdir
def test_sig_merge_2(c):
    # merge of 47 with nothing should be 47
    sig47 = utils.get_test_data("47.fa.sig")
    c.run_sourmash("sig", "merge", sig47)

    # stdout should be new signature
    out = c.last_result.out

    test_merge_sig = load_one_signature_from_json(sig47)
    actual_merge_sig = load_one_signature_from_json(out)

    print(out)

    assert actual_merge_sig.minhash == test_merge_sig.minhash


@utils.in_tempdir
def test_sig_merge_3_abund_ab_ok(c):
    # merge of 47 and 63 with abund should work
    sig47abund = utils.get_test_data("track_abund/47.fa.sig")
    sig63abund = utils.get_test_data("track_abund/63.fa.sig")

    c.run_sourmash("sig", "merge", sig47abund, sig63abund)
    load_one_signature_from_json(c.last_result.out)
    # CTB: should check that this merge did what we think it should do!


@utils.in_tempdir
def test_sig_merge_3_abund_ab(c):
    # merge of 47 with abund, with 63 without, should fail; and vice versa
    sig47 = utils.get_test_data("47.fa.sig")
    sig63abund = utils.get_test_data("track_abund/63.fa.sig")

    with pytest.raises(SourmashCommandFailed):
        c.run_sourmash("sig", "merge", sig47, sig63abund)

    print(c.last_result)
    assert (
        "incompatible signatures: track_abundance is False in first sig, True in second"
        in c.last_result.err
    )


@utils.in_tempdir
def test_sig_merge_3_abund_ba(c):
    # merge of 47 without abund, with 63 with, should fail
    sig47 = utils.get_test_data("47.fa.sig")
    sig63abund = utils.get_test_data("track_abund/63.fa.sig")

    with pytest.raises(SourmashCommandFailed):
        c.run_sourmash("sig", "merge", sig63abund, sig47)

    print(c.last_result)
    assert (
        "incompatible signatures: track_abundance is True in first sig, False in second"
        in c.last_result.err
    )


@utils.in_tempdir
def test_sig_filter_1(c):
    # test basic filtering
    sig47 = utils.get_test_data("track_abund/47.fa.sig")
    sig63 = utils.get_test_data("track_abund/63.fa.sig")
    c.run_sourmash("sig", "filter", sig47, sig63)

    # stdout should be new signature
    out = c.last_result.out

    filtered_sigs = list(load_signatures_from_json(out))
    filtered_sigs.sort(key=lambda x: str(x))

    assert len(filtered_sigs) == 2

<<<<<<< HEAD
    ss47 = load_one_signature_from_json(sig47)
    ss63 = load_one_signature_from_json(sig63)
=======
    mh47 = load_one_signature_from_json(sig47).minhash
    mh63 = load_one_signature_from_json(sig63).minhash
>>>>>>> 9283dc45

    assert filtered_sigs[0].minhash == ss47.minhash
    assert filtered_sigs[0].name == ss47.name
    assert filtered_sigs[1].minhash == ss63.minhash
    assert filtered_sigs[1].name == ss63.name


@utils.in_tempdir
def test_sig_filter_2(c):
    # test basic filtering
    sig47 = utils.get_test_data("track_abund/47.fa.sig")
    c.run_sourmash("sig", "filter", "-m", "2", "-M", "5", sig47)

    # stdout should be new signature
    out = c.last_result.out

    filtered_sig = load_one_signature_from_json(out)
    test_sig = load_one_signature_from_json(sig47)

    abunds = test_sig.minhash.hashes
    abunds = {k: v for (k, v) in abunds.items() if v >= 2 and v <= 5}
    assert abunds

    assert filtered_sig.minhash.hashes == abunds


@utils.in_tempdir
def test_sig_filter_3(c):
    # test basic filtering
    sig47 = utils.get_test_data("track_abund/47.fa.sig")
    c.run_sourmash("sig", "filter", "-m", "2", sig47)

    # stdout should be new signature
    out = c.last_result.out

    filtered_sig = load_one_signature_from_json(out)
    test_sig = load_one_signature_from_json(sig47)

    abunds = test_sig.minhash.hashes
    abunds = {k: v for (k, v) in abunds.items() if v >= 2}
    assert abunds

    assert filtered_sig.minhash.hashes == abunds


@utils.in_tempdir
def test_sig_filter_3_ksize_select(c):
    # test filtering with ksize selectiong
    psw_mag = utils.get_test_data("lca/TARA_PSW_MAG_00136.sig")
    c.run_sourmash("sig", "filter", "-m", "2", psw_mag, "-k", "31")

    # stdout should be new signature
    out = c.last_result.out

    filtered_sig = load_one_signature_from_json(out)
    test_sig = load_one_signature_from_json(psw_mag, ksize=31)

    abunds = test_sig.minhash.hashes
    abunds = {k: v for (k, v) in abunds.items() if v >= 2}
    assert abunds

    assert filtered_sig.minhash.hashes == abunds


@utils.in_tempdir
def test_sig_merge_flatten(c):
    # merge of 47 without abund, with 63 with, will succeed with --flatten
    sig47 = utils.get_test_data("47.fa.sig")
    sig63abund = utils.get_test_data("track_abund/63.fa.sig")
    sig47and63 = utils.get_test_data("47+63.fa.sig")

    c.run_sourmash("sig", "merge", sig63abund, sig47, "--flatten")

    print(c.last_result)
    out = c.last_result.out

    test_merge_sig = load_one_signature_from_json(sig47and63)
    actual_merge_sig = load_one_signature_from_json(out)

    print(test_merge_sig.minhash)
    print(actual_merge_sig.minhash)
    print(out)

    assert actual_merge_sig.minhash == test_merge_sig.minhash


@utils.in_tempdir
def test_sig_merge_flatten_2(c):
    # merge of 47 with abund, with 63 with, will succeed with --flatten
    sig47abund = utils.get_test_data("track_abund/47.fa.sig")
    sig63 = utils.get_test_data("63.fa.sig")
    sig47and63 = utils.get_test_data("47+63.fa.sig")

    c.run_sourmash("sig", "merge", sig63, sig47abund, "--flatten")

    print(c.last_result)
    out = c.last_result.out

    test_merge_sig = load_one_signature_from_json(sig47and63)
    actual_merge_sig = load_one_signature_from_json(out)

    print(test_merge_sig.minhash)
    print(actual_merge_sig.minhash)
    print(out)

    assert actual_merge_sig.minhash == test_merge_sig.minhash


def test_sig_intersect_0(runtmp):
    # should print usage when no arguments
    c = runtmp

    with pytest.raises(SourmashCommandFailed):
        c.run_sourmash("sig", "intersect")

    err = c.last_result.err
    assert "no signatures provided to intersect!?" in err


def test_sig_intersect_1(runtmp):
    c = runtmp

    # intersect of 47 and 63 should be intersection of mins
    sig47 = utils.get_test_data("47.fa.sig")
    sig63 = utils.get_test_data("63.fa.sig")
    sig47and63 = utils.get_test_data("47+63-intersect.fa.sig")
    c.run_sourmash("sig", "intersect", sig47, sig63)

    # stdout should be new signature
    out = c.last_result.out

    test_intersect_sig = load_one_signature_from_json(sig47and63)
    actual_intersect_sig = load_one_signature_from_json(out)

    print(test_intersect_sig.minhash)
    print(actual_intersect_sig.minhash)
    print(out)

    assert actual_intersect_sig.minhash == test_intersect_sig.minhash


def test_sig_intersect_1_rename(runtmp):
    # intersect of 47 and 63 should be intersection of mins
    sig47 = utils.get_test_data("47.fa.sig")
    sig63 = utils.get_test_data("63.fa.sig")
    sig47and63 = utils.get_test_data("47+63-intersect.fa.sig")
    runtmp.run_sourmash("sig", "intersect", sig47, sig63, "--set-name", "footest")

    # stdout should be new signature
    out = runtmp.last_result.out

    test_intersect_sig = load_one_signature_from_json(sig47and63)
    actual_intersect_sig = load_one_signature_from_json(out)

    print(test_intersect_sig.minhash)
    print(actual_intersect_sig.minhash)
    print(out)

    assert actual_intersect_sig.minhash == test_intersect_sig.minhash
    assert actual_intersect_sig.name == "footest"


def test_sig_intersect_1_fromfile_picklist(runtmp):
    c = runtmp

    # intersect of 47 and 63 should be intersection of mins
    sig47 = utils.get_test_data("47.fa.sig")
    sig63 = utils.get_test_data("63.fa.sig")
    sig47and63 = utils.get_test_data("47+63-intersect.fa.sig")

    from_file = _write_file(runtmp, "list.txt", [sig47, sig63])
    picklist = _write_file(runtmp, "pl.csv", ["md5short", "09a08691", "38729c63"])

    c.run_sourmash(
        "signature",
        "intersect",
        "--from-file",
        from_file,
        "--picklist",
        f"{picklist}:md5short:md5short",
    )

    # stdout should be new signature
    out = c.last_result.out

    test_intersect_sig = load_one_signature_from_json(sig47and63)
    actual_intersect_sig = load_one_signature_from_json(out)

    print(test_intersect_sig.minhash)
    print(actual_intersect_sig.minhash)
    print(out)

    assert actual_intersect_sig.minhash == test_intersect_sig.minhash


@utils.in_tempdir
def test_sig_intersect_2(c):
    # intersect of 47 with abund and 63 with abund should be same
    # as without abund, i.e. intersect 'flattens'
    sig47 = utils.get_test_data("track_abund/47.fa.sig")
    sig63 = utils.get_test_data("track_abund/63.fa.sig")
    sig47and63 = utils.get_test_data("47+63-intersect.fa.sig")
    c.run_sourmash("sig", "intersect", sig47, sig63)

    # stdout should be new signature
    out = c.last_result.out

    test_intersect_sig = load_one_signature_from_json(sig47and63)
    actual_intersect_sig = load_one_signature_from_json(out)

    print(test_intersect_sig.minhash)
    print(actual_intersect_sig.minhash)
    print(out)

    assert actual_intersect_sig.minhash == test_intersect_sig.minhash


@utils.in_tempdir
def test_sig_intersect_3(c):
    # use --abundances-from to preserve abundances from sig #47
    sig47 = utils.get_test_data("track_abund/47.fa.sig")
    sig63 = utils.get_test_data("track_abund/63.fa.sig")
    c.run_sourmash("sig", "intersect", "--abundances-from", sig47, sig63)

    # stdout should be new signature
    out = c.last_result.out

    actual_intersect_sig = load_one_signature_from_json(out)

    # actually do an intersection ourselves for the test
    mh47 = load_one_signature_from_json(sig47).minhash
    mh63 = load_one_signature_from_json(sig63).minhash
    mh47_abunds = mh47.hashes
    mh63_mins = set(mh63.hashes.keys())

    # get the set of mins that are in common
    mh63_mins.intersection_update(mh47_abunds)

    # take abundances from mh47 & create new sig
    mh47_abunds = {k: mh47_abunds[k] for k in mh63_mins}
    test_mh = mh47.copy_and_clear()
    test_mh.set_abundances(mh47_abunds)

    print(actual_intersect_sig.minhash)
    print(out)

    assert actual_intersect_sig.minhash == test_mh


@utils.in_tempdir
def test_sig_intersect_4(c):
    # use --abundances-from to preserve abundances from sig #47
    sig47 = utils.get_test_data("track_abund/47.fa.sig")
    sig63 = utils.get_test_data("track_abund/63.fa.sig")
    c.run_sourmash("sig", "intersect", "--abundances-from", sig47, sig63)

    # stdout should be new signature
    out = c.last_result.out

    actual_intersect_sig = load_one_signature_from_json(out)

    # actually do an intersection ourselves for the test
    mh47 = load_one_signature_from_json(sig47).minhash
    mh63 = load_one_signature_from_json(sig63).minhash
    mh47_abunds = mh47.hashes
    mh63_mins = set(mh63.hashes.keys())

    # get the set of mins that are in common
    mh63_mins.intersection_update(mh47_abunds)

    # take abundances from mh47 & create new sig
    mh47_abunds = {k: mh47_abunds[k] for k in mh63_mins}
    test_mh = mh47.copy_and_clear()
    test_mh.set_abundances(mh47_abunds)

    print(actual_intersect_sig.minhash)
    print(out)

    assert actual_intersect_sig.minhash == test_mh


@utils.in_tempdir
def test_sig_intersect_5(c):
    # use --abundances-from to preserve abundances from sig #47
    # make sure that you can't specify a flat sig for --abundances-from
    sig47 = utils.get_test_data("47.fa.sig")
    sig63 = utils.get_test_data("track_abund/63.fa.sig")

    with pytest.raises(SourmashCommandFailed):
        c.run_sourmash("sig", "intersect", "--abundances-from", sig47, sig63)


@utils.in_tempdir
def test_sig_intersect_6_ksize_fail(c):
    # specify ksize to intersect 2.fa.sig with 47.fa.sig - 2.fa.sig contains
    # multiple ksizes.
    sig2 = utils.get_test_data("2.fa.sig")
    sig47 = utils.get_test_data("47.fa.sig")

    with pytest.raises(SourmashCommandFailed):
        c.run_sourmash("sig", "intersect", sig2, sig47)


@utils.in_tempdir
def test_sig_intersect_6_ksize_succeed(c):
    # specify ksize to intersect 2.fa.sig with 47.fa.sig - 2.fa.sig contains
    # multiple ksizes.
    sig2 = utils.get_test_data("2.fa.sig")
    sig47 = utils.get_test_data("47.fa.sig")

    c.run_sourmash("sig", "intersect", "-k", "31", sig2, sig47)

    assert "loaded and intersected 2 signatures" in c.last_result.err


@utils.in_tempdir
def test_sig_intersect_7(c):
    # intersect of 47 and nothing should be self
    sig47 = utils.get_test_data("47.fa.sig")
    c.run_sourmash("sig", "intersect", sig47)

    # stdout should be new signature
    out = c.last_result.out

    test_intersect_sig = load_one_signature_from_json(sig47)
    actual_intersect_sig = load_one_signature_from_json(out)

    print(test_intersect_sig.minhash)
    print(actual_intersect_sig.minhash)
    print(out)

    assert actual_intersect_sig.minhash == test_intersect_sig.minhash


@utils.in_tempdir
def test_sig_intersect_8_multisig(c):
    # intersect of all the multisig stuff should be nothing
    sig47 = utils.get_test_data("47+63-multisig.sig")
    c.run_sourmash("sig", "intersect", sig47)

    # stdout should be new signature
    out = c.last_result.out

    actual_intersect_sig = load_one_signature_from_json(out)

    assert not len(actual_intersect_sig.minhash)


def test_sig_inflate_1(runtmp):
    # basic inflate test - inflate 47 flat with 47 abund
    sig47_flat = utils.get_test_data("47.fa.sig")
    sig47_abund = utils.get_test_data("track_abund/47.fa.sig")
    runtmp.run_sourmash("sig", "inflate", sig47_abund, sig47_flat)

    # stdout should be new signature
    out = runtmp.last_result.out

    actual_inflate_sig = load_one_signature_from_json(out)
    actual_inflate_mh = actual_inflate_sig.minhash

    # should be identical to track_abund sig
    sig47 = load_one_signature_from_json(sig47_abund)
    mh47 = sig47.minhash

    assert actual_inflate_sig.name == sig47.name
    assert actual_inflate_mh == mh47


def test_sig_inflate_2(runtmp):
    # use abundances from sig #47
    sig47 = utils.get_test_data("track_abund/47.fa.sig")
    sig63 = utils.get_test_data("63.fa.sig")
    runtmp.run_sourmash("sig", "inflate", sig47, sig63)

    # stdout should be new signature
    out = runtmp.last_result.out

    actual_inflate_sig = load_one_signature_from_json(out)

    # actually do an inflation ourselves for the test
    mh47 = load_one_signature_from_json(sig47).minhash
    mh63 = load_one_signature_from_json(sig63).minhash
    mh47_abunds = mh47.hashes
    mh63_mins = set(mh63.hashes.keys())

    # get the set of mins that are in common
    mh63_mins.intersection_update(mh47_abunds)

    # take abundances from mh47 & create new sig
    mh47_abunds = {k: mh47_abunds[k] for k in mh63_mins}
    test_mh = mh47.copy_and_clear()
    test_mh.set_abundances(mh47_abunds)

    print(actual_inflate_sig.minhash)
    print(out)

    assert actual_inflate_sig.minhash == test_mh


def test_sig_inflate_3(runtmp):
    # should fail on flat first sig
    sig47 = utils.get_test_data("track_abund/47.fa.sig")
    sig63 = utils.get_test_data("63.fa.sig")

    with pytest.raises(SourmashCommandFailed):
        runtmp.run_sourmash("sig", "inflate", sig63, sig47)

    assert "has no abundances" in runtmp.last_result.err


def test_sig_inflate_4_picklist(runtmp):
    # try out picklists
    sig47 = utils.get_test_data("track_abund/47.fa.sig")
    sig63 = utils.get_test_data("63.fa.sig")
    sig47_flat = utils.get_test_data("47.fa.sig")

    ss63 = load_one_signature_from_json(sig63, ksize=31)

    _write_file(runtmp, "pl.csv", ["md5", ss63.md5sum()])

    print(ss63.md5sum())

    runtmp.run_sourmash(
        "sig", "inflate", sig47, sig63, sig47_flat, "--picklist", "pl.csv:md5:md5"
    )

    # stdout should be new signature
    out = runtmp.last_result.out

    actual_inflate_sig = load_one_signature_from_json(out)

    # actually do an inflation ourselves for the test
    mh47 = load_one_signature_from_json(sig47).minhash
    mh63 = load_one_signature_from_json(sig63).minhash
    mh47_abunds = mh47.hashes
    mh63_mins = set(mh63.hashes.keys())

    # get the set of mins that are in common
    mh63_mins.intersection_update(mh47_abunds)

    # take abundances from mh47 & create new sig
    mh47_abunds = {k: mh47_abunds[k] for k in mh63_mins}
    test_mh = mh47.copy_and_clear()
    test_mh.set_abundances(mh47_abunds)

    print(actual_inflate_sig.minhash)
    print(out)

    assert actual_inflate_sig.minhash == test_mh


def test_sig_inflate_5_bad_moltype(runtmp):
    # should fail when no signatures match moltype
    sig47 = utils.get_test_data("track_abund/47.fa.sig")
    prot = utils.get_test_data("prot/protein.zip")

    with pytest.raises(SourmashCommandFailed):
        runtmp.run_sourmash("sig", "inflate", sig47, prot)

    assert "no signatures to inflate" in runtmp.last_result.err


def test_sig_subtract_1(runtmp):
    c = runtmp
    # subtract of 63 from 47
    sig47 = utils.get_test_data("47.fa.sig")
    sig63 = utils.get_test_data("63.fa.sig")
    c.run_sourmash("sig", "subtract", sig47, sig63)

    # stdout should be new signature
    out = c.last_result.out

    test1_sig = load_one_signature_from_json(sig47)
    test2_sig = load_one_signature_from_json(sig63)
    actual_subtract_sig = load_one_signature_from_json(out)

    mins = set(test1_sig.minhash.hashes.keys())
    mins -= set(test2_sig.minhash.hashes.keys())

    assert set(actual_subtract_sig.minhash.hashes.keys()) == set(mins)


<<<<<<< HEAD
def test_sig_subtract_1_name(runtmp):
    # subtract of 63 from 47; rename
    sig47 = utils.get_test_data("47.fa.sig")
    sig63 = utils.get_test_data("63.fa.sig")
    runtmp.run_sourmash("sig", "subtract", sig47, sig63, "--set-name", "footest")

    # stdout should be new signature
    out = runtmp.last_result.out

    test1_sig = load_one_signature_from_json(sig47)
    test2_sig = load_one_signature_from_json(sig63)
=======
def test_sig_subtract_1_sigzip(runtmp):
    c = runtmp
    # subtract of 63 from 47
    sig47 = utils.get_test_data("47.fa.sig.zip")
    sig63 = utils.get_test_data("63.fa.sig.zip")
    c.run_sourmash("sig", "subtract", sig47, sig63)

    # stdout should be new signature
    out = c.last_result.out

    from sourmash import sourmash_args

    test1_sig = sourmash_args.load_one_signature(sig47)
    test2_sig = sourmash_args.load_one_signature(sig63)
>>>>>>> 9283dc45
    actual_subtract_sig = load_one_signature_from_json(out)

    mins = set(test1_sig.minhash.hashes.keys())
    mins -= set(test2_sig.minhash.hashes.keys())

    assert set(actual_subtract_sig.minhash.hashes.keys()) == set(mins)
<<<<<<< HEAD
    assert actual_subtract_sig.name == "footest"
=======
>>>>>>> 9283dc45


def test_sig_subtract_1_sigzip(runtmp):
    c = runtmp
    # subtract of 63 from 47
    sig47 = utils.get_test_data("47.fa.sig.zip")
    sig63 = utils.get_test_data("63.fa.sig.zip")
    c.run_sourmash("sig", "subtract", sig47, sig63)

    # stdout should be new signature
    out = c.last_result.out

    from sourmash import sourmash_args

    test1_sig = sourmash_args.load_one_signature(sig47)
    test2_sig = sourmash_args.load_one_signature(sig63)
<<<<<<< HEAD
    actual_subtract_sig = load_one_signature_from_json(out)
=======
    actual_subtract_sig = sourmash.load_one_signature(out)
>>>>>>> 9283dc45

    mins = set(test1_sig.minhash.hashes.keys())
    mins -= set(test2_sig.minhash.hashes.keys())

    assert set(actual_subtract_sig.minhash.hashes.keys()) == set(mins)


def test_sig_subtract_1_abund(runtmp):
    # subtract 63 from 47, with abundances borrowed from 47

    c = runtmp
    sig47 = utils.get_test_data("track_abund/47.fa.sig")
    sig63 = utils.get_test_data("track_abund/63.fa.sig")
    c.run_sourmash("sig", "subtract", sig47, sig63, "-A", sig47)

    # stdout should be new signature
    out = c.last_result.out

    test1_sig = load_one_signature_from_json(sig47)
    test2_sig = load_one_signature_from_json(sig63)
    actual_subtract_sig = load_one_signature_from_json(out)
    assert actual_subtract_sig.minhash.track_abundance

    mins = set(test1_sig.minhash.hashes.keys())
    mins -= set(test2_sig.minhash.hashes.keys())

    assert set(actual_subtract_sig.minhash.hashes.keys()) == set(mins)

    distinct_abunds = set()
    actual_sub_hashes = actual_subtract_sig.minhash.hashes
    sig47_hashes = test1_sig.minhash.hashes
    for h in mins:
        assert actual_sub_hashes[h] == sig47_hashes[h]
        distinct_abunds.add(sig47_hashes[h])

    # this is really just to make sure that we have a sketch with some
    # abundances in it...
    assert max(distinct_abunds) > 1


def test_sig_subtract_1_abund_is_flat(runtmp):
    # subtract 63 from 47, with abundances borrowed from 47

    c = runtmp
    sig47 = utils.get_test_data("track_abund/47.fa.sig")
    sig63 = utils.get_test_data("track_abund/63.fa.sig")
    sig47_flat = utils.get_test_data("47.fa.sig")

    with pytest.raises(SourmashCommandFailed):
        c.run_sourmash("sig", "subtract", sig47, sig63, "-A", sig47_flat)


def test_sig_subtract_1_flatten(runtmp):
    # subtract 63 from 47, with abund signatures originally and --flatten

    c = runtmp
    sig47 = utils.get_test_data("track_abund/47.fa.sig")
    sig63 = utils.get_test_data("track_abund/63.fa.sig")
    c.run_sourmash("sig", "subtract", sig47, sig63, "--flatten")

    # stdout should be new signature
    out = c.last_result.out

    test1_sig = load_one_signature_from_json(sig47)
    test2_sig = load_one_signature_from_json(sig63)
    actual_subtract_sig = load_one_signature_from_json(out)
    assert not actual_subtract_sig.minhash.track_abundance

    mins = set(test1_sig.minhash.hashes.keys())
    mins -= set(test2_sig.minhash.hashes.keys())

    assert set(actual_subtract_sig.minhash.hashes.keys()) == set(mins)


def test_sig_subtract_1_multisig(runtmp):
    c = runtmp
    # subtract of everything from 47
    sig47 = utils.get_test_data("47.fa.sig")
    multisig = utils.get_test_data("47+63-multisig.sig")
    c.run_sourmash("sig", "subtract", sig47, multisig, "--flatten")

    # stdout should be new signature
    out = c.last_result.out

    actual_subtract_sig = load_one_signature_from_json(out)

    assert not set(actual_subtract_sig.minhash.hashes.keys())


def test_sig_subtract_2(runtmp):
    c = runtmp
    # subtract of 63 from 47 should fail if 47 has abund
    sig47 = utils.get_test_data("track_abund/47.fa.sig")
    sig63 = utils.get_test_data("63.fa.sig")

    with pytest.raises(SourmashCommandFailed):
        c.run_sourmash("sig", "subtract", sig47, sig63)


def test_sig_subtract_3(runtmp):
    c = runtmp
    # subtract of 63 from 47 should fail if 63 has abund
    sig47 = utils.get_test_data("47.fa.sig")
    sig63 = utils.get_test_data("track_abund/63.fa.sig")

    with pytest.raises(SourmashCommandFailed):
        c.run_sourmash("sig", "subtract", sig47, sig63)


def test_sig_subtract_4_ksize_fail(runtmp):
    c = runtmp
    # subtract of 2 from 47 should fail without -k specified
    sig47 = utils.get_test_data("47.fa.sig")
    sig2 = utils.get_test_data("2.fa.sig")

    with pytest.raises(SourmashCommandFailed):
        c.run_sourmash("sig", "subtract", sig47, sig2)


def test_sig_subtract_4_ksize_succeed(runtmp):
    c = runtmp
    # subtract of 2 from 47 should fail without -k specified
    sig47 = utils.get_test_data("47.fa.sig")
    sig2 = utils.get_test_data("2.fa.sig")

    c.run_sourmash("sig", "subtract", sig47, sig2, "-k", "31")
    assert "loaded and subtracted 1 signatures" in c.last_result.err


def test_sig_subtract_5_bad_moltype(runtmp):
    # should fail when no matching sigs
    sig47 = utils.get_test_data("47.fa.sig")
    prot = utils.get_test_data("prot/protein.zip")

    with pytest.raises(SourmashCommandFailed):
        runtmp.run_sourmash("sig", "subtract", "-k", "31", sig47, prot)

    assert "no signatures to subtract" in runtmp.last_result.err


def test_sig_rename_1(runtmp):
    c = runtmp

    # set new name for 47
    sig47 = utils.get_test_data("47.fa.sig")
    c.run_sourmash("sig", "rename", sig47, "fiz bar")

    # stdout should be new signature
    out = c.last_result.out

    test_rename_sig = load_one_signature_from_json(sig47)
    actual_rename_sig = load_one_signature_from_json(out)

    print(test_rename_sig.minhash)
    print(actual_rename_sig.minhash)

    assert actual_rename_sig.minhash == test_rename_sig.minhash
    assert test_rename_sig.name != actual_rename_sig.name
    assert actual_rename_sig.name == "fiz bar"


def test_sig_rename_1_fromfile_picklist(runtmp):
    c = runtmp

    # set new name for 47
    sig47 = utils.get_test_data("47.fa.sig")

    from_file = _write_file(runtmp, "list.txt", [sig47])
    picklist = _write_file(runtmp, "pl.csv", ["md5short", "09a08691"])

    c.run_sourmash(
        "sig",
        "rename",
        "--from-file",
        from_file,
        "fiz bar",
        "--picklist",
        f"{picklist}:md5short:md5short",
    )

    # stdout should be new signature
    out = c.last_result.out

    test_rename_sig = load_one_signature_from_json(sig47)
    actual_rename_sig = load_one_signature_from_json(out)

    print(test_rename_sig.minhash)
    print(actual_rename_sig.minhash)

    assert actual_rename_sig.minhash == test_rename_sig.minhash
    assert test_rename_sig.name != actual_rename_sig.name
    assert actual_rename_sig.name == "fiz bar"


@utils.in_tempdir
def test_sig_rename_1_multisig(c):
    # set new name for multiple signatures/files
    multisig = utils.get_test_data("47+63-multisig.sig")
    other_sig = utils.get_test_data("2.fa.sig")
    c.run_sourmash("sig", "rename", multisig, other_sig, "fiz bar")

    # stdout should be new signature
    out = c.last_result.out

    n = 0
    for sig in load_signatures_from_json(out):
        assert sig.name == "fiz bar"
        n += 1

    assert n == 9, n


@utils.in_tempdir
def test_sig_rename_1_multisig_ksize(c):
    # set new name for multiple signatures/files; select k=31
    multisig = utils.get_test_data("47+63-multisig.sig")
    other_sig = utils.get_test_data("2.fa.sig")
    c.run_sourmash("sig", "rename", multisig, other_sig, "fiz bar", "-k", "31")

    # stdout should be new signature
    out = c.last_result.out

    n = 0
    for sig in load_signatures_from_json(out):
        assert sig.name == "fiz bar"
        n += 1

    assert n == 7, n


@utils.in_tempdir
def test_sig_rename_2_output_to_same(c):
    # change name of signature "in place", same output file
    sig47 = utils.get_test_data("47.fa.sig")
    inplace = c.output("inplace.sig")
    shutil.copyfile(sig47, inplace)

    print(inplace)

    c.run_sourmash("sig", "rename", "-d", inplace, "fiz bar", "-o", inplace)

    actual_rename_sig = load_one_signature_from_json(inplace)
    assert actual_rename_sig.name == "fiz bar"


@utils.in_tempdir
def test_sig_rename_3_file_dne(c):
    # rename on a file that does not exist should fail!
    with pytest.raises(SourmashCommandFailed):
        c.run_sourmash("sig", "rename", "no-such-sig", "fiz bar")

    assert "Error while reading signatures from 'no-such-sig'" in c.last_result.err


@utils.in_tempdir
def test_sig_rename_3_file_dne_force(c):
    # rename on a file that does not exist should fail!
    c.run_sourmash("sig", "rename", "no-such-sig", "fiz bar", "-f")
    print(c.last_result.err)

    assert "Error while reading signatures from 'no-such-sig'" in c.last_result.err


def test_sig_rename_4_pattern_include(runtmp):
    # test sig rename --include-db-pattern
    sigfiles = glob.glob(utils.get_test_data("prot/*.zip"))
    runtmp.sourmash(
        "sig", "rename", "--include", "shewanella", *sigfiles, "SHEWME", "-o", "out.zip"
    )

    idx = sourmash.load_file_as_index(runtmp.output("out.zip"))
    names = [ss.name for ss in idx.signatures()]
    for n in names:
        assert n == "SHEWME"
    assert len(names) == 2


def test_sig_rename_4_pattern_exclude(runtmp):
    # test sig rename --exclude-db-pattern
    sigfiles = glob.glob(utils.get_test_data("prot/*.zip"))
    runtmp.sourmash(
        "sig", "rename", "--exclude", "shewanella", *sigfiles, "NOSHEW", "-o", "out.zip"
    )

    idx = sourmash.load_file_as_index(runtmp.output("out.zip"))
    names = [ss.name for ss in idx.signatures()]
    for n in names:
        assert n == "NOSHEW"
    assert len(names) == 6


@utils.in_thisdir
def test_sig_cat_1(c):
    # cat 47 to 47...
    sig47 = utils.get_test_data("47.fa.sig")
    c.run_sourmash("sig", "cat", sig47)

    # stdout should be same signature
    out = c.last_result.out

    test_cat_sig = load_one_signature_from_json(sig47)
    actual_cat_sig = load_one_signature_from_json(out)

    assert actual_cat_sig == test_cat_sig


@utils.in_thisdir
def test_sig_cat_1_no_unique(c):
    # cat 47 to 47... twice
    sig47 = utils.get_test_data("47.fa.sig")
    c.run_sourmash("sig", "cat", sig47, sig47)

    # stdout should be same signature
    out = c.last_result.out

    test_cat_sig = load_one_signature_from_json(sig47)
    actual_cat_sigs = load_signatures_from_json(out)

    for n, sig in enumerate(actual_cat_sigs):
        assert sig == test_cat_sig

    assert n == 1  # two signatures, but enumerate stops at 1.
    assert "encountered 1 MinHashes multiple times" in c.last_result.err


@utils.in_thisdir
def test_sig_cat_1_unique(c):
    # cat 47 to 47... twice... and get unique
    sig47 = utils.get_test_data("47.fa.sig")
    c.run_sourmash("sig", "cat", sig47, sig47, "--unique")

    # stdout should be same signature
    out = c.last_result.out
    err = c.last_result.err

    test_cat_sig = load_one_signature_from_json(sig47)
    actual_cat_sigs = load_signatures_from_json(out)

    for n, sig in enumerate(actual_cat_sigs):
        assert sig == test_cat_sig

    assert n == 0  # enumerate stops at 0, first sig.
    assert "encountered 1 MinHashes multiple times" in err
    assert "...and removed the duplicates, because --unique was specified." in err


@utils.in_thisdir
def test_sig_cat_2(c):
    # cat several
    sig47 = utils.get_test_data("47.fa.sig")
    sig47abund = utils.get_test_data("track_abund/47.fa.sig")
    multisig = utils.get_test_data("47+63-multisig.sig")
    c.run_sourmash("sig", "cat", sig47, sig47abund, multisig)

    # stdout should be same signatures
    out = c.last_result.out

    siglist = list(load_signatures_from_json(out))
    print(len(siglist))

    assert (
        repr(siglist)
        == """[SourmashSignature('NC_009665.1 Shewanella baltica OS185, complete genome', 09a08691), SourmashSignature('NC_009665.1 Shewanella baltica OS185, complete genome', 09a08691), SourmashSignature('NC_009665.1 Shewanella baltica OS185, complete genome', 57e2b22f), SourmashSignature('NC_009661.1 Shewanella baltica OS185 plasmid pS18501, complete sequence', bde81a41), SourmashSignature('NC_011663.1 Shewanella baltica OS223, complete genome', f033bbd8), SourmashSignature('NC_011664.1 Shewanella baltica OS223 plasmid pS22301, complete sequence', 87a9aec4), SourmashSignature('NC_011668.1 Shewanella baltica OS223 plasmid pS22302, complete sequence', 837bf2a7), SourmashSignature('NC_011665.1 Shewanella baltica OS223 plasmid pS22303, complete sequence', 485c3377)]"""
    )


@utils.in_tempdir
def test_sig_cat_2_out(c):
    # cat several
    sig47 = utils.get_test_data("47.fa.sig")
    sig47abund = utils.get_test_data("track_abund/47.fa.sig")
    multisig = utils.get_test_data("47+63-multisig.sig")
    c.run_sourmash("sig", "cat", sig47, sig47abund, multisig, "-o", "out.sig")

    # stdout should be same signatures
    out = c.output("out.sig")

    siglist = list(load_signatures_from_json(out))
    print(len(siglist))

    assert (
        repr(siglist)
        == """[SourmashSignature('NC_009665.1 Shewanella baltica OS185, complete genome', 09a08691), SourmashSignature('NC_009665.1 Shewanella baltica OS185, complete genome', 09a08691), SourmashSignature('NC_009665.1 Shewanella baltica OS185, complete genome', 57e2b22f), SourmashSignature('NC_009661.1 Shewanella baltica OS185 plasmid pS18501, complete sequence', bde81a41), SourmashSignature('NC_011663.1 Shewanella baltica OS223, complete genome', f033bbd8), SourmashSignature('NC_011664.1 Shewanella baltica OS223 plasmid pS22301, complete sequence', 87a9aec4), SourmashSignature('NC_011668.1 Shewanella baltica OS223 plasmid pS22302, complete sequence', 837bf2a7), SourmashSignature('NC_011665.1 Shewanella baltica OS223 plasmid pS22303, complete sequence', 485c3377)]"""
    )


@utils.in_tempdir
def test_sig_cat_2_out_inplace(c):
    # cat several; check that we can overwrite one of the input files.
    sig47 = utils.get_test_data("47.fa.sig")
    input_sig = c.output("inp.sig")
    shutil.copyfile(sig47, input_sig)

    sig47abund = utils.get_test_data("track_abund/47.fa.sig")
    multisig = utils.get_test_data("47+63-multisig.sig")

    # write out to input.
    c.run_sourmash("sig", "cat", input_sig, sig47abund, multisig, "-o", input_sig)

    # stdout should be same signatures
    out = input_sig

    siglist = list(load_signatures_from_json(out))
    print(len(siglist))

    assert (
        repr(siglist)
        == """[SourmashSignature('NC_009665.1 Shewanella baltica OS185, complete genome', 09a08691), SourmashSignature('NC_009665.1 Shewanella baltica OS185, complete genome', 09a08691), SourmashSignature('NC_009665.1 Shewanella baltica OS185, complete genome', 57e2b22f), SourmashSignature('NC_009661.1 Shewanella baltica OS185 plasmid pS18501, complete sequence', bde81a41), SourmashSignature('NC_011663.1 Shewanella baltica OS223, complete genome', f033bbd8), SourmashSignature('NC_011664.1 Shewanella baltica OS223 plasmid pS22301, complete sequence', 87a9aec4), SourmashSignature('NC_011668.1 Shewanella baltica OS223 plasmid pS22302, complete sequence', 837bf2a7), SourmashSignature('NC_011665.1 Shewanella baltica OS223 plasmid pS22303, complete sequence', 485c3377)]"""
    )


@utils.in_tempdir
def test_sig_cat_3_filelist(c):
    # cat using a file list as input
    sig47 = utils.get_test_data("47.fa.sig")
    sig47abund = utils.get_test_data("track_abund/47.fa.sig")
    multisig = utils.get_test_data("47+63-multisig.sig")

    filelist = c.output("filelist")
    with open(filelist, "w") as f:
        f.write("\n".join((sig47, sig47abund, multisig)))

    c.run_sourmash("sig", "cat", filelist, "-o", "out.sig")

    # stdout should be same signatures
    out = c.output("out.sig")

    # make this a list, not a set, because a set will collapse identical
    # signatures. `sig cat` does not collapse identical signatures, although
    # the pathlist function will ignore duplicate files.
    siglist = list(load_signatures_from_json(out))

    # verify the number of signatures matches what we expect to see based
    # on the input files
    all_sigs = []
    all_sigs += list(load_signatures_from_json(sig47))
    all_sigs += list(load_signatures_from_json(sig47abund))
    all_sigs += list(load_signatures_from_json(multisig))

    assert len(all_sigs) == len(siglist)

    # sort the signatures by something deterministic and unique
    siglist.sort(key=lambda x: x.md5sum())

    assert (
        repr(siglist)
        == """[SourmashSignature('NC_009665.1 Shewanella baltica OS185, complete genome', 09a08691), SourmashSignature('NC_009665.1 Shewanella baltica OS185, complete genome', 09a08691), SourmashSignature('NC_011665.1 Shewanella baltica OS223 plasmid pS22303, complete sequence', 485c3377), SourmashSignature('NC_009665.1 Shewanella baltica OS185, complete genome', 57e2b22f), SourmashSignature('NC_011668.1 Shewanella baltica OS223 plasmid pS22302, complete sequence', 837bf2a7), SourmashSignature('NC_011664.1 Shewanella baltica OS223 plasmid pS22301, complete sequence', 87a9aec4), SourmashSignature('NC_009661.1 Shewanella baltica OS185 plasmid pS18501, complete sequence', bde81a41), SourmashSignature('NC_011663.1 Shewanella baltica OS223, complete genome', f033bbd8)]"""
    )


@utils.in_tempdir
def test_sig_cat_4_filelist_with_dbs(c):
    # cat using a file list as input
    sig47 = utils.get_test_data("47.fa.sig")
    sig47abund = utils.get_test_data("track_abund/47.fa.sig")
    sbt = utils.get_test_data("v6.sbt.zip")

    filelist = c.output("filelist")
    with open(filelist, "w") as f:
        f.write("\n".join((sig47, sig47abund, sbt)))

    c.run_sourmash("sig", "cat", filelist, "-o", "out.sig")

    # stdout should be same signatures
    out = c.output("out.sig")

    siglist = list(load_signatures_from_json(out))
    print(len(siglist))
    # print("siglist: ",siglist)
    # print("\n")

    # verify the number of signatures matches what we expect to see based
    # on the input files
    all_sigs = []
    all_sigs += list(load_signatures_from_json(sig47))
    all_sigs += list(load_signatures_from_json(sig47abund))
    all_sigs += list(sourmash.load_file_as_signatures(sbt))

    assert len(all_sigs) == len(siglist)

    # sort the signatures by something deterministic and unique
    siglist.sort(key=lambda x: x.md5sum())

    assert (
        repr(siglist)
        == """[SourmashSignature('', 0107d767), SourmashSignature('NC_009665.1 Shewanella baltica OS185, complete genome', 09a08691), SourmashSignature('NC_009665.1 Shewanella baltica OS185, complete genome', 09a08691), SourmashSignature('', 4e94e602), SourmashSignature('', 60f7e23c), SourmashSignature('', 6d6e87e1), SourmashSignature('', b59473c9), SourmashSignature('', f0c834bc), SourmashSignature('', f71e7817)]"""
    )


@utils.in_tempdir
def test_sig_cat_5_from_file(c):
    # cat using a file list as input
    sig47 = utils.get_test_data("47.fa.sig")
    sig47abund = utils.get_test_data("track_abund/47.fa.sig")
    sbt = utils.get_test_data("v6.sbt.zip")

    filelist = c.output("filelist")
    with open(filelist, "w") as f:
        f.write("\n".join((sig47, sig47abund, sbt)))

    c.run_sourmash("sig", "cat", "--from-file", filelist, "-o", "out.sig")

    # stdout should be same signatures
    out = c.output("out.sig")

    siglist = list(load_signatures_from_json(out))
    print(len(siglist))
    # print("siglist: ",siglist)
    # print("\n")

    # verify the number of signatures matches what we expect to see based
    # on the input files
    all_sigs = []
    all_sigs += list(load_signatures_from_json(sig47))
    all_sigs += list(load_signatures_from_json(sig47abund))
    all_sigs += list(sourmash.load_file_as_signatures(sbt))

    assert len(all_sigs) == len(siglist)

    # sort the signatures by something deterministic and unique
    siglist.sort(key=lambda x: x.md5sum())

    assert (
        repr(siglist)
        == """[SourmashSignature('', 0107d767), SourmashSignature('NC_009665.1 Shewanella baltica OS185, complete genome', 09a08691), SourmashSignature('NC_009665.1 Shewanella baltica OS185, complete genome', 09a08691), SourmashSignature('', 4e94e602), SourmashSignature('', 60f7e23c), SourmashSignature('', 6d6e87e1), SourmashSignature('', b59473c9), SourmashSignature('', f0c834bc), SourmashSignature('', f71e7817)]"""
    )


def test_sig_cat_5_from_file_picklist(runtmp):
    c = runtmp

    # cat using a file list as input
    sig47 = utils.get_test_data("47.fa.sig")
    sbt = utils.get_test_data("v6.sbt.zip")

    filelist = c.output("filelist")
    with open(filelist, "w") as f:
        f.write("\n".join((sig47, sbt)))

    picklist = _write_file(runtmp, "pl.csv", ["md5short", "09a08691"])

    c.run_sourmash(
        "sig",
        "cat",
        "--from-file",
        filelist,
        "--picklist",
        f"{picklist}:md5short:md5short",
        "-o",
        "out.sig",
    )

    # stdout should be same signatures
    out = c.output("out.sig")

    siglist = list(load_signatures_from_json(out))
    print(len(siglist))
    # print("siglist: ",siglist)
    # print("\n")

    # verify the number of signatures matches what we expect to see based
    # on the input files
    all_sigs = []
    all_sigs += list(load_signatures_from_json(sig47, ksize=31))

    assert len(all_sigs) == len(siglist)

    # sort the signatures by something deterministic and unique
    siglist.sort(key=lambda x: x.md5sum())

    assert (
        repr(siglist)
        == """[SourmashSignature('NC_009665.1 Shewanella baltica OS185, complete genome', 09a08691)]"""
    )


def test_sig_cat_6_pattern_include(runtmp):
    # test --include-db-pattern
    sigfiles = glob.glob(utils.get_test_data("prot/*.zip"))

    runtmp.sourmash("sig", "cat", "--include", "shewanella", *sigfiles, "-o", "out.zip")

    idx = sourmash.load_file_as_index(runtmp.output("out.zip"))
    assert len(idx) == 2
    names = [ss.name for ss in idx.signatures()]
    for n in names:
        assert "shewanella" in n.lower(), n


def test_sig_cat_6_pattern_exclude(runtmp):
    # test --exclude-db-pattern
    sigfiles = glob.glob(utils.get_test_data("prot/*.zip"))

    runtmp.sourmash("sig", "cat", "--exclude", "shewanella", *sigfiles, "-o", "out.zip")

    idx = sourmash.load_file_as_index(runtmp.output("out.zip"))
    assert len(idx) == 18
    names = [ss.name for ss in idx.signatures()]
    for n in names:
        assert "shewanella" not in n.lower(), n


def test_sig_cat_6_pattern_exclude_no_manifest(runtmp):
    # test --exclude-db-pattern
    db = utils.get_test_data("v6.sbt.zip")

    with pytest.raises(SourmashCommandFailed) as e:
        runtmp.sourmash("sig", "cat", "--exclude", "shewanella", db, "-o", "out.zip")

    assert "require a manifest" in str(e)


def test_sig_split_1(runtmp):
    c = runtmp
    # split 47 into 1 sig :)
    sig47 = utils.get_test_data("47.fa.sig")
    c.run_sourmash("sig", "split", sig47)

    outname = "09a08691.k=31.scaled=1000.DNA.dup=0.47.fa.sig"

    assert os.path.exists(c.output(outname))

    test_split_sig = load_one_signature_from_json(sig47)
    actual_split_sig = load_one_signature_from_json(c.output(outname))

    assert actual_split_sig == test_split_sig


def test_sig_split_1_fromfile_picklist(runtmp):
    c = runtmp
    # split 47 into 1 sig :)
    sig47 = utils.get_test_data("47.fa.sig")

    from_file = _write_file(runtmp, "list.txt", [sig47])
    picklist = _write_file(runtmp, "pl.csv", ["md5short", "09a08691"])

    c.run_sourmash(
        "sig",
        "split",
        "--from-file",
        from_file,
        "--picklist",
        f"{picklist}:md5short:md5short",
    )

    outname = "09a08691.k=31.scaled=1000.DNA.dup=0.47.fa.sig"

    assert os.path.exists(c.output(outname))

    test_split_sig = load_one_signature_from_json(sig47)
    actual_split_sig = load_one_signature_from_json(c.output(outname))

    assert actual_split_sig == test_split_sig


@utils.in_tempdir
def test_sig_split_1_overwrite(c):
    # check message about overwriting
    sig47 = utils.get_test_data("47.fa.sig")
    c.run_sourmash("sig", "split", sig47)

    outname = "09a08691.k=31.scaled=1000.DNA.dup=0.47.fa.sig"
    assert os.path.exists(c.output(outname))

    c.run_sourmash("sig", "split", sig47)

    err = c.last_result.err
    print(err)
    assert "** overwriting existing file " + outname in err


@utils.in_tempdir
def test_sig_split_2(c):
    # split 47 twice
    sig47 = utils.get_test_data("47.fa.sig")
    c.run_sourmash("sig", "split", sig47, sig47)

    outname1 = "09a08691.k=31.scaled=1000.DNA.dup=0.47.fa.sig"
    outname2 = "09a08691.k=31.scaled=1000.DNA.dup=1.47.fa.sig"

    assert os.path.exists(c.output(outname1))
    assert os.path.exists(c.output(outname2))

    test_split_sig = load_one_signature_from_json(sig47)

    actual_split_sig = load_one_signature_from_json(c.output(outname1))
    assert actual_split_sig == test_split_sig

    actual_split_sig = load_one_signature_from_json(c.output(outname2))
    assert actual_split_sig == test_split_sig


@utils.in_tempdir
def test_sig_split_2_outdir(c):
    # split 47 twice, put in outdir
    sig47 = utils.get_test_data("47.fa.sig")
    outdir = c.output("sigout/")
    c.run_sourmash("sig", "split", sig47, sig47, "--outdir", outdir)

    outname1 = "sigout/09a08691.k=31.scaled=1000.DNA.dup=0.47.fa.sig"
    outname2 = "sigout/09a08691.k=31.scaled=1000.DNA.dup=1.47.fa.sig"

    assert os.path.exists(c.output(outname1))
    assert os.path.exists(c.output(outname2))

    test_split_sig = load_one_signature_from_json(sig47)

    actual_split_sig = load_one_signature_from_json(c.output(outname1))
    assert actual_split_sig == test_split_sig

    actual_split_sig = load_one_signature_from_json(c.output(outname2))
    assert actual_split_sig == test_split_sig


@utils.in_tempdir
def test_sig_split_2_output_dir(c):
    # split 47 twice, put in outdir via --output-dir instead of --outdir
    sig47 = utils.get_test_data("47.fa.sig")
    outdir = c.output("sigout/")
    c.run_sourmash("sig", "split", sig47, sig47, "--output-dir", outdir)

    outname1 = "sigout/09a08691.k=31.scaled=1000.DNA.dup=0.47.fa.sig"
    outname2 = "sigout/09a08691.k=31.scaled=1000.DNA.dup=1.47.fa.sig"

    assert os.path.exists(c.output(outname1))
    assert os.path.exists(c.output(outname2))

    test_split_sig = load_one_signature_from_json(sig47)

    actual_split_sig = load_one_signature_from_json(c.output(outname1))
    assert actual_split_sig == test_split_sig

    actual_split_sig = load_one_signature_from_json(c.output(outname2))
    assert actual_split_sig == test_split_sig


@utils.in_tempdir
def test_sig_split_3_multisig(c):
    # split 47 and 47+63-multisig.sig
    sig47 = utils.get_test_data("47.fa.sig")
    multisig = utils.get_test_data("47+63-multisig.sig")
    c.run_sourmash("sig", "split", sig47, multisig)

    outlist = [
        "57e2b22f.k=31.scaled=1000.DNA.dup=0.none.sig",
        "bde81a41.k=31.scaled=1000.DNA.dup=0.none.sig",
        "f033bbd8.k=31.scaled=1000.DNA.dup=0.none.sig",
        "87a9aec4.k=31.scaled=1000.DNA.dup=0.none.sig",
        "837bf2a7.k=31.scaled=1000.DNA.dup=0.none.sig",
        "485c3377.k=31.scaled=1000.DNA.dup=0.none.sig",
    ]
    for filename in outlist:
        assert os.path.exists(c.output(filename))


def test_sig_split_3_multisig_sig_gz(runtmp):
    # split 47 and 47+63-multisig.sig with a .sig.gz extension
    c = runtmp

    sig47 = utils.get_test_data("47.fa.sig")
    multisig = utils.get_test_data("47+63-multisig.sig")
    c.run_sourmash("sig", "split", sig47, multisig, "-E", ".sig.gz")

    outlist = [
        "57e2b22f.k=31.scaled=1000.DNA.dup=0.none.sig.gz",
        "bde81a41.k=31.scaled=1000.DNA.dup=0.none.sig.gz",
        "f033bbd8.k=31.scaled=1000.DNA.dup=0.none.sig.gz",
        "87a9aec4.k=31.scaled=1000.DNA.dup=0.none.sig.gz",
        "837bf2a7.k=31.scaled=1000.DNA.dup=0.none.sig.gz",
        "485c3377.k=31.scaled=1000.DNA.dup=0.none.sig.gz",
    ]
    for filename in outlist:
        assert os.path.exists(c.output(filename))


def test_sig_split_3_multisig_zip(runtmp):
    # split 47 and 47+63-multisig.sig with a .zip extension
    c = runtmp

    sig47 = utils.get_test_data("47.fa.sig")
    multisig = utils.get_test_data("47+63-multisig.sig")
    c.run_sourmash("sig", "split", sig47, multisig, "-E", ".zip")

    outlist = [
        "57e2b22f.k=31.scaled=1000.DNA.dup=0.none.zip",
        "bde81a41.k=31.scaled=1000.DNA.dup=0.none.zip",
        "f033bbd8.k=31.scaled=1000.DNA.dup=0.none.zip",
        "87a9aec4.k=31.scaled=1000.DNA.dup=0.none.zip",
        "837bf2a7.k=31.scaled=1000.DNA.dup=0.none.zip",
        "485c3377.k=31.scaled=1000.DNA.dup=0.none.zip",
    ]
    for filename in outlist:
        assert os.path.exists(c.output(filename))


@utils.in_tempdir
def test_sig_split_4_sbt_prot(c):
    # split sbt
    sbt1 = utils.get_test_data("prot/protein.sbt.zip")
    sbt2 = utils.get_test_data("prot/dayhoff.sbt.zip")
    sbt3 = utils.get_test_data("prot/hp.sbt.zip")
    c.run_sourmash("sig", "split", sbt1, sbt2, sbt3)

    outlist = [
        "16869d2c.k=19.scaled=100.protein.dup=0.GCA_001593925.1_ASM159392v1_protein.faa.gz.sig",
        "120d311c.k=19.scaled=100.protein.dup=0.GCA_001593935.1_ASM159393v1_protein.faa.gz.sig",
        "fbca5e52.k=19.scaled=100.dayhoff.dup=0.GCA_001593925.1_ASM159392v1_protein.faa.gz.sig",
        "1cbd888b.k=19.scaled=100.dayhoff.dup=0.GCA_001593935.1_ASM159393v1_protein.faa.gz.sig",
        "ea2a1ad2.k=19.scaled=100.hp.dup=0.GCA_001593925.1_ASM159392v1_protein.faa.gz.sig",
        "bb0e6d90.k=19.scaled=100.hp.dup=0.GCA_001593935.1_ASM159393v1_protein.faa.gz.sig",
    ]
    for filename in outlist:
        assert os.path.exists(c.output(filename))


@utils.in_tempdir
def test_sig_split_4_lca_prot(c):
    # split lca
    lca1 = utils.get_test_data("prot/protein.lca.json.gz")
    lca2 = utils.get_test_data("prot/dayhoff.lca.json.gz")
    lca3 = utils.get_test_data("prot/hp.lca.json.gz")
    c.run_sourmash("sig", "split", lca1, lca2, lca3)

    print(c.last_result.out)
    print(c.last_result.err)

    outlist = [
        "16869d2c.k=19.scaled=100.protein.dup=0.none.sig",
        "120d311c.k=19.scaled=100.protein.dup=0.none.sig",
        "fbca5e52.k=19.scaled=100.dayhoff.dup=0.none.sig",
        "1cbd888b.k=19.scaled=100.dayhoff.dup=0.none.sig",
        "ea2a1ad2.k=19.scaled=100.hp.dup=0.none.sig",
        "bb0e6d90.k=19.scaled=100.hp.dup=0.none.sig",
    ]
    for filename in outlist:
        assert os.path.exists(c.output(filename))


@utils.in_tempdir
def test_sig_split_5_no_exist(c):
    # no such file
    with pytest.raises(SourmashCommandFailed):
        c.run_sourmash("sig", "split", "foo")


def test_sig_split_6_numsigs(runtmp):
    c = runtmp

    sigs11 = utils.get_test_data("genome-s11.fa.gz.sig")
    c.run_sourmash("sig", "split", sigs11)

    print(c.last_result.out)
    print(c.last_result.err)

    outlist = [
        "1437d8ea.k=21.num=500.DNA.dup=0.genome-s11.fa.gz.sig",
        "37aea787.k=7.num=500.protein.dup=0.genome-s11.fa.gz.sig",
        "68c565be.k=30.num=500.DNA.dup=0.genome-s11.fa.gz.sig",
        "73b6df1c.k=10.num=500.protein.dup=0.genome-s11.fa.gz.sig",
    ]

    for filename in outlist:
        assert os.path.exists(c.output(filename))


def test_sig_extract_1(runtmp):
    c = runtmp

    # extract 47 from 47... :)
    sig47 = utils.get_test_data("47.fa.sig")
    c.run_sourmash("sig", "extract", sig47)

    # stdout should be new signature
    out = c.last_result.out

    test_extract_sig = load_one_signature_from_json(sig47)
    actual_extract_sig = load_one_signature_from_json(out)

    assert actual_extract_sig == test_extract_sig


def test_sig_extract_1_from_file(runtmp):
    # run sig extract with --from-file
    c = runtmp

    # extract 47 from 47... :)
    sig47 = utils.get_test_data("47.fa.sig")
    from_file = _write_file(runtmp, "list.txt", [sig47])
    c.run_sourmash("sig", "extract", "--from-file", from_file)

    # stdout should be new signature
    out = c.last_result.out

    test_extract_sig = load_one_signature_from_json(sig47)
    actual_extract_sig = load_one_signature_from_json(out)

    assert actual_extract_sig == test_extract_sig


@utils.in_tempdir
def test_sig_extract_2(c):
    # extract matches to 47's md5sum from among several
    sig47 = utils.get_test_data("47.fa.sig")
    sig63 = utils.get_test_data("63.fa.sig")
    c.run_sourmash("sig", "extract", sig47, sig63, "--md5", "09a0869")

    # stdout should be new signature
    out = c.last_result.out

    test_extract_sig = load_one_signature_from_json(sig47)
    actual_extract_sig = load_one_signature_from_json(out)

    print(test_extract_sig.minhash)
    print(actual_extract_sig.minhash)

    assert actual_extract_sig == test_extract_sig


@utils.in_tempdir
def test_sig_extract_2_zipfile(c):
    # extract matches to 47's md5sum from among several in a zipfile
    all_zip = utils.get_test_data("prot/all.zip")
    sig47 = utils.get_test_data("47.fa.sig")

    c.run_sourmash("sig", "extract", all_zip, "--md5", "09a0869")

    # stdout should be new signature
    out = c.last_result.out

    test_extract_sig = load_one_signature_from_json(sig47)
    actual_extract_sig = load_one_signature_from_json(out)

    print(test_extract_sig.minhash)
    print(actual_extract_sig.minhash)

    assert actual_extract_sig == test_extract_sig


@utils.in_tempdir
def test_sig_extract_3(c):
    # extract nothing (no md5 match)
    sig47 = utils.get_test_data("47.fa.sig")
    with pytest.raises(SourmashCommandFailed):
        c.run_sourmash("sig", "extract", sig47, "--md5", "FOO")


@utils.in_tempdir
def test_sig_extract_4(c):
    # extract matches to 47's name from among several signatures
    sig47 = utils.get_test_data("47.fa.sig")
    sig63 = utils.get_test_data("63.fa.sig")
    c.run_sourmash("sig", "extract", sig47, sig63, "--name", "NC_009665.1")

    # stdout should be new signature
    out = c.last_result.out

    test_extract_sig = load_one_signature_from_json(sig47)
    actual_extract_sig = load_one_signature_from_json(out)

    print(test_extract_sig.minhash)
    print(actual_extract_sig.minhash)

    assert actual_extract_sig == test_extract_sig


@utils.in_tempdir
def test_sig_extract_5(c):
    # extract nothing (no name match)
    sig47 = utils.get_test_data("47.fa.sig")
    with pytest.raises(SourmashCommandFailed):
        c.run_sourmash("sig", "extract", sig47, "--name", "FOO")


@utils.in_tempdir
def test_sig_extract_6(c):
    # extract matches to several names from among several signatures
    sig47 = utils.get_test_data("47.fa.sig")
    sig63 = utils.get_test_data("63.fa.sig")
    c.run_sourmash("sig", "extract", sig47, sig63, "--name", "Shewanella")

    # stdout should be new signature
    out = c.last_result.out

    siglist = load_signatures_from_json(out)
    siglist = list(siglist)

    assert len(siglist) == 2


@utils.in_tempdir
def test_sig_extract_7(c):
    # extract matches based on ksize
    sig2 = utils.get_test_data("2.fa.sig")
    c.run_sourmash("sig", "extract", sig2, "-k", "31")

    # stdout should be new signature
    out = c.last_result.out

    siglist = load_signatures_from_json(out)
    siglist = list(siglist)

    assert len(siglist) == 1


@utils.in_tempdir
def test_sig_extract_7_no_ksize(c):
    # extract all three matches when -k not specified
    sig2 = utils.get_test_data("2.fa.sig")
    c.run_sourmash("sig", "extract", sig2)

    # stdout should be new signature
    out = c.last_result.out

    siglist = load_signatures_from_json(out)
    siglist = list(siglist)

    assert len(siglist) == 3


def test_sig_extract_8_empty_picklist_fail(runtmp):
    # what happens with an empty picklist?
    sig47 = utils.get_test_data("47.fa.sig")
    sig63 = utils.get_test_data("63.fa.sig")

    # make empty picklist
    picklist_csv = runtmp.output("pick.csv")
    with open(picklist_csv, "w", newline=""):
        pass

    picklist_arg = f"{picklist_csv}:md5full:md5"

    with pytest.raises(SourmashCommandFailed):
        runtmp.sourmash("sig", "extract", sig47, sig63, "--picklist", picklist_arg)

    err = runtmp.last_result.err
    print(err)

    assert "empty or improperly formatted pickfile" in err


def test_sig_extract_8_nofile_picklist_fail(runtmp):
    # what happens when picklist file does not exist?
    sig47 = utils.get_test_data("47.fa.sig")
    sig63 = utils.get_test_data("63.fa.sig")

    # picklist file does not exist
    picklist_csv = runtmp.output("pick.csv")
    picklist_arg = f"{picklist_csv}:md5full:md5"

    with pytest.raises(SourmashCommandFailed):
        runtmp.sourmash("sig", "extract", sig47, sig63, "--picklist", picklist_arg)

    err = runtmp.last_result.err
    print(err)

    assert "must exist and be a regular file" in err


def test_sig_extract_8_picklist_md5(runtmp):
    # extract 47 from 47, using a picklist w/full md5
    sig47 = utils.get_test_data("47.fa.sig")
    sig63 = utils.get_test_data("63.fa.sig")

    # select on any of these attributes
    row = dict(
        exactName="NC_009665.1 Shewanella baltica OS185, complete genome",
        md5full="09a08691ce52952152f0e866a59f6261",
        md5short="09a08691ce5295215",
        fullIdent="NC_009665.1",
        nodotIdent="NC_009665",
    )

    # make picklist
    picklist_csv = runtmp.output("pick.csv")
    with open(picklist_csv, "w", newline="") as csvfp:
        w = csv.DictWriter(csvfp, fieldnames=row.keys())
        w.writeheader()
        w.writerow(row)

    picklist_arg = f"{picklist_csv}:md5full:md5"
    runtmp.sourmash("sig", "extract", sig47, sig63, "--picklist", picklist_arg)

    # stdout should be new signature
    out = runtmp.last_result.out

    test_extract_sig = load_one_signature_from_json(sig47)
    actual_extract_sig = load_one_signature_from_json(out)

    assert actual_extract_sig == test_extract_sig

    err = runtmp.last_result.err

    print(err)
    assert "loaded 1 distinct values into picklist." in err
    assert "loaded 1 total that matched ksize & molecule type" in err
    assert "extracted 1 signatures from 2 file(s)" in err
    assert "for given picklist, found 1 matches to 1 distinct values" in err


def test_sig_extract_8_picklist_md5_zipfile(runtmp):
    # extract 47 from a zipfile,  using a picklist w/full md5
    allzip = utils.get_test_data("prot/all.zip")
    sig47 = utils.get_test_data("47.fa.sig")
    utils.get_test_data("63.fa.sig")

    # select on any of these attributes
    row = dict(
        exactName="NC_009665.1 Shewanella baltica OS185, complete genome",
        md5full="09a08691ce52952152f0e866a59f6261",
        md5short="09a08691ce5295215",
        fullIdent="NC_009665.1",
        nodotIdent="NC_009665",
    )

    # make picklist
    picklist_csv = runtmp.output("pick.csv")
    with open(picklist_csv, "w", newline="") as csvfp:
        w = csv.DictWriter(csvfp, fieldnames=row.keys())
        w.writeheader()
        w.writerow(row)

    picklist_arg = f"{picklist_csv}:md5full:md5"
    runtmp.sourmash("sig", "extract", allzip, "--picklist", picklist_arg)

    # stdout should be new signature
    out = runtmp.last_result.out

    test_extract_sig = load_one_signature_from_json(sig47)
    actual_extract_sig = load_one_signature_from_json(out)

    assert actual_extract_sig == test_extract_sig

    err = runtmp.last_result.err

    print(err)
    assert "loaded 1 distinct values into picklist." in err
    assert "loaded 1 total that matched ksize & molecule type" in err
    assert "extracted 1 signatures from 1 file(s)" in err
    assert "for given picklist, found 1 matches to 1 distinct values" in err


def test_sig_extract_8_picklist_md5_lca_fail(runtmp):
    # try to extract 47 from an LCA database, using a picklist w/full md5; will
    # fail.
    allzip = utils.get_test_data("lca/47+63.lca.json")

    # select on any of these attributes
    row = dict(
        exactName="NC_009665.1 Shewanella baltica OS185, complete genome",
        md5full="50a9274021e43eda8b2e77f8fa60ae8e",
        md5short="50a9274021e43eda8b2e77f8fa60ae8e"[:8],
        fullIdent="NC_009665.1",
        nodotIdent="NC_009665",
    )

    # make picklist
    picklist_csv = runtmp.output("pick.csv")
    with open(picklist_csv, "w", newline="") as csvfp:
        w = csv.DictWriter(csvfp, fieldnames=row.keys())
        w.writeheader()
        w.writerow(row)

    picklist_arg = f"{picklist_csv}:md5full:md5"
    with pytest.raises(SourmashCommandFailed):
        runtmp.sourmash(
            "sig",
            "extract",
            allzip,
            "--picklist",
            picklist_arg,
            "--md5",
            "50a9274021e4",
        )

    # this happens b/c the implementation of 'extract' uses picklists, and
    # LCA databases don't support multiple picklists.
    print(runtmp.last_result.err)
    assert (
        "This input collection doesn't support 'extract' with picklists or patterns."
        in runtmp.last_result.err
    )


def test_sig_extract_8_picklist_md5_include(runtmp):
    # extract 47 from 47, using a picklist w/full md5:: explicit include
    sig47 = utils.get_test_data("47.fa.sig")
    sig63 = utils.get_test_data("63.fa.sig")

    # select on any of these attributes
    row = dict(
        exactName="NC_009665.1 Shewanella baltica OS185, complete genome",
        md5full="09a08691ce52952152f0e866a59f6261",
        md5short="09a08691ce5295215",
        fullIdent="NC_009665.1",
        nodotIdent="NC_009665",
    )

    # make picklist
    picklist_csv = runtmp.output("pick.csv")
    with open(picklist_csv, "w", newline="") as csvfp:
        w = csv.DictWriter(csvfp, fieldnames=row.keys())
        w.writeheader()
        w.writerow(row)

    picklist_arg = f"{picklist_csv}:md5full:md5:include"
    runtmp.sourmash("sig", "extract", sig47, sig63, "--picklist", picklist_arg)

    # stdout should be new signature
    out = runtmp.last_result.out

    test_extract_sig = load_one_signature_from_json(sig47)
    actual_extract_sig = load_one_signature_from_json(out)

    assert actual_extract_sig == test_extract_sig

    err = runtmp.last_result.err

    print(err)
    assert "loaded 1 distinct values into picklist." in err
    assert "loaded 1 total that matched ksize & molecule type" in err
    assert "extracted 1 signatures from 2 file(s)" in err
    assert "for given picklist, found 1 matches to 1 distinct values" in err


def test_sig_extract_8_picklist_md5_exclude(runtmp):
    # extract 63 from 47,63 by excluding 47, using a picklist w/full md5
    sig47 = utils.get_test_data("47.fa.sig")
    sig63 = utils.get_test_data("63.fa.sig")

    # select on any of these attributes
    row = dict(
        exactName="NC_009665.1 Shewanella baltica OS185, complete genome",
        md5full="09a08691ce52952152f0e866a59f6261",
        md5short="09a08691ce5295215",
        fullIdent="NC_009665.1",
        nodotIdent="NC_009665",
    )

    # make picklist
    picklist_csv = runtmp.output("pick.csv")
    with open(picklist_csv, "w", newline="") as csvfp:
        w = csv.DictWriter(csvfp, fieldnames=row.keys())
        w.writeheader()
        w.writerow(row)

    picklist_arg = f"{picklist_csv}:md5full:md5:exclude"
    runtmp.sourmash("sig", "extract", sig47, sig63, "--picklist", picklist_arg)

    # stdout should be new signature
    out = runtmp.last_result.out

    test_extract_sig = load_one_signature_from_json(sig63)
    actual_extract_sig = load_one_signature_from_json(out)

    assert actual_extract_sig == test_extract_sig

    err = runtmp.last_result.err

    print(err)
    assert "loaded 1 distinct values into picklist." in err
    assert "loaded 1 total that matched ksize & molecule type" in err
    assert "extracted 1 signatures from 2 file(s)" in err
    assert "for given picklist, found 1 matches by excluding 1 distinct values" in err


def test_sig_extract_8_picklist_md5_require_all(runtmp):
    # extract 47 from 47, using a picklist w/full md5;
    # confirm that check missing picklist val errors out on --picklist-require
    sig47 = utils.get_test_data("47.fa.sig")
    sig63 = utils.get_test_data("63.fa.sig")

    # select on any of these attributes
    row = dict(
        exactName="NC_009665.1 Shewanella baltica OS185, complete genome",
        md5full="09a08691ce52952152f0e866a59f6261",
        md5short="09a08691ce5295215",
        fullIdent="NC_009665.1",
        nodotIdent="NC_009665",
    )

    # make picklist
    picklist_csv = runtmp.output("pick.csv")
    with open(picklist_csv, "w", newline="") as csvfp:
        w = csv.DictWriter(csvfp, fieldnames=row.keys())
        w.writeheader()
        w.writerow(row)
        w.writerow(
            dict(
                exactName="",
                md5full="BAD MD5",
                md5short="",
                fullIdent="",
                nodotIdent="",
            )
        )

    picklist_arg = f"{picklist_csv}:md5full:md5"
    with pytest.raises(SourmashCommandFailed):
        runtmp.sourmash(
            "sig",
            "extract",
            sig47,
            sig63,
            "--picklist",
            picklist_arg,
            "--picklist-require-all",
        )

    # stdout should be new signature
    out = runtmp.last_result.out

    test_extract_sig = load_one_signature_from_json(sig47)
    actual_extract_sig = load_one_signature_from_json(out)

    assert actual_extract_sig == test_extract_sig

    err = runtmp.last_result.err

    print(err)
    assert "loaded 2 distinct values into picklist." in err
    assert "loaded 1 total that matched ksize & molecule type" in err
    assert "extracted 1 signatures from 2 file(s)" in err
    assert "for given picklist, found 1 matches to 2 distinct values" in err
    assert "WARNING: 1 missing picklist values." in err
    assert "ERROR: failing because --picklist-require-all was set" in err


def test_sig_extract_8_picklist_name(runtmp):
    # extract 47 from 47, using a picklist w/full md5
    sig47 = utils.get_test_data("47.fa.sig")
    sig63 = utils.get_test_data("63.fa.sig")

    # select on any of these attributes
    row = dict(
        exactName="NC_009665.1 Shewanella baltica OS185, complete genome",
        md5full="09a08691ce52952152f0e866a59f6261",
        md5short="09a08691ce5295215",
        fullIdent="NC_009665.1",
        nodotIdent="NC_009665",
    )

    # make picklist
    picklist_csv = runtmp.output("pick.csv")
    with open(picklist_csv, "w", newline="") as csvfp:
        w = csv.DictWriter(csvfp, fieldnames=row.keys())
        w.writeheader()
        w.writerow(row)

    picklist_arg = f"{picklist_csv}:exactName:name"
    runtmp.sourmash("sig", "extract", sig47, sig63, "--picklist", picklist_arg)

    # stdout should be new signature
    out = runtmp.last_result.out

    test_extract_sig = load_one_signature_from_json(sig47)
    actual_extract_sig = load_one_signature_from_json(out)

    assert actual_extract_sig == test_extract_sig


def test_sig_extract_8_picklist_name_exclude(runtmp):
    # exclude 47 based on name
    sig47 = utils.get_test_data("47.fa.sig")
    sig63 = utils.get_test_data("63.fa.sig")

    # select on any of these attributes
    row = dict(
        exactName="NC_009665.1 Shewanella baltica OS185, complete genome",
        md5full="09a08691ce52952152f0e866a59f6261",
        md5short="09a08691ce5295215",
        fullIdent="NC_009665.1",
        nodotIdent="NC_009665",
    )

    # make picklist
    picklist_csv = runtmp.output("pick.csv")
    with open(picklist_csv, "w", newline="") as csvfp:
        w = csv.DictWriter(csvfp, fieldnames=row.keys())
        w.writeheader()
        w.writerow(row)

    picklist_arg = f"{picklist_csv}:exactName:name:exclude"
    runtmp.sourmash("sig", "extract", sig47, sig63, "--picklist", picklist_arg)

    # stdout should be new signature
    out = runtmp.last_result.out

    test_extract_sig = load_one_signature_from_json(sig63)
    actual_extract_sig = load_one_signature_from_json(out)

    assert actual_extract_sig == test_extract_sig


def test_sig_extract_8_picklist_ident(runtmp):
    # extract 47 from 47, using a picklist w/full md5
    sig47 = utils.get_test_data("47.fa.sig")
    sig63 = utils.get_test_data("63.fa.sig")

    # select on any of these attributes
    row = dict(
        exactName="NC_009665.1 Shewanella baltica OS185, complete genome",
        md5full="09a08691ce52952152f0e866a59f6261",
        md5short="09a08691ce5295215",
        fullIdent="NC_009665.1",
        nodotIdent="NC_009665",
    )

    # make picklist
    picklist_csv = runtmp.output("pick.csv")
    with open(picklist_csv, "w", newline="") as csvfp:
        w = csv.DictWriter(csvfp, fieldnames=row.keys())
        w.writeheader()
        w.writerow(row)

    picklist_arg = f"{picklist_csv}:fullIdent:ident"
    runtmp.sourmash("sig", "extract", sig47, sig63, "--picklist", picklist_arg)

    # stdout should be new signature
    out = runtmp.last_result.out

    test_extract_sig = load_one_signature_from_json(sig47)
    actual_extract_sig = load_one_signature_from_json(out)

    assert actual_extract_sig == test_extract_sig


def test_sig_extract_8_picklist_ident_exclude(runtmp):
    # exclude 47 based on ident
    sig47 = utils.get_test_data("47.fa.sig")
    sig63 = utils.get_test_data("63.fa.sig")

    # select on any of these attributes
    row = dict(
        exactName="NC_009665.1 Shewanella baltica OS185, complete genome",
        md5full="09a08691ce52952152f0e866a59f6261",
        md5short="09a08691ce5295215",
        fullIdent="NC_009665.1",
        nodotIdent="NC_009665",
    )

    # make picklist
    picklist_csv = runtmp.output("pick.csv")
    with open(picklist_csv, "w", newline="") as csvfp:
        w = csv.DictWriter(csvfp, fieldnames=row.keys())
        w.writeheader()
        w.writerow(row)

    picklist_arg = f"{picklist_csv}:fullIdent:ident:exclude"
    runtmp.sourmash("sig", "extract", sig47, sig63, "--picklist", picklist_arg)

    # stdout should be new signature
    out = runtmp.last_result.out

    test_extract_sig = load_one_signature_from_json(sig63)
    actual_extract_sig = load_one_signature_from_json(out)

    assert actual_extract_sig == test_extract_sig


def test_sig_extract_8_picklist_ident_dot(runtmp):
    # extract 47 from 47, using a picklist w/full md5
    sig47 = utils.get_test_data("47.fa.sig")
    sig63 = utils.get_test_data("63.fa.sig")

    # select on any of these attributes
    row = dict(
        exactName="NC_009665.1 Shewanella baltica OS185, complete genome",
        md5full="09a08691ce52952152f0e866a59f6261",
        md5short="09a08691ce5295215",
        fullIdent="NC_009665.1",
        nodotIdent="NC_009665",
    )

    # make picklist
    picklist_csv = runtmp.output("pick.csv")
    with open(picklist_csv, "w", newline="") as csvfp:
        w = csv.DictWriter(csvfp, fieldnames=row.keys())
        w.writeheader()
        w.writerow(row)

    picklist_arg = f"{picklist_csv}:nodotIdent:identprefix"
    runtmp.sourmash("sig", "extract", sig47, sig63, "--picklist", picklist_arg)

    # stdout should be new signature
    out = runtmp.last_result.out

    test_extract_sig = load_one_signature_from_json(sig47)
    actual_extract_sig = load_one_signature_from_json(out)

    assert actual_extract_sig == test_extract_sig


def test_sig_extract_8_picklist_ident_dot_exclude(runtmp):
    # exlude 47 based on identprefix
    sig47 = utils.get_test_data("47.fa.sig")
    sig63 = utils.get_test_data("63.fa.sig")

    # select on any of these attributes
    row = dict(
        exactName="NC_009665.1 Shewanella baltica OS185, complete genome",
        md5full="09a08691ce52952152f0e866a59f6261",
        md5short="09a08691ce5295215",
        fullIdent="NC_009665.1",
        nodotIdent="NC_009665",
    )

    # make picklist
    picklist_csv = runtmp.output("pick.csv")
    with open(picklist_csv, "w", newline="") as csvfp:
        w = csv.DictWriter(csvfp, fieldnames=row.keys())
        w.writeheader()
        w.writerow(row)

    picklist_arg = f"{picklist_csv}:nodotIdent:identprefix:exclude"
    runtmp.sourmash("sig", "extract", sig47, sig63, "--picklist", picklist_arg)

    # stdout should be new signature
    out = runtmp.last_result.out

    test_extract_sig = load_one_signature_from_json(sig63)
    actual_extract_sig = load_one_signature_from_json(out)

    assert actual_extract_sig == test_extract_sig


def test_sig_extract_8_picklist_md5_short(runtmp):
    # extract 47 from 47, using a picklist w/full md5
    sig47 = utils.get_test_data("47.fa.sig")
    sig63 = utils.get_test_data("63.fa.sig")

    # select on any of these attributes
    row = dict(
        exactName="NC_009665.1 Shewanella baltica OS185, complete genome",
        md5full="09a08691ce52952152f0e866a59f6261",
        md5short="09a08691ce5295215",
        fullIdent="NC_009665.1",
        nodotIdent="NC_009665",
    )

    # make picklist
    picklist_csv = runtmp.output("pick.csv")
    with open(picklist_csv, "w", newline="") as csvfp:
        w = csv.DictWriter(csvfp, fieldnames=row.keys())
        w.writeheader()
        w.writerow(row)

    picklist_arg = f"{picklist_csv}:md5short:md5prefix8"
    runtmp.sourmash("sig", "extract", sig47, sig63, "--picklist", picklist_arg)

    # stdout should be new signature
    out = runtmp.last_result.out

    test_extract_sig = load_one_signature_from_json(sig47)
    actual_extract_sig = load_one_signature_from_json(out)

    assert actual_extract_sig == test_extract_sig


def test_sig_extract_8_picklist_md5_short_exclude(runtmp):
    # exclude 47 based on md5prefix8
    sig47 = utils.get_test_data("47.fa.sig")
    sig63 = utils.get_test_data("63.fa.sig")

    # select on any of these attributes
    row = dict(
        exactName="NC_009665.1 Shewanella baltica OS185, complete genome",
        md5full="09a08691ce52952152f0e866a59f6261",
        md5short="09a08691ce5295215",
        fullIdent="NC_009665.1",
        nodotIdent="NC_009665",
    )

    # make picklist
    picklist_csv = runtmp.output("pick.csv")
    with open(picklist_csv, "w", newline="") as csvfp:
        w = csv.DictWriter(csvfp, fieldnames=row.keys())
        w.writeheader()
        w.writerow(row)

    picklist_arg = f"{picklist_csv}:md5short:md5prefix8:exclude"
    runtmp.sourmash("sig", "extract", sig47, sig63, "--picklist", picklist_arg)

    # stdout should be new signature
    out = runtmp.last_result.out

    test_extract_sig = load_one_signature_from_json(sig63)
    actual_extract_sig = load_one_signature_from_json(out)

    assert actual_extract_sig == test_extract_sig


def test_sig_extract_8_picklist_md5_short_alias(runtmp):
    # extract 47 from 47, using a picklist w/full md5
    sig47 = utils.get_test_data("47.fa.sig")
    sig63 = utils.get_test_data("63.fa.sig")

    # select on any of these attributes
    row = dict(
        exactName="NC_009665.1 Shewanella baltica OS185, complete genome",
        md5full="09a08691ce52952152f0e866a59f6261",
        md5short="09a08691ce5295215",
        fullIdent="NC_009665.1",
        nodotIdent="NC_009665",
    )

    # make picklist
    picklist_csv = runtmp.output("pick.csv")
    with open(picklist_csv, "w", newline="") as csvfp:
        w = csv.DictWriter(csvfp, fieldnames=row.keys())
        w.writeheader()
        w.writerow(row)

    picklist_arg = f"{picklist_csv}:md5short:md5short"
    runtmp.sourmash("sig", "extract", sig47, sig63, "--picklist", picklist_arg)

    # stdout should be new signature
    out = runtmp.last_result.out

    test_extract_sig = load_one_signature_from_json(sig47)
    actual_extract_sig = load_one_signature_from_json(out)

    assert actual_extract_sig == test_extract_sig


def test_sig_extract_8_picklist_md5_short_alias_exclude(runtmp):
    # exlude 47 based on md5prefix8 alias, md5short
    sig47 = utils.get_test_data("47.fa.sig")
    sig63 = utils.get_test_data("63.fa.sig")

    # select on any of these attributes
    row = dict(
        exactName="NC_009665.1 Shewanella baltica OS185, complete genome",
        md5full="09a08691ce52952152f0e866a59f6261",
        md5short="09a08691ce5295215",
        fullIdent="NC_009665.1",
        nodotIdent="NC_009665",
    )

    # make picklist
    picklist_csv = runtmp.output("pick.csv")
    with open(picklist_csv, "w", newline="") as csvfp:
        w = csv.DictWriter(csvfp, fieldnames=row.keys())
        w.writeheader()
        w.writerow(row)

    picklist_arg = f"{picklist_csv}:md5short:md5short:exclude"
    runtmp.sourmash("sig", "extract", sig47, sig63, "--picklist", picklist_arg)

    # stdout should be new signature
    out = runtmp.last_result.out

    test_extract_sig = load_one_signature_from_json(sig63)
    actual_extract_sig = load_one_signature_from_json(out)

    assert actual_extract_sig == test_extract_sig


def test_sig_extract_8_picklist_md5_short_alias_with_md5_selector_nomatch(runtmp):
    # extract 47 from 47, using a picklist w/full md5 and also md5 selector
    sig47 = utils.get_test_data("47.fa.sig")
    sig63 = utils.get_test_data("63.fa.sig")

    # select on any of these attributes
    row = dict(
        exactName="NC_009665.1 Shewanella baltica OS185, complete genome",
        md5full="09a08691ce52952152f0e866a59f6261",
        md5short="09a08691ce5295215",
        fullIdent="NC_009665.1",
        nodotIdent="NC_009665",
    )

    # make picklist
    picklist_csv = runtmp.output("pick.csv")
    with open(picklist_csv, "w", newline="") as csvfp:
        w = csv.DictWriter(csvfp, fieldnames=row.keys())
        w.writeheader()
        w.writerow(row)

    picklist_arg = f"{picklist_csv}:md5short:md5short"
    with pytest.raises(SourmashCommandFailed):
        runtmp.sourmash(
            "sig", "extract", sig47, sig63, "--picklist", picklist_arg, "--md5", "XXX"
        )  # no match to md5 selector here

    err = runtmp.last_result.err
    assert "no matching signatures to save!" in err


def test_sig_extract_8_picklist_md5_short_alias_with_md5_selector_nomatch_exclude(
    runtmp,
):
    # exclude 47 using a picklist w/full md5 and also md5 selector
    sig47 = utils.get_test_data("47.fa.sig")
    sig63 = utils.get_test_data("63.fa.sig")

    # select on any of these attributes
    row = dict(
        exactName="NC_009665.1 Shewanella baltica OS185, complete genome",
        md5full="09a08691ce52952152f0e866a59f6261",
        md5short="09a08691ce5295215",
        fullIdent="NC_009665.1",
        nodotIdent="NC_009665",
    )

    # make picklist
    picklist_csv = runtmp.output("pick.csv")
    with open(picklist_csv, "w", newline="") as csvfp:
        w = csv.DictWriter(csvfp, fieldnames=row.keys())
        w.writeheader()
        w.writerow(row)

    picklist_arg = f"{picklist_csv}:md5short:md5short:exclude"
    with pytest.raises(SourmashCommandFailed):
        runtmp.sourmash(
            "sig", "extract", sig47, sig63, "--picklist", picklist_arg, "--md5", "XXX"
        )  # no match to md5 selector here

    err = runtmp.last_result.err
    assert "no matching signatures to save!" in err


def test_sig_extract_8_picklist_md5_short_alias_with_md5_selector(runtmp):
    # extract 47 from 47, using a picklist w/full md5 and also md5 selector
    sig47 = utils.get_test_data("47.fa.sig")
    sig63 = utils.get_test_data("63.fa.sig")

    # select on any of these attributes
    row = dict(
        exactName="NC_009665.1 Shewanella baltica OS185, complete genome",
        md5full="09a08691ce52952152f0e866a59f6261",
        md5short="09a08691ce5295215",
        fullIdent="NC_009665.1",
        nodotIdent="NC_009665",
    )

    # make picklist
    picklist_csv = runtmp.output("pick.csv")
    with open(picklist_csv, "w", newline="") as csvfp:
        w = csv.DictWriter(csvfp, fieldnames=row.keys())
        w.writeheader()
        w.writerow(row)

    picklist_arg = f"{picklist_csv}:md5short:md5short"
    runtmp.sourmash(
        "sig",
        "extract",
        sig47,
        sig63,
        "--picklist",
        picklist_arg,
        "--md5",
        "09a08691ce5295215",
    )

    # stdout should be new signature
    out = runtmp.last_result.out

    test_extract_sig = load_one_signature_from_json(sig47)
    actual_extract_sig = load_one_signature_from_json(out)

    assert actual_extract_sig == test_extract_sig


def test_sig_extract_8_picklist_md5_short_alias_with_md5_selector_exclude(runtmp):
    # exclude 47, using a picklist w/full md5; but try to select with md5 selector
    sig47 = utils.get_test_data("47.fa.sig")
    sig63 = utils.get_test_data("63.fa.sig")

    # select on any of these attributes
    row = dict(
        exactName="NC_009665.1 Shewanella baltica OS185, complete genome",
        md5full="09a08691ce52952152f0e866a59f6261",
        md5short="09a08691ce5295215",
        fullIdent="NC_009665.1",
        nodotIdent="NC_009665",
    )

    # make picklist
    picklist_csv = runtmp.output("pick.csv")
    with open(picklist_csv, "w", newline="") as csvfp:
        w = csv.DictWriter(csvfp, fieldnames=row.keys())
        w.writeheader()
        w.writerow(row)

    picklist_arg = f"{picklist_csv}:md5short:md5short:exclude"
    with pytest.raises(SourmashCommandFailed):
        runtmp.sourmash(
            "sig",
            "extract",
            sig47,
            sig63,
            "--picklist",
            picklist_arg,
            "--md5",
            "09a08691ce5295215",
        )

    # NTP: do we want to emit a more informative "conflicting selectors" type of msg?
    err = runtmp.last_result.err
    print(err)
    assert "loaded 1 distinct values into picklist." in err
    assert "loaded 1 total that matched ksize & molecule type" in err
    assert "no matching signatures to save!" in err


def test_sig_extract_8_picklist_md5_nomatch(runtmp):
    # use an empty picklist => no match
    sig47 = utils.get_test_data("47.fa.sig")
    sig63 = utils.get_test_data("63.fa.sig")

    # make picklist
    picklist_csv = runtmp.output("pick.csv")
    with open(picklist_csv, "w", newline="") as csvfp:
        w = csv.DictWriter(csvfp, fieldnames=["md5short"])
        w.writeheader()

    picklist_arg = f"{picklist_csv}:md5short:md5prefix8"

    with pytest.raises(SourmashCommandFailed):
        runtmp.sourmash("sig", "extract", sig47, sig63, "--picklist", picklist_arg)

    # stdout should be new signature
    out = runtmp.last_result.out
    print(out)
    err = runtmp.last_result.err
    print(err)
    assert "no matching signatures to save!" in err
    assert runtmp.last_result.status != 0


def test_sig_extract_8_picklist_md5_nomatch_exclude(runtmp):
    # use an empty picklist to exclude => no match => include everything
    sig47 = utils.get_test_data("47.fa.sig")
    sig63 = utils.get_test_data("63.fa.sig")

    # make picklist
    picklist_csv = runtmp.output("pick.csv")
    with open(picklist_csv, "w", newline="") as csvfp:
        w = csv.DictWriter(csvfp, fieldnames=["md5short"])
        w.writeheader()

    picklist_arg = f"{picklist_csv}:md5short:md5prefix8:exclude"

    runtmp.sourmash("sig", "extract", sig47, sig63, "--picklist", picklist_arg)

    # stdout should be both signatures
    out = runtmp.last_result.out
    extract_siglist = list(load_signatures_from_json(out))
    print(len(extract_siglist))
    s47 = sourmash.load_file_as_signatures(sig47)
    s63 = sourmash.load_file_as_signatures(sig63)
    actual_extract_siglist = list(s47) + list(s63)

    assert set(extract_siglist) == set(actual_extract_siglist)

    err = runtmp.last_result.err
    print(err)
    assert runtmp.last_result.status == 0
    assert "loaded 0 distinct values into picklist." in err
    assert "loaded 2 total that matched ksize & molecule type" in err
    assert "extracted 2 signatures from 2 file(s)" in err
    assert "for given picklist, found 2 matches by excluding 0 distinct values" in err


def test_sig_extract_9_picklist_md5_ksize_hp_select(runtmp):
    # test with -k and moltype selector
    sigdir = utils.get_test_data("prot/")

    # make picklist
    picklist_csv = runtmp.output("pick.csv")
    with open(picklist_csv, "w", newline="") as csvfp:
        w = csv.DictWriter(csvfp, fieldnames=["md5"])
        w.writeheader()
        w.writerow(dict(md5="ea2a1ad233c2908529d124a330bcb672"))

    picklist_arg = f"{picklist_csv}:md5:md5"

    runtmp.sourmash(
        "sig", "extract", sigdir, "--picklist", picklist_arg, "-k", "19", "--hp"
    )

    # stdout should be new signature
    out = runtmp.last_result.out
    actual_extract_sig = load_one_signature_from_json(out)

    print(actual_extract_sig.md5sum)
    assert str(actual_extract_sig) == "GCA_001593925"
    assert actual_extract_sig.md5sum() == "ea2a1ad233c2908529d124a330bcb672"
    assert actual_extract_sig.minhash.ksize == 19
    assert actual_extract_sig.minhash.moltype == "hp"


def test_sig_extract_9_picklist_md5_ksize_hp_select_exclude(runtmp):
    # test picklist exclude with -k and moltype selector
    sigdir = utils.get_test_data("prot/")

    # make picklist
    picklist_csv = runtmp.output("pick.csv")
    with open(picklist_csv, "w", newline="") as csvfp:
        w = csv.DictWriter(csvfp, fieldnames=["md5"])
        w.writeheader()
        w.writerow(dict(md5="ea2a1ad233c2908529d124a330bcb672"))

    picklist_arg = f"{picklist_csv}:md5:md5:exclude"

    runtmp.sourmash(
        "sig", "extract", sigdir, "--picklist", picklist_arg, "-k", "19", "--hp"
    )

    # stdout should be new signature
    out = runtmp.last_result.out
    actual_extract_sig = load_one_signature_from_json(out)
    print(actual_extract_sig.md5sum)

    assert str(actual_extract_sig) == "GCA_001593935"
    assert actual_extract_sig.md5sum() == "bb0e6d90df01b7bd5d0956a5f9e3ed12"
    assert actual_extract_sig.minhash.ksize == 19
    assert actual_extract_sig.minhash.moltype == "hp"


def test_sig_extract_10_picklist_md5_dups_and_empty(runtmp):
    # test empty picklist values, and duplicate picklist values
    sigdir = utils.get_test_data("prot/")

    # make picklist
    picklist_csv = runtmp.output("pick.csv")
    with open(picklist_csv, "w", newline="") as csvfp:
        w = csv.DictWriter(csvfp, fieldnames=["md5"])
        w.writeheader()
        w.writerow(dict(md5="ea2a1ad233c2908529d124a330bcb672"))
        w.writerow(dict(md5="ea2a1ad233c2908529d124a330bcb672"))
        w.writerow(dict(md5=""))

    picklist_arg = f"{picklist_csv}:md5:md5"

    runtmp.sourmash(
        "sig", "extract", sigdir, "--picklist", picklist_arg, "-k", "19", "--hp"
    )

    # stdout should be new signature
    out = runtmp.last_result.out
    actual_extract_sig = load_one_signature_from_json(out)

    assert actual_extract_sig.minhash.ksize == 19
    assert actual_extract_sig.minhash.moltype == "hp"
    assert actual_extract_sig.md5sum() == "ea2a1ad233c2908529d124a330bcb672"

    err = runtmp.last_result.err
    print(err)

    assert "WARNING: 1 empty values in column 'md5' in picklist file" in err
    assert "WARNING: 1 values in picklist column 'md5' were not distinct" in err


def test_sig_extract_10_picklist_md5_dups_and_empty_exclude(runtmp):
    # test empty picklist values, and duplicate picklist values for exclude
    sigdir = utils.get_test_data("prot/")

    # make picklist
    picklist_csv = runtmp.output("pick.csv")
    with open(picklist_csv, "w", newline="") as csvfp:
        w = csv.DictWriter(csvfp, fieldnames=["md5"])
        w.writeheader()
        w.writerow(dict(md5="ea2a1ad233c2908529d124a330bcb672"))
        w.writerow(dict(md5="ea2a1ad233c2908529d124a330bcb672"))
        w.writerow(dict(md5=""))

    picklist_arg = f"{picklist_csv}:md5:md5:exclude"

    runtmp.sourmash(
        "sig", "extract", sigdir, "--picklist", picklist_arg, "-k", "19", "--hp"
    )

    # stdout should be new signature
    out = runtmp.last_result.out
    actual_extract_sig = load_one_signature_from_json(out)

    assert actual_extract_sig.minhash.ksize == 19
    assert actual_extract_sig.minhash.moltype == "hp"
    assert actual_extract_sig.md5sum() == "bb0e6d90df01b7bd5d0956a5f9e3ed12"

    err = runtmp.last_result.err
    print(err)

    assert "WARNING: 1 empty values in column 'md5' in picklist file" in err
    assert "WARNING: 1 values in picklist column 'md5' were not distinct" in err


def test_sig_extract_11_picklist_bad_coltype(runtmp):
    # test with invalid picklist coltype
    sigdir = utils.get_test_data("prot/")

    # make picklist
    picklist_csv = runtmp.output("pick.csv")
    with open(picklist_csv, "w", newline="") as csvfp:
        w = csv.DictWriter(csvfp, fieldnames=["md5"])
        w.writeheader()
        w.writerow(dict(md5="ea2a1ad233c2908529d124a330bcb672"))

    picklist_arg = f"{picklist_csv}:md5:BADCOLTYPE"

    with pytest.raises(SourmashCommandFailed):
        runtmp.sourmash(
            "sig", "extract", sigdir, "--picklist", picklist_arg, "-k", "19", "--hp"
        )

    err = runtmp.last_result.err
    print(err)
    assert "invalid picklist column type 'BADCOLTYPE'" in err


def test_sig_extract_11_picklist_bad_coltype_exclude(runtmp):
    # test with invalid picklist coltype
    sigdir = utils.get_test_data("prot/")

    # make picklist
    picklist_csv = runtmp.output("pick.csv")
    with open(picklist_csv, "w", newline="") as csvfp:
        w = csv.DictWriter(csvfp, fieldnames=["md5"])
        w.writeheader()
        w.writerow(dict(md5="ea2a1ad233c2908529d124a330bcb672"))

    picklist_arg = f"{picklist_csv}:md5:BADCOLTYPE:exclude"

    with pytest.raises(SourmashCommandFailed):
        runtmp.sourmash(
            "sig", "extract", sigdir, "--picklist", picklist_arg, "-k", "19", "--hp"
        )

    err = runtmp.last_result.err
    print(err)
    assert "invalid picklist column type 'BADCOLTYPE'" in err


def test_sig_extract_12_picklist_bad_argstr(runtmp):
    # test with invalid argument format to --picklist
    sigdir = utils.get_test_data("prot/")

    # make picklist
    picklist_csv = runtmp.output("pick.csv")
    with open(picklist_csv, "w", newline="") as csvfp:
        w = csv.DictWriter(csvfp, fieldnames=["md5"])
        w.writeheader()
        w.writerow(dict(md5="ea2a1ad233c2908529d124a330bcb672"))

    picklist_arg = f"{picklist_csv}"

    with pytest.raises(SourmashCommandFailed):
        runtmp.sourmash(
            "sig", "extract", sigdir, "--picklist", picklist_arg, "-k", "19", "--hp"
        )

    err = runtmp.last_result.err
    print(err)
    assert "invalid picklist argument" in err


def test_sig_extract_12_picklist_bad_pickstyle(runtmp):
    # test with invalid argument format to --picklist
    sigdir = utils.get_test_data("prot/")

    # make picklist
    picklist_csv = runtmp.output("pick.csv")
    with open(picklist_csv, "w", newline="") as csvfp:
        w = csv.DictWriter(csvfp, fieldnames=["md5"])
        w.writeheader()
        w.writerow(dict(md5="ea2a1ad233c2908529d124a330bcb672"))

    picklist_arg = f"{picklist_csv}:md5:md5:XXX"

    with pytest.raises(SourmashCommandFailed):
        runtmp.sourmash(
            "sig", "extract", sigdir, "--picklist", picklist_arg, "-k", "19", "--hp"
        )

    err = runtmp.last_result.err
    print(err)
    assert (
        "invalid picklist 'pickstyle' argument 4: 'XXX' must be 'include' or 'exclude'"
        in err
    )


def test_sig_extract_12_picklist_bad_colname(runtmp):
    # test with invalid picklist colname
    sigdir = utils.get_test_data("prot/")

    # make picklist
    picklist_csv = runtmp.output("pick.csv")
    with open(picklist_csv, "w", newline="") as csvfp:
        w = csv.DictWriter(csvfp, fieldnames=["md5"])
        w.writeheader()
        w.writerow(dict(md5="ea2a1ad233c2908529d124a330bcb672"))

    picklist_arg = f"{picklist_csv}:BADCOLNAME:md5"

    with pytest.raises(SourmashCommandFailed):
        runtmp.sourmash(
            "sig", "extract", sigdir, "--picklist", picklist_arg, "-k", "19", "--hp"
        )

    err = runtmp.last_result.err
    print(err)
    assert "column 'BADCOLNAME' not in pickfile" in err


def test_sig_extract_12_picklist_bad_colname_exclude(runtmp):
    # test with invalid picklist colname
    sigdir = utils.get_test_data("prot/")

    # make picklist
    picklist_csv = runtmp.output("pick.csv")
    with open(picklist_csv, "w", newline="") as csvfp:
        w = csv.DictWriter(csvfp, fieldnames=["md5"])
        w.writeheader()
        w.writerow(dict(md5="ea2a1ad233c2908529d124a330bcb672"))

    picklist_arg = f"{picklist_csv}:BADCOLNAME:md5:exclude"

    with pytest.raises(SourmashCommandFailed):
        runtmp.sourmash(
            "sig", "extract", sigdir, "--picklist", picklist_arg, "-k", "19", "--hp"
        )

    err = runtmp.last_result.err
    print(err)
    assert "column 'BADCOLNAME' not in pickfile" in err


def test_sig_extract_11_pattern_include(runtmp):
    # test --include-db-pattern
    sigfiles = glob.glob(utils.get_test_data("prot/*.zip"))

    runtmp.sourmash(
        "sig", "extract", "--include", "shewanella", *sigfiles, "-o", "out.zip"
    )

    idx = sourmash.load_file_as_index(runtmp.output("out.zip"))
    assert len(idx) == 2
    names = [ss.name for ss in idx.signatures()]
    for n in names:
        assert "shewanella" in n.lower(), n


def test_sig_extract_11_pattern_exclude(runtmp):
    # test --exclude-db-pattern
    sigfiles = glob.glob(utils.get_test_data("prot/*.zip"))

    runtmp.sourmash(
        "sig", "extract", "--exclude", "shewanella", *sigfiles, "-o", "out.zip"
    )

    idx = sourmash.load_file_as_index(runtmp.output("out.zip"))
    assert len(idx) == 18
    names = [ss.name for ss in idx.signatures()]
    for n in names:
        assert "shewanella" not in n.lower(), n


def test_sig_extract_identical_md5s(runtmp):
    # test that we properly handle different signatures with identical md5s
    sig47 = utils.get_test_data("47.fa.sig")
    ss = load_signatures_from_json(sig47)
    sig = list(ss)[0]
    new_sig = sig.to_mutable()
    new_sig.name = "foo"
    sig47foo = runtmp.output("foo.sig")
    # this was only a problem when the signatures are stored in the same file
    with open(sig47foo, "w") as fp:
        save_signatures_to_json([new_sig, sig], fp)

    runtmp.run_sourmash("sig", "extract", "--name", "foo", sig47foo)

    out = runtmp.last_result.out
    print(out)
    ss = load_signatures_from_json(out)
    ss = list(ss)
    assert len(ss) == 1
    ss = ss[0]
    assert "Shewanella" not in ss.name
    assert "foo" in ss.name
    assert ss.md5sum() == "09a08691ce52952152f0e866a59f6261"


def test_sig_flatten_1(runtmp):
    c = runtmp

    # extract matches to several names from among several signatures & flatten
    sig47abund = utils.get_test_data("track_abund/47.fa.sig")
    sig47 = utils.get_test_data("47.fa.sig")
    c.run_sourmash("sig", "flatten", sig47abund, "--name", "Shewanella")

    # stdout should be new signature
    out = c.last_result.out

    siglist = load_signatures_from_json(out)
    siglist = list(siglist)

    assert len(siglist) == 1

    test_flattened = load_one_signature_from_json(sig47)
    assert test_flattened.minhash == siglist[0].minhash
    assert test_flattened.name == siglist[0].name


def test_sig_flatten_1_from_file(runtmp):
    c = runtmp

    # extract matches to several names from among several signatures & flatten
    sig47abund = utils.get_test_data("track_abund/47.fa.sig")
    sig47 = utils.get_test_data("47.fa.sig")

    from_file = _write_file(runtmp, "list.txt", [sig47abund])
    picklist = _write_file(runtmp, "pl.csv", ["md5short", "09a08691"])

    c.run_sourmash(
        "sig",
        "flatten",
        "--from-file",
        from_file,
        "--picklist",
        f"{picklist}:md5short:md5short",
    )

    # stdout should be new signature
    out = c.last_result.out

    siglist = load_signatures_from_json(out)
    siglist = list(siglist)

    assert len(siglist) == 1

    test_flattened = load_one_signature_from_json(sig47)
    assert test_flattened.minhash == siglist[0].minhash


@utils.in_tempdir
def test_sig_flatten_1_select_name(c):
    # extract matches to several names from among several signatures & flatten
    sig47abund = utils.get_test_data("track_abund/47.fa.sig")
    sig2 = utils.get_test_data("2.fa.sig")
    sig47 = utils.get_test_data("47.fa.sig")
    c.run_sourmash("sig", "flatten", sig2, sig47abund, "--name", "Shewanella")

    # stdout should be new signature
    out = c.last_result.out

    siglist = load_signatures_from_json(out)
    siglist = list(siglist)

    assert len(siglist) == 1

    test_flattened = load_one_signature_from_json(sig47)
    assert test_flattened.minhash == siglist[0].minhash


def test_sig_flatten_1_select_md5(runtmp):
    c = runtmp

    # extract matches to several names from among several signatures & flatten
    sig47abund = utils.get_test_data("track_abund/47.fa.sig")
    sig2 = utils.get_test_data("2.fa.sig")
    sig47 = utils.get_test_data("47.fa.sig")
    c.run_sourmash("sig", "flatten", sig2, sig47abund, "--md5", "09a08691c")

    # stdout should be new signature
    out = c.last_result.out

    siglist = load_signatures_from_json(out)
    siglist = list(siglist)

    assert len(siglist) == 1

    test_flattened = load_one_signature_from_json(sig47)
    assert test_flattened.minhash == siglist[0].minhash


def test_sig_flatten_2_ksize(runtmp):
    c = runtmp
    # flatten only one signature selected using ksize
    psw_mag = utils.get_test_data("lca/TARA_PSW_MAG_00136.sig")
    c.run_sourmash("sig", "flatten", psw_mag, "-k", "31")

    # stdout should be new signature
    out = c.last_result.out

    siglist = load_signatures_from_json(out)
    siglist = list(siglist)

    assert len(siglist) == 1


@utils.in_tempdir
def test_sig_downsample_1_scaled(c):
    # downsample a scaled signature
    sig47 = utils.get_test_data("47.fa.sig")
    c.run_sourmash("sig", "downsample", "--scaled", "10000", sig47)

    # stdout should be new signature
    out = c.last_result.out

    test_downsample_sig = load_one_signature_from_json(sig47)
    actual_downsample_sig = load_one_signature_from_json(out)

    test_mh = test_downsample_sig.minhash.downsample(scaled=10000)

    assert actual_downsample_sig.minhash == test_mh
    assert actual_downsample_sig.name == test_downsample_sig.name


@utils.in_tempdir
def test_sig_downsample_1_scaled_downsample_multisig(c):
    # downsample many scaled signatures in one file
    multisig = utils.get_test_data("47+63-multisig.sig")
    c.run_sourmash("sig", "downsample", "--scaled", "10000", multisig)

    # stdout should be new signatures
    out = c.last_result.out

    for sig in load_signatures_from_json(out):
        assert sig.minhash.scaled == 10000


@utils.in_tempdir
def test_sig_downsample_1_scaled_to_num(c):
    # downsample a scaled signature
    sig47 = utils.get_test_data("47.fa.sig")
    c.run_sourmash("sig", "downsample", "--num", "500", sig47)

    # stdout should be new signature
    out = c.last_result.out

    actual_downsample_sig = load_one_signature_from_json(out)
    actual_mins = actual_downsample_sig.minhash.hashes.keys()
    actual_mins = list(actual_mins)
    actual_mins.sort()

    test_downsample_sig = load_one_signature_from_json(sig47)
    test_mins = test_downsample_sig.minhash.hashes.keys()
    test_mins = list(test_mins)
    test_mins.sort()
    test_mins = test_mins[:500]  # take 500 smallest

    assert actual_mins == test_mins


def test_sig_downsample_check_num_bounds_negative(runtmp):
    c = runtmp
    sig47 = utils.get_test_data("47.fa.sig")

    with pytest.raises(SourmashCommandFailed):
        c.run_sourmash("sig", "downsample", "--num", "-5", sig47)

    assert "ERROR: num value must be positive" in c.last_result.err


def test_sig_downsample_check_num_bounds_less_than_minimum(runtmp):
    c = runtmp
    sig47 = utils.get_test_data("47.fa.sig")

    c.run_sourmash("sig", "downsample", "--num", "25", sig47)

    assert "WARNING: num value should be >= 50. Continuing anyway." in c.last_result.err


def test_sig_downsample_check_num_bounds_more_than_maximum(runtmp):
    c = runtmp
    sig47 = utils.get_test_data("47.fa.sig")

    with pytest.raises(SourmashCommandFailed):
        c.run_sourmash("sig", "downsample", "--num", "100000", sig47)

    assert (
        "WARNING: num value should be <= 50000. Continuing anyway." in c.last_result.err
    )


@utils.in_tempdir
def test_sig_downsample_1_scaled_to_num_fail(c):
    # downsample a scaled signature
    sig47 = utils.get_test_data("47.fa.sig")

    with pytest.raises(SourmashCommandFailed):
        c.run_sourmash("sig", "downsample", "--num", "50000", sig47)


@utils.in_tempdir
def test_sig_downsample_1_scaled_empty(c):
    # downsample a scaled signature
    sig47 = utils.get_test_data("47.fa.sig")

    with pytest.raises(SourmashCommandFailed):
        c.run_sourmash("sig", "downsample", sig47)


@utils.in_tempdir
def test_sig_downsample_2_num(c):
    # downsample a num signature
    sigs11 = utils.get_test_data("genome-s11.fa.gz.sig")
    c.run_sourmash("sig", "downsample", "--num", "500", "-k", "21", "--dna", sigs11)

    # stdout should be new signature
    out = c.last_result.out

    test_downsample_sig = load_one_signature_from_json(
        sigs11, ksize=21, select_moltype="DNA"
    )
    actual_downsample_sig = load_one_signature_from_json(out)
    test_mh = test_downsample_sig.minhash.downsample(num=500)

    assert actual_downsample_sig.minhash == test_mh


@utils.in_tempdir
def test_sig_downsample_2_num_to_scaled(c):
    # downsample a num signature and convert it into a scaled sig
    sigs11 = utils.get_test_data("genome-s11.fa.gz.sig")
    c.run_sourmash(
        "sig", "downsample", "--scaled", "10000", "-k", "21", "--dna", sigs11
    )

    # stdout should be new signature
    out = c.last_result.out

    test_downsample_sig = load_one_signature_from_json(
        sigs11, ksize=21, select_moltype="DNA"
    )
    actual_downsample_sig = load_one_signature_from_json(out)

    test_mins = test_downsample_sig.minhash.hashes.keys()
    actual_mins = actual_downsample_sig.minhash.hashes.keys()

    # select those mins that are beneath the new max hash...
    max_hash = actual_downsample_sig.minhash._max_hash
    test_mins_down = {k for k in test_mins if k < max_hash}
    assert test_mins_down == set(actual_mins)


@utils.in_tempdir
def test_sig_downsample_2_num_to_scaled_fail(c):
    # downsample a num signature and FAIL to convert it into a scaled sig
    # because new scaled is too low
    sigs11 = utils.get_test_data("genome-s11.fa.gz.sig")

    with pytest.raises(SourmashCommandFailed):
        c.run_sourmash(
            "sig", "downsample", "--scaled", "100", "-k", "21", "--dna", sigs11
        )


@utils.in_tempdir
def test_sig_downsample_2_num_and_scaled_both_fail(c):
    # cannot specify both --num and --scaled
    sigs11 = utils.get_test_data("genome-s11.fa.gz.sig")

    with pytest.raises(SourmashCommandFailed):
        c.run_sourmash(
            "sig",
            "downsample",
            "--scaled",
            "100",
            "--num",
            "50",
            "-k",
            "21",
            "--dna",
            sigs11,
        )


@utils.in_tempdir
def test_sig_downsample_2_num_empty(c):
    # downsample a num signature
    sigs11 = utils.get_test_data("genome-s11.fa.gz.sig")

    with pytest.raises(SourmashCommandFailed):
        c.run_sourmash("sig", "downsample", "-k", "21", "--dna", sigs11)


def test_sig_describe_1(runtmp):
    c = runtmp

    # get basic info on a signature
    sig47 = utils.get_test_data("47.fa.sig")
    c.run_sourmash("sig", "describe", sig47)

    out = c.last_result.out
    print(c.last_result)

    expected_output = """\
signature: NC_009665.1 Shewanella baltica OS185, complete genome
source file: 47.fa
md5: 09a08691ce52952152f0e866a59f6261
k=31 molecule=DNA num=0 scaled=1000 seed=42 track_abundance=0
size: 5177
signature license: CC0
""".splitlines()
    for line in expected_output:
        assert line.strip() in out


def test_sig_describe_1_fromfile_picklist(runtmp):
    c = runtmp

    # get basic info on a signature
    sig47 = utils.get_test_data("47.fa.sig")
    from_file = _write_file(runtmp, "list.txt", [sig47])
    picklist = _write_file(runtmp, "pl.csv", ["md5short", "09a08691"])

    c.run_sourmash(
        "sig",
        "describe",
        "--from-file",
        from_file,
        "--picklist",
        f"{picklist}:md5short:md5short",
    )

    out = c.last_result.out
    print(c.last_result)

    expected_output = """\
signature: NC_009665.1 Shewanella baltica OS185, complete genome
source file: 47.fa
md5: 09a08691ce52952152f0e866a59f6261
k=31 molecule=DNA num=0 scaled=1000 seed=42 track_abundance=0
size: 5177
signature license: CC0
""".splitlines()
    for line in expected_output:
        assert line.strip() in out


@utils.in_thisdir
def test_sig_describe_protein(c):
    # test describe on a singleton protein signature
    testdata = utils.get_test_data(
        "prot/protein/GCA_001593925.1_ASM159392v1_protein.faa.gz.sig"
    )
    c.run_sourmash("sig", "describe", testdata)

    assert (
        "k=19 molecule=protein num=0 scaled=100 seed=42 track_abundance=0"
        in c.last_result.out
    )


@utils.in_thisdir
def test_sig_describe_hp(c):
    # test describe on a singleton hp signature
    testdata = utils.get_test_data(
        "prot/hp/GCA_001593925.1_ASM159392v1_protein.faa.gz.sig"
    )
    c.run_sourmash("sig", "describe", testdata)

    assert (
        "k=19 molecule=hp num=0 scaled=100 seed=42 track_abundance=0"
        in c.last_result.out
    )


@utils.in_thisdir
def test_sig_describe_dayhoff(c):
    # test describe on a singleton dayhoff signature
    testdata = utils.get_test_data(
        "prot/dayhoff/GCA_001593925.1_ASM159392v1_protein.faa.gz.sig"
    )
    c.run_sourmash("sig", "describe", testdata)

    assert (
        "k=19 molecule=dayhoff num=0 scaled=100 seed=42 track_abundance=0"
        in c.last_result.out
    )


def test_sig_describe_1_hp(runtmp):
    c = runtmp

    # get basic info on a signature
    testdata = utils.get_test_data("short.fa")

    # run four separate commands to make 4 different sets of sigs...
    c.sourmash("sketch", "dna", "-p", "k=21,k=30,num=500", "-o", "out.zip", testdata)
    c.sourmash(
        "sketch", "translate", "-p", "k=7,k=10,num=500", "-o", "out.zip", testdata
    )
    c.sourmash(
        "sketch", "translate", "-p", "k=7,k=10,num=500,hp", "-o", "out.zip", testdata
    )
    c.sourmash(
        "sketch",
        "translate",
        "-p",
        "k=7,k=10,num=500,dayhoff",
        "-o",
        "out.zip",
        testdata,
    )

    # then combine into one .sig file
    c.sourmash("sig", "cat", "out.zip", "-o", "short.fa.sig")

    # & run sig describe
    c.run_sourmash("sig", "describe", "short.fa.sig")

    out = c.last_result.out
    print(c.last_result.out)

    # Add final trailing slash for this OS
    testdata_dirname = os.path.dirname(testdata) + os.sep
    location = c.location + os.sep

    expected_output = """\
---
signature filename: short.fa.sig
signature: ** no name **
source file: short.fa
md5: e45a080101751e044d6df861d3d0f3fd
k=7 molecule=protein num=500 scaled=0 seed=42 track_abundance=0
size: 500
sum hashes: 500
signature license: CC0

---
signature filename: short.fa.sig
signature: ** no name **
source file: short.fa
md5: c027e96c3379d38942639219daa24fdc
k=7 molecule=dayhoff num=500 scaled=0 seed=42 track_abundance=0
size: 500
sum hashes: 500
signature license: CC0

---
signature filename: short.fa.sig
signature: ** no name **
source file: short.fa
md5: 4b50ae79657d9dd07a1d543ba8b986a0
k=7 molecule=hp num=500 scaled=0 seed=42 track_abundance=0
size: 500
signature license: CC0

---
signature filename: short.fa.sig
signature: ** no name **
source file: short.fa
md5: 1136a8a68420bd93683e45cdaf109b80
k=21 molecule=DNA num=500 scaled=0 seed=42 track_abundance=0
size: 500
sum hashes: 500
signature license: CC0

---
signature filename: short.fa.sig
signature: ** no name **
source file: short.fa
md5: 4244d1612598af044e799587132f007e
k=10 molecule=protein num=500 scaled=0 seed=42 track_abundance=0
size: 500
sum hashes: 500
signature license: CC0

---
signature filename: short.fa.sig
signature: ** no name **
source file: short.fa
md5: 396dcb7c1875f48ca31e0759bec72ee1
k=10 molecule=dayhoff num=500 scaled=0 seed=42 track_abundance=0
size: 500
sum hashes: 500
signature license: CC0

---
signature filename: short.fa.sig
signature: ** no name **
source file: short.fa
md5: 4c43878296459783dbd6a4a071ab7e9d
k=10 molecule=hp num=500 scaled=0 seed=42 track_abundance=0
size: 500
sum hashes: 500
signature license: CC0

---
signature: ** no name **
source file: short.fa
md5: 71f7c111c01785e5f38efad45b00a0e1
k=30 molecule=DNA num=500 scaled=0 seed=42 track_abundance=0
size: 500
sum hashes: 500
signature license: CC0

""".splitlines()
    for line in out.splitlines():
        cleaned_line = line.strip().replace(testdata_dirname, "").replace(location, "")
        assert cleaned_line in expected_output, cleaned_line


@utils.in_tempdir
def test_sig_describe_1_multisig(c):
    # get basic info on multiple signatures in a single file
    sigs = utils.get_test_data("47+63-multisig.sig")
    c.run_sourmash("sig", "describe", sigs)

    out = c.last_result.out
    print(c.last_result)

    expected_output = """\
signature: NC_009665.1 Shewanella baltica OS185, complete genome
signature: NC_009661.1 Shewanella baltica OS185 plasmid pS18501, complete sequence
signature: NC_011663.1 Shewanella baltica OS223, complete genome
signature: NC_011664.1 Shewanella baltica OS223 plasmid pS22301, complete sequence
signature: NC_011668.1 Shewanella baltica OS223 plasmid pS22302, complete sequence
signature: NC_011665.1 Shewanella baltica OS223 plasmid pS22303, complete sequence""".splitlines()
    for line in expected_output:
        assert line.strip() in out


@utils.in_tempdir
def test_sig_describe_1_sbt(c):
    # get basic info on multiple signatures in an SBT
    sigs = utils.get_test_data("prot/protein.sbt.zip")
    c.run_sourmash("sig", "describe", sigs)

    out = c.last_result.out
    print(c.last_result)

    expected_output = """\
signature: GCA_001593925
signature: GCA_001593935
""".splitlines()
    for line in expected_output:
        assert line.strip() in out


@utils.in_tempdir
def test_sig_describe_1_lca(c):
    # get basic info on multiple signatures in an LCA database
    sigs = utils.get_test_data("prot/protein.lca.json.gz")
    c.run_sourmash("sig", "describe", sigs)

    out = c.last_result.out
    print(c.last_result)

    expected_output = """\
signature: GCA_001593925
signature: GCA_001593935
""".splitlines()
    for line in expected_output:
        assert line.strip() in out


@utils.in_tempdir
def test_sig_describe_1_dir(c):
    # get basic info on multiple signatures in a directory
    sigs = utils.get_test_data("prot/protein/")
    c.run_sourmash("sig", "describe", sigs)

    out = c.last_result.out
    print(c.last_result)

    # make sure signature names, as well as full path to .sig file under
    # directory, show up in output.
    expected_output = """\
signature: GCA_001593925
signature: GCA_001593935
prot/protein/GCA_001593925.1_ASM159392v1_protein.faa.gz.sig
prot/protein/GCA_001593935.1_ASM159393v1_protein.faa.gz.sig
""".splitlines()
    for line in expected_output:
        assert line.strip() in out


@utils.in_tempdir
def test_sig_describe_1_zipfile(c):
    # get basic info on multiple signatures in a zipfile
    sigs = utils.get_test_data("prot/all.zip")
    c.run_sourmash("sig", "describe", sigs)

    out = c.last_result.out
    print(c.last_result)

    expected_output = """\
k=19 molecule=dayhoff num=0 scaled=100 seed=42 track_abundance=0
k=19 molecule=dayhoff num=0 scaled=100 seed=42 track_abundance=0
k=19 molecule=hp num=0 scaled=100 seed=42 track_abundance=0
k=19 molecule=hp num=0 scaled=100 seed=42 track_abundance=0
k=19 molecule=protein num=0 scaled=100 seed=42 track_abundance=0
k=19 molecule=protein num=0 scaled=100 seed=42 track_abundance=0
""".splitlines()
    for line in expected_output:
        assert line.strip() in out


def test_sig_describe_1_sig_abund(runtmp):
    # check output of sig describe on a sketch with abundances
    c = runtmp

    sigfile = utils.get_test_data("track_abund/47.fa.sig")
    c.run_sourmash("sig", "describe", sigfile)

    out = c.last_result.out
    print(c.last_result.out)

    expected_output = """\
signature: NC_009665.1 Shewanella baltica OS185, complete genome
source file: podar-ref/47.fa
md5: 09a08691ce52952152f0e866a59f6261
k=31 molecule=DNA num=0 scaled=1000 seed=42 track_abundance=1
size: 5177
sum hashes: 5292
signature license: CC0
""".splitlines()
    for line in expected_output:
        assert line.strip() in out


@utils.in_thisdir
def test_sig_describe_stdin(c):
    sig = utils.get_test_data(
        "prot/protein/GCA_001593925.1_ASM159392v1_protein.faa.gz.sig"
    )
    with open(sig) as fp:
        data = fp.read()

    c.run_sourmash("sig", "describe", "-", stdin_data=data)

    assert "signature: GCA_001593925" in c.last_result.out


@utils.in_tempdir
def test_sig_describe_empty(c):
    sig = utils.get_test_data(
        "prot/protein/GCA_001593925.1_ASM159392v1_protein.faa.gz.sig"
    )

    ss = sourmash.load_file_as_signatures(sig)
    ss = list(ss)
    assert len(ss) == 1
    ss = ss[0]

    ss = ss.to_mutable()
    ss.name = ""
    ss.filename = ""

    outsig = c.output("xxx.sig")
    with open(outsig, "w") as fp:
        save_signatures_to_json([ss], fp)

    ss = sourmash.load_file_as_signatures(outsig)
    ss = list(ss)
    assert len(ss) == 1
    ss = ss[0]
    assert ss.name == ""
    assert ss.filename == ""

    c.run_sourmash("sig", "describe", outsig)
    print(c.last_result.out)
    assert "signature: ** no name **" in c.last_result.out
    assert "source file: ** no name **" in c.last_result.out


def test_sig_describe_sqldb(runtmp):
    # make a sqldb and run fileinfo on it
    gcf_all = glob.glob(utils.get_test_data("gather/GCF*.sig"))
    sqldb = runtmp.output("some.sqldb")

    runtmp.sourmash("sig", "cat", "-k", "31", *gcf_all, "-o", sqldb)

    runtmp.sourmash("sig", "describe", sqldb)

    err = runtmp.last_result.err
    print(err)

    out = runtmp.last_result.out
    print(out)

    assert "md5: 4289d4241be8573145282352215ca3c4" in out
    assert "md5: 85c3aeec6457c0b1d210472ddeb67714" in out


def test_sig_describe_2_csv(runtmp):
    # output info in CSV spreadsheet
    c = runtmp

    sig47 = utils.get_test_data("47.fa.sig")
    sig63 = utils.get_test_data("63.fa.sig")
    c.run_sourmash("sig", "describe", sig47, sig63, "--csv", "out.csv")

    expected_md5 = [
        "09a08691ce52952152f0e866a59f6261",
        "38729c6374925585db28916b82a6f513",
    ]

    with open(c.output("out.csv")) as fp:
        r = csv.DictReader(fp)

        n = 0

        for row, md5 in zip(r, expected_md5):
            assert row["md5"] == md5
            n += 1

        assert n == 2


def test_sig_describe_2_csv_gz(runtmp):
    # output info in CSV spreadsheet, gzipped
    c = runtmp

    sig47 = utils.get_test_data("47.fa.sig")
    sig63 = utils.get_test_data("63.fa.sig")
    c.run_sourmash("sig", "describe", sig47, sig63, "--csv", "out.csv.gz")

    expected_md5 = [
        "09a08691ce52952152f0e866a59f6261",
        "38729c6374925585db28916b82a6f513",
    ]

    with gzip.open(c.output("out.csv.gz"), "rt", newline="") as fp:
        r = csv.DictReader(fp)

        n = 0

        for row, md5 in zip(r, expected_md5):
            assert row["md5"] == md5
            n += 1

        assert n == 2


def test_sig_describe_2_csv_abund(runtmp):
    # output info in CSV spreadsheet, for abund sig
    c = runtmp

    sig47 = utils.get_test_data("track_abund/47.fa.sig")
    c.run_sourmash("sig", "describe", sig47, "--csv", "out.csv")

    with open(c.output("out.csv")) as fp:
        r = csv.DictReader(fp)

        rows = list(r)
        assert len(rows) == 1
        row = rows[0]

        assert row["signature_file"] == sig47
        assert row["md5"] == "09a08691ce52952152f0e866a59f6261"
        assert row["ksize"] == "31"
        assert row["moltype"] == "DNA"
        assert row["num"] == "0"
        assert row["scaled"] == "1000"
        assert row["n_hashes"] == "5177"
        assert row["seed"] == "42"
        assert row["with_abundance"] == "1"
        assert row["name"] == "NC_009665.1 Shewanella baltica OS185, complete genome"
        assert row["filename"] == "podar-ref/47.fa"
        assert row["license"] == "CC0"
        assert row["sum_hashes"] == "5292"


def test_sig_describe_2_csv_as_picklist(runtmp):
    # generate an output CSV from describe and then use it as a manifest
    # pickfile
    c = runtmp

    sig47 = utils.get_test_data("47.fa.sig")
    outcsv = runtmp.output("out.csv")

    c.run_sourmash("sig", "describe", sig47, "--csv", outcsv)

    c.run_sourmash("sig", "describe", sig47, "--picklist", f"{outcsv}::manifest")

    out = c.last_result.out
    print(c.last_result)

    expected_output = """\
signature: NC_009665.1 Shewanella baltica OS185, complete genome
source file: 47.fa
md5: 09a08691ce52952152f0e866a59f6261
k=31 molecule=DNA num=0 scaled=1000 seed=42 track_abundance=0
size: 5177
signature license: CC0
""".splitlines()
    for line in expected_output:
        assert line.strip() in out


def test_sig_describe_2_include_db_pattern(runtmp):
    # test sig describe --include-db-pattern
    c = runtmp

    allzip = utils.get_test_data("prot/all.zip")

    c.run_sourmash("sig", "describe", allzip, "--include-db-pattern", "os185")

    out = c.last_result.out
    print(c.last_result)

    expected_output = """\
signature: NC_009665.1 Shewanella baltica OS185, complete genome
source file: 47.fa
md5: 09a08691ce52952152f0e866a59f6261
k=31 molecule=DNA num=0 scaled=1000 seed=42 track_abundance=0
size: 5177
signature license: CC0
""".splitlines()
    for line in expected_output:
        assert line.strip() in out


def test_sig_describe_2_exclude_db_pattern(runtmp):
    # test sig describe --exclude-db-pattern
    c = runtmp

    allzip = utils.get_test_data("prot/all.zip")

    c.run_sourmash(
        "sig", "describe", allzip, "--dna", "-k", "31", "--exclude-db-pattern", "os223"
    )

    out = c.last_result.out
    print(c.last_result)

    expected_output = """\
signature: NC_009665.1 Shewanella baltica OS185, complete genome
source file: 47.fa
md5: 09a08691ce52952152f0e866a59f6261
k=31 molecule=DNA num=0 scaled=1000 seed=42 track_abundance=0
size: 5177
signature license: CC0
""".splitlines()
    for line in expected_output:
        assert line.strip() in out


def test_sig_describe_3_manifest_works(runtmp):
    # test on a manifest with relative paths, in proper location
    mf = utils.get_test_data("scaled/mf.csv")
    runtmp.sourmash("sig", "describe", mf, "--csv", "out.csv")

    out = runtmp.last_result.out
    print(out)

    with open(runtmp.output("out.csv"), newline="") as fp:
        r = csv.reader(fp)
        rows = list(r)
        assert len(rows) == 16  # 15 signatures, plus head


def test_sig_describe_3_manifest_fails_when_moved(runtmp):
    # test on a manifest with relative paths, when in wrong place;
    # should fail, because actual signatures cannot be loaded now.
    # note: this tests lazy loading.
    mf = utils.get_test_data("scaled/mf.csv")
    shutil.copyfile(mf, runtmp.output("mf.csv"))

    with pytest.raises(SourmashCommandFailed):
        runtmp.sourmash("sig", "describe", "mf.csv")


def test_sig_overlap(runtmp):
    c = runtmp
    # get overlap details
    sig47 = utils.get_test_data("47.fa.sig")
    sig63 = utils.get_test_data("63.fa.sig")
    c.run_sourmash("sig", "overlap", sig47, sig63)
    out = c.last_result.out

    print(out)

    # md5s
    assert "09a08691ce52952152f0e866a59f6261" in out
    assert "38729c6374925585db28916b82a6f513" in out

    assert "similarity:                  0.32069" in out
    assert "number of hashes in common:  2529" in out


def test_sig_overlap_2(runtmp):
    c = runtmp
    # get overlap details
    sig47 = utils.get_test_data("47.fa.sig.zip")
    sig63 = utils.get_test_data("63.fa.sig.zip")
    c.run_sourmash("sig", "overlap", sig47, sig63)
    out = c.last_result.out

    print(out)

    # md5s
    assert "09a08691ce52952152f0e866a59f6261" in out
    assert "38729c6374925585db28916b82a6f513" in out

    assert "similarity:                  0.32069" in out
    assert "number of hashes in common:  2529" in out


@utils.in_tempdir
def test_import_export_1(c):
    # check to make sure we can import what we've exported!
    inp = utils.get_test_data("genome-s11.fa.gz.sig")
    outp = c.output("export.json")

    c.run_sourmash("sig", "export", inp, "-o", outp, "-k", "21", "--dna")
    c.run_sourmash("sig", "import", outp)

    original = load_one_signature_from_json(inp, ksize=21, select_moltype="DNA")
    roundtrip = load_one_signature_from_json(c.last_result.out)

    assert original.minhash == roundtrip.minhash


@utils.in_tempdir
def test_import_export_1_by_md5(c):
    # check to make sure we can import what we've exported!
    inp = utils.get_test_data("genome-s11.fa.gz.sig")
    outp = c.output("export.json")

    c.run_sourmash("sig", "export", inp, "-o", outp, "--md5", "1437d8eae6")
    c.run_sourmash("sig", "import", outp)

    original = load_one_signature_from_json(inp, ksize=21, select_moltype="DNA")
    roundtrip = load_one_signature_from_json(c.last_result.out)

    assert original.minhash == roundtrip.minhash


@utils.in_tempdir
def test_import_export_2(c):
    # check to make sure we can import a mash JSON dump file.
    # NOTE: msh.json_dump file calculated like so:
    #   mash sketch -s 500 -k 21 ./tests/test-data/genome-s11.fa.gz
    #   mash info -d ./tests/test-data/genome-s11.fa.gz.msh > tests/test-data/genome-s11.fa.gz.msh.json_dump
    #
    sig1 = utils.get_test_data("genome-s11.fa.gz.sig")
    msh_sig = utils.get_test_data("genome-s11.fa.gz.msh.json_dump")

    c.run_sourmash("sig", "import", msh_sig)
    imported = load_one_signature_from_json(c.last_result.out)
    compare = load_one_signature_from_json(sig1, ksize=21, select_moltype="DNA")

    assert imported.minhash == compare.minhash


def test_import_mash_csv_to_sig(runtmp):
    # test copied over from 'sourmash import_csv'.
    testdata1 = utils.get_test_data("short.fa.msh.dump")
    testdata2 = utils.get_test_data("short.fa")

    runtmp.sourmash("sig", "import", "--csv", testdata1, "-o", "xxx.sig")

    runtmp.sourmash("sketch", "dna", "-p", "k=31,num=970", testdata2)

    runtmp.sourmash("search", "-k", "31", "short.fa.sig", "xxx.sig")

    print("RUNTEMP", runtmp)

    assert "1 matches" in runtmp.last_result.out
    assert "100.0%       short.fa" in runtmp.last_result.out


def test_sig_manifest_1_zipfile(runtmp):
    # make a manifest from a .zip file
    protzip = utils.get_test_data("prot/protein.zip")
    runtmp.sourmash("sig", "manifest", protzip, "-o", "SOURMASH-MANIFEST.csv")

    manifest_fn = runtmp.output("SOURMASH-MANIFEST.csv")
    with open(manifest_fn, newline="") as csvfp:
        manifest = CollectionManifest.load_from_csv(csvfp)

    assert len(manifest) == 2
    md5_list = [row["md5"] for row in manifest.rows]
    assert "16869d2c8a1d29d1c8e56f5c561e585e" in md5_list
    assert "120d311cc785cc9d0df9dc0646b2b857" in md5_list


def test_sig_manifest_1_zipfile_csv_gz(runtmp):
    # make a gzipped manifest from a .zip file
    protzip = utils.get_test_data("prot/protein.zip")
    runtmp.sourmash("sig", "manifest", protzip, "-o", "SOURMASH-MANIFEST.csv.gz")

    manifest_fn = runtmp.output("SOURMASH-MANIFEST.csv.gz")
    with gzip.open(manifest_fn, "rt", newline="") as csvfp:
        manifest = CollectionManifest.load_from_csv(csvfp)

    assert len(manifest) == 2
    md5_list = [row["md5"] for row in manifest.rows]
    assert "16869d2c8a1d29d1c8e56f5c561e585e" in md5_list
    assert "120d311cc785cc9d0df9dc0646b2b857" in md5_list


def test_sig_manifest_1_zipfile_already_exists(runtmp):
    # make a manifest from a .zip file; f
    protzip = utils.get_test_data("prot/protein.zip")

    mf_csv = runtmp.output("mf.csv")
    with open(mf_csv, "w") as fp:
        fp.write("hello, world")

    with pytest.raises(SourmashCommandFailed):
        runtmp.sourmash("sig", "manifest", protzip, "-o", "mf.csv")


def test_sig_manifest_1_zipfile_already_exists_force(runtmp):
    # make a manifest from a .zip file
    protzip = utils.get_test_data("prot/protein.zip")

    mf_csv = runtmp.output("mf.csv")
    with open(mf_csv, "w") as fp:
        fp.write("hello, world")

    runtmp.sourmash("sig", "manifest", protzip, "-o", "mf.csv", "-f")

    with open(mf_csv, newline="") as csvfp:
        manifest = CollectionManifest.load_from_csv(csvfp)

    assert len(manifest) == 2
    md5_list = [row["md5"] for row in manifest.rows]
    assert "16869d2c8a1d29d1c8e56f5c561e585e" in md5_list
    assert "120d311cc785cc9d0df9dc0646b2b857" in md5_list


def test_sig_manifest_1_zipfile_already_exists_sql(runtmp):
    # make a manifest from a .zip file
    protzip = utils.get_test_data("prot/protein.zip")

    mf_csv = runtmp.output("mf.mfsql")
    runtmp.sourmash("sig", "manifest", protzip, "-o", "mf.mfsql", "-F", "sql")
    runtmp.sourmash("sig", "manifest", protzip, "-o", "mf.mfsql", "-F", "sql", "-f")

    manifest = CollectionManifest.load_from_filename(mf_csv)

    assert len(manifest) == 2
    md5_list = [row["md5"] for row in manifest.rows]
    assert "16869d2c8a1d29d1c8e56f5c561e585e" in md5_list
    assert "120d311cc785cc9d0df9dc0646b2b857" in md5_list


def test_sig_manifest_2_sigfile(runtmp):
    # make a manifest from a .sig file
    sigfile = utils.get_test_data(
        "prot/protein/GCA_001593925.1_ASM159392v1_protein.faa.gz.sig"
    )

    runtmp.sourmash("sig", "manifest", sigfile, "-o", "SOURMASH-MANIFEST.csv")

    manifest_fn = runtmp.output("SOURMASH-MANIFEST.csv")
    with open(manifest_fn, newline="") as csvfp:
        manifest = CollectionManifest.load_from_csv(csvfp)

    assert len(manifest) == 1
    md5_list = [row["md5"] for row in manifest.rows]
    assert "16869d2c8a1d29d1c8e56f5c561e585e" in md5_list


def test_sig_manifest_3_sbt(runtmp):
    # make a manifest from an SBT
    protzip = utils.get_test_data("prot/protein.sbt.zip")
    runtmp.sourmash("sig", "manifest", protzip, "-o", "SOURMASH-MANIFEST.csv")

    manifest_fn = runtmp.output("SOURMASH-MANIFEST.csv")
    with open(manifest_fn, newline="") as csvfp:
        manifest = CollectionManifest.load_from_csv(csvfp)

    assert len(manifest) == 2
    md5_list = [row["md5"] for row in manifest.rows]
    assert "16869d2c8a1d29d1c8e56f5c561e585e" in md5_list
    assert "120d311cc785cc9d0df9dc0646b2b857" in md5_list


def test_sig_manifest_4_lca(runtmp):
    # make a manifest from a .lca.json file
    sigfile = utils.get_test_data("prot/protein.lca.json.gz")
    runtmp.sourmash("sig", "manifest", sigfile, "-o", "SOURMASH-MANIFEST.csv")

    manifest_fn = runtmp.output("SOURMASH-MANIFEST.csv")
    with open(manifest_fn, newline="") as csvfp:
        manifest = CollectionManifest.load_from_csv(csvfp)

    assert len(manifest) == 2
    md5_list = [row["md5"] for row in manifest.rows]
    assert "16869d2c8a1d29d1c8e56f5c561e585e" in md5_list
    assert "120d311cc785cc9d0df9dc0646b2b857" in md5_list


def test_sig_manifest_5_dir(runtmp):
    # make a manifest from a directory
    sigfile = utils.get_test_data("prot/protein/")
    runtmp.sourmash("sig", "manifest", sigfile, "-o", "SOURMASH-MANIFEST.csv")

    manifest_fn = runtmp.output("SOURMASH-MANIFEST.csv")
    with open(manifest_fn, newline="") as csvfp:
        manifest = CollectionManifest.load_from_csv(csvfp)

    assert len(manifest) == 2
    md5_list = [row["md5"] for row in manifest.rows]
    assert "16869d2c8a1d29d1c8e56f5c561e585e" in md5_list
    assert "120d311cc785cc9d0df9dc0646b2b857" in md5_list


def test_sig_manifest_6_pathlist(runtmp):
    # make a manifest from a pathlist file
    sigfiles = utils.get_test_data("prot/protein/*.sig")
    sigfiles = glob.glob(sigfiles)

    pathlist = runtmp.output("pathlist.txt")
    with open(pathlist, "w") as fp:
        fp.write("\n".join(sigfiles))

    runtmp.sourmash("sig", "manifest", pathlist, "-o", "SOURMASH-MANIFEST.csv")

    manifest_fn = runtmp.output("SOURMASH-MANIFEST.csv")
    with open(manifest_fn, newline="") as csvfp:
        manifest = CollectionManifest.load_from_csv(csvfp)

    assert len(manifest) == 2
    md5_list = [row["md5"] for row in manifest.rows]
    assert "16869d2c8a1d29d1c8e56f5c561e585e" in md5_list
    assert "120d311cc785cc9d0df9dc0646b2b857" in md5_list

    # note: the manifest output for pathlists will contain the locations
    # used in the pathlist. This is required by StandaloneManifestIndex.
    for row in manifest.rows:
        iloc = row["internal_location"]
        print(iloc)
        assert iloc.startswith("/"), iloc


def test_sig_manifest_does_not_exist(runtmp):
    with pytest.raises(SourmashCommandFailed):
        runtmp.run_sourmash("sig", "manifest", "does-not-exist", "-o", "out.csv")

    assert (
        "Cannot open 'does-not-exist' as a sourmash signature collection."
        in runtmp.last_result.err
    )


def test_sig_manifest_7_allzip_1(runtmp):
    # the rebuilt manifest w/o '-f' will miss dna-sig.noext
    allzip = utils.get_test_data("prot/all.zip")
    runtmp.sourmash("sig", "manifest", allzip, "-o", "xyz.csv")

    manifest_fn = runtmp.output("xyz.csv")
    with open(manifest_fn, newline="") as csvfp:
        manifest = CollectionManifest.load_from_csv(csvfp)

    assert len(manifest) == 7
    filenames = set(row["internal_location"] for row in manifest.rows)
    assert "dna-sig.noext" not in filenames


def test_sig_manifest_7_allzip_2(runtmp):
    # the rebuilt manifest w/ '-f' will contain dna-sig.noext
    allzip = utils.get_test_data("prot/all.zip")
    runtmp.sourmash("sig", "manifest", allzip, "-o", "xyz.csv", "-f")

    manifest_fn = runtmp.output("xyz.csv")
    with open(manifest_fn, newline="") as csvfp:
        manifest = CollectionManifest.load_from_csv(csvfp)

    assert len(manifest) == 8
    filenames = set(row["internal_location"] for row in manifest.rows)
    assert "dna-sig.noext" in filenames


def test_sig_manifest_7_allzip_3(runtmp):
    # the existing manifest contains 'dna-sig.noext' whther or not -f is
    # used.
    allzip = utils.get_test_data("prot/all.zip")
    runtmp.sourmash("sig", "manifest", allzip, "-o", "xyz.csv", "--no-rebuild")

    manifest_fn = runtmp.output("xyz.csv")
    with open(manifest_fn, newline="") as csvfp:
        manifest = CollectionManifest.load_from_csv(csvfp)

    assert len(manifest) == 8
    filenames = set(row["internal_location"] for row in manifest.rows)
    assert "dna-sig.noext" in filenames


def test_sig_manifest_8_sqldb(runtmp):
    # make a sqldb and then run sig manifest on it.
    gcf_all = glob.glob(utils.get_test_data("gather/GCF*.sig"))
    sqldb = runtmp.output("some.sqldb")

    runtmp.sourmash("sig", "cat", "-k", "31", *gcf_all, "-o", sqldb)

    # need to use '--no-rebuild-manifest' with 'sig manifest' on sqldb,
    # because it has a manifest but not the _signatures_with_internal
    # method to rebuild one ;)

    # so, this should fail...
    with pytest.raises(SourmashCommandFailed):
        runtmp.sourmash("sig", "manifest", sqldb, "-o", "mf.csv")

    # ...and this should succeed:
    runtmp.sourmash("sig", "manifest", sqldb, "-o", "mf.csv", "--no-rebuild")

    err = runtmp.last_result.err
    print(err)

    out = runtmp.last_result.out
    print(out)

    assert "manifest contains 12 signatures total." in err
    assert "wrote manifest to 'mf.csv'" in err

    mf = CollectionManifest.load_from_filename(runtmp.output("mf.csv"))
    assert len(mf) == 12


def test_sig_manifest_8_sqldb_out(runtmp):
    # make a zip and run manifest out on it to make a sql format manifest.
    gcf_all = glob.glob(utils.get_test_data("gather/GCF*.sig"))
    zipfile = runtmp.output("some.zip")

    runtmp.sourmash("sig", "cat", "-k", "31", *gcf_all, "-o", zipfile)

    # ...and this should succeed:
    runtmp.sourmash("sig", "manifest", zipfile, "-o", "mf.sqldb", "-F", "sql")

    err = runtmp.last_result.err
    print(err)

    out = runtmp.last_result.out
    print(out)

    assert "manifest contains 12 signatures total." in err
    assert "wrote manifest to 'mf.sqldb'" in err

    mf = CollectionManifest.load_from_filename(runtmp.output("mf.sqldb"))
    assert len(mf) == 12


def test_sig_kmers_1_dna(runtmp):
    # test sig kmers on dna
    seqfile = utils.get_test_data("short.fa")

    runtmp.sourmash("sketch", "dna", seqfile, "-p", "scaled=1")
    ss = load_one_signature_from_json(runtmp.output("short.fa.sig"))
    mh = ss.minhash
    assert mh.moltype == "DNA"

    runtmp.sourmash(
        "sig",
        "kmers",
        "--sig",
        "short.fa.sig",
        "--seq",
        seqfile,
        "--save-kmers",
        "short.csv",
        "--save-sequences",
        "matched.fa",
    )

    out = runtmp.last_result.out
    print(out)
    err = runtmp.last_result.err
    print(err)

    assert "total hashes in merged signature: 970" in err
    assert "found 970 distinct matching hashes (100.0%)" in err

    # check FASTA output
    assert os.path.exists(runtmp.output("matched.fa"))
    with screed.open(runtmp.output("matched.fa")) as f:
        records = list(f)
    assert len(records) == 1
    assert len(records[0].sequence) == 1000, len(records[0].sequence)

    seq_mh = mh.copy_and_clear()
    for record in records:
        seq_mh.add_sequence(record.sequence)
    assert seq_mh.similarity(mh) == 1.0

    # check CSV output w/k-mers and hashes etc
    assert os.path.exists(runtmp.output("short.csv"))
    with open(runtmp.output("short.csv"), newline="") as fp:
        r = csv.DictReader(fp)
        rows = list(r)
        assert len(rows) == 970

    check_mh = mh.copy_and_clear()
    check_mh2 = mh.copy_and_clear()
    for row in rows:
        check_mh.add_sequence(row["kmer"])
        check_mh2.add_hash(int(row["hashval"]))
    assert check_mh.similarity(mh) == 1.0
    assert check_mh2.similarity(mh) == 1.0


def test_sig_kmers_1_dna_more_in_query(runtmp):
    # test sig kmers on dna, where query has more than matches
    seqfile = utils.get_test_data("short.fa")

    runtmp.sourmash("sketch", "dna", seqfile, "-p", "scaled=1")
    ss = load_one_signature_from_json(runtmp.output("short.fa.sig"))
    mh = ss.minhash
    assert mh.moltype == "DNA"

    # make a new sequence for query, with more k-mers
    query_seqfile = runtmp.output("query.fa")
    with open(query_seqfile, "w") as fp:
        with screed.open(seqfile) as screed_iter:
            for record in screed_iter:
                fp.write(f">{record.name}\n{record.sequence}AGTTACGATC\n")

    runtmp.sourmash("sig", "kmers", "--sig", "short.fa.sig", "--seq", query_seqfile)

    out = runtmp.last_result.out
    print(out)
    err = runtmp.last_result.err
    print(err)

    assert "total hashes in merged signature: 970" in err
    # should only find 970 overlapping hashes here --
    assert "found 970 distinct matching hashes (100.0%)" in err


def test_sig_kmers_1_dna_empty_seq(runtmp):
    # test sig kmers with empty query seq
    seqfile = utils.get_test_data("short.fa")

    runtmp.sourmash("sketch", "dna", seqfile, "-p", "scaled=1")
    ss = load_one_signature_from_json(runtmp.output("short.fa.sig"))
    mh = ss.minhash
    assert mh.moltype == "DNA"

    # make a new sequence for query, with more k-mers
    query_seqfile = runtmp.output("query.fa")
    with open(query_seqfile, "w"):
        pass

    with pytest.raises(SourmashCommandFailed):
        runtmp.sourmash("sig", "kmers", "--sig", "short.fa.sig", "--seq", query_seqfile)

    out = runtmp.last_result.out
    print(out)
    err = runtmp.last_result.err
    print(err)

    assert "ERROR: no sequences searched!?" in err


def test_sig_kmers_1_dna_empty_sig(runtmp):
    # test sig kmers with empty query sig
    seqfile = utils.get_test_data("short.fa")

    mh = sourmash.MinHash(ksize=31, n=0, scaled=1)
    ss = sourmash.SourmashSignature(mh, name="empty")
    with open(runtmp.output("empty.sig"), "w") as fp:
        save_signatures_to_json([ss], fp)

    with pytest.raises(SourmashCommandFailed):
        runtmp.sourmash("sig", "kmers", "--sig", "empty.sig", "--seq", seqfile)

    out = runtmp.last_result.out
    print(out)
    err = runtmp.last_result.err
    print(err)

    assert "ERROR: no hashes in query signature!?" in err


def test_sig_kmers_1_dna_single_sig(runtmp):
    # test sig kmers with a fabricated query sig with a single hash
    seqfile = utils.get_test_data("short.fa")

    mh = sourmash.MinHash(ksize=31, n=0, scaled=1)
    mh.add_hash(1070961951490202715)
    ss = sourmash.SourmashSignature(mh, name="small")
    with open(runtmp.output("small.sig"), "w") as fp:
        save_signatures_to_json([ss], fp)

    runtmp.sourmash("sig", "kmers", "--sig", "small.sig", "--seq", seqfile)

    out = runtmp.last_result.out
    print(out)
    err = runtmp.last_result.err
    print(err)

    assert "total hashes in merged signature: 1" in err
    assert "found 1 distinct matching hashes (100.0%)" in err


def test_sig_kmers_1_dna_lowscaled(runtmp):
    # test sig kmers on dna with a scaled of 100, so not all k-mers
    seqfile = utils.get_test_data("short.fa")

    runtmp.sourmash("sketch", "dna", seqfile, "-p", "scaled=100")
    ss = load_one_signature_from_json(runtmp.output("short.fa.sig"))
    mh = ss.minhash
    assert mh.moltype == "DNA"

    runtmp.sourmash(
        "sig",
        "kmers",
        "--sig",
        "short.fa.sig",
        "--seq",
        seqfile,
        "--save-kmers",
        "short.csv",
        "--save-sequences",
        "matched.fa",
    )

    out = runtmp.last_result.out
    print(out)
    err = runtmp.last_result.err
    print(err)

    assert "total hashes in merged signature: 5" in err
    assert "found 5 distinct matching hashes (100.0%)" in err

    # check FASTA output
    assert os.path.exists(runtmp.output("matched.fa"))
    with screed.open(runtmp.output("matched.fa")) as f:
        records = list(f)
    assert len(records) == 1
    assert len(records[0].sequence) == 1000, len(records[0].sequence)

    seq_mh = mh.copy_and_clear()
    for record in records:
        seq_mh.add_sequence(record.sequence)
    assert seq_mh.similarity(mh) == 1.0

    # check CSV output w/k-mers and hashes etc
    assert os.path.exists(runtmp.output("short.csv"))
    with open(runtmp.output("short.csv"), newline="") as fp:
        r = csv.DictReader(fp)
        rows = list(r)
        assert len(rows) == 5

    check_mh = mh.copy_and_clear()
    check_mh2 = mh.copy_and_clear()
    for row in rows:
        check_mh.add_sequence(row["kmer"])
        check_mh2.add_hash(int(row["hashval"]))
    assert check_mh.similarity(mh) == 1.0
    assert check_mh2.similarity(mh) == 1.0


def test_sig_kmers_1_dna_num(runtmp):
    # test sig kmers on dna with a scaled of 100, so not all k-mers
    seqfile = utils.get_test_data("short.fa")

    runtmp.sourmash("sketch", "dna", seqfile, "-p", "num=50")
    ss = load_one_signature_from_json(runtmp.output("short.fa.sig"))
    mh = ss.minhash
    assert mh.moltype == "DNA"

    runtmp.sourmash(
        "sig",
        "kmers",
        "--sig",
        "short.fa.sig",
        "--seq",
        seqfile,
        "--save-kmers",
        "short.csv",
        "--save-sequences",
        "matched.fa",
    )

    out = runtmp.last_result.out
    print(out)
    err = runtmp.last_result.err
    print(err)

    assert "total hashes in merged signature: 50" in err
    assert "found 50 distinct matching hashes (100.0%)" in err

    # check FASTA output
    assert os.path.exists(runtmp.output("matched.fa"))
    with screed.open(runtmp.output("matched.fa")) as f:
        records = list(f)
    assert len(records) == 1
    assert len(records[0].sequence) == 1000, len(records[0].sequence)

    seq_mh = mh.copy_and_clear()
    for record in records:
        seq_mh.add_sequence(record.sequence)
    assert seq_mh.similarity(mh) == 1.0

    # check CSV output w/k-mers and hashes etc
    assert os.path.exists(runtmp.output("short.csv"))
    with open(runtmp.output("short.csv"), newline="") as fp:
        r = csv.DictReader(fp)
        rows = list(r)
        assert len(rows) == 50

    check_mh = mh.copy_and_clear()
    check_mh2 = mh.copy_and_clear()
    for row in rows:
        check_mh.add_sequence(row["kmer"])
        check_mh2.add_hash(int(row["hashval"]))
    assert check_mh.similarity(mh) == 1.0
    assert check_mh2.similarity(mh) == 1.0


def test_sig_kmers_1_dna_translate_protein(runtmp):
    # test sig kmers on dna
    seqfile = utils.get_test_data("short.fa")

    runtmp.sourmash("sketch", "translate", seqfile, "-p", "scaled=1")
    ss = load_one_signature_from_json(runtmp.output("short.fa.sig"))
    mh = ss.minhash
    assert mh.moltype == "protein"

    runtmp.sourmash(
        "sig",
        "kmers",
        "--sig",
        "short.fa.sig",
        "--seq",
        seqfile,
        "--save-kmers",
        "short.csv",
        "--save-sequences",
        "matched.fa",
        "--translate",
    )

    out = runtmp.last_result.out
    print(out)
    err = runtmp.last_result.err
    print(err)

    assert "total hashes in merged signature: 1942" in err
    assert "found 1942 distinct matching hashes (100.0%)" in err

    # check FASTA output
    assert os.path.exists(runtmp.output("matched.fa"))
    with screed.open(runtmp.output("matched.fa")) as f:
        records = list(f)
    assert len(records) == 1
    assert len(records[0].sequence) == 1000, len(records[0].sequence)

    seq_mh = mh.copy_and_clear()
    for record in records:
        seq_mh.add_sequence(record.sequence)
    assert seq_mh.similarity(mh) == 1.0

    # check CSV output w/k-mers and hashes etc
    assert os.path.exists(runtmp.output("short.csv"))
    with open(runtmp.output("short.csv"), newline="") as fp:
        r = csv.DictReader(fp)
        rows = list(r)
        assert len(rows) == 1942

    check_mh = mh.copy_and_clear()
    check_mh2 = mh.copy_and_clear()
    for row in rows:
        check_mh.add_sequence(row["kmer"])
        check_mh2.add_hash(int(row["hashval"]))
    assert check_mh.similarity(mh) == 1.0
    assert check_mh2.similarity(mh) == 1.0


def test_sig_kmers_1_dna_translate_dayhoff(runtmp):
    # test sig kmers on dna
    seqfile = utils.get_test_data("short.fa")

    runtmp.sourmash("sketch", "translate", seqfile, "-p", "scaled=1,dayhoff")
    ss = load_one_signature_from_json(runtmp.output("short.fa.sig"))
    mh = ss.minhash
    assert mh.moltype == "dayhoff"

    runtmp.sourmash(
        "sig",
        "kmers",
        "--sig",
        "short.fa.sig",
        "--seq",
        seqfile,
        "--save-kmers",
        "short.csv",
        "--save-sequences",
        "matched.fa",
        "--translate",
    )

    out = runtmp.last_result.out
    print(out)
    err = runtmp.last_result.err
    print(err)

    assert "total hashes in merged signature: 1906" in err
    assert "found 1906 distinct matching hashes (100.0%)" in err

    # check FASTA output
    assert os.path.exists(runtmp.output("matched.fa"))
    with screed.open(runtmp.output("matched.fa")) as f:
        records = list(f)
    assert len(records) == 1
    assert len(records[0].sequence) == 1000, len(records[0].sequence)

    seq_mh = mh.copy_and_clear()
    for record in records:
        seq_mh.add_sequence(record.sequence)
    assert seq_mh.similarity(mh) == 1.0

    # check CSV output w/k-mers and hashes etc
    assert os.path.exists(runtmp.output("short.csv"))
    with open(runtmp.output("short.csv"), newline="") as fp:
        r = csv.DictReader(fp)
        rows = list(r)
        assert len(rows) == 1906

    check_mh = mh.copy_and_clear()
    check_mh2 = mh.copy_and_clear()
    for row in rows:
        check_mh.add_sequence(row["kmer"])
        check_mh2.add_hash(int(row["hashval"]))
    assert check_mh.similarity(mh) == 1.0
    assert check_mh2.similarity(mh) == 1.0


def test_sig_kmers_1_dna_translate_hp(runtmp):
    # test sig kmers on dna
    seqfile = utils.get_test_data("short.fa")

    runtmp.sourmash("sketch", "translate", seqfile, "-p", "scaled=1,hp")
    ss = load_one_signature_from_json(runtmp.output("short.fa.sig"))
    mh = ss.minhash
    assert mh.moltype == "hp"

    runtmp.sourmash(
        "sig",
        "kmers",
        "--sig",
        "short.fa.sig",
        "--seq",
        seqfile,
        "--save-kmers",
        "short.csv",
        "--save-sequences",
        "matched.fa",
        "--translate",
    )

    out = runtmp.last_result.out
    print(out)
    err = runtmp.last_result.err
    print(err)

    assert "total hashes in merged signature: 1750" in err
    assert "found 1750 distinct matching hashes (100.0%)" in err

    # check FASTA output
    assert os.path.exists(runtmp.output("matched.fa"))
    with screed.open(runtmp.output("matched.fa")) as f:
        records = list(f)
    assert len(records) == 1
    assert len(records[0].sequence) == 1000, len(records[0].sequence)

    seq_mh = mh.copy_and_clear()
    for record in records:
        seq_mh.add_sequence(record.sequence)
    assert seq_mh.similarity(mh) == 1.0

    # check CSV output w/k-mers and hashes etc
    assert os.path.exists(runtmp.output("short.csv"))
    with open(runtmp.output("short.csv"), newline="") as fp:
        r = csv.DictReader(fp)
        rows = list(r)
        assert len(rows) == 1750

    check_mh = mh.copy_and_clear()
    check_mh2 = mh.copy_and_clear()
    for row in rows:
        check_mh.add_sequence(row["kmer"])
        check_mh2.add_hash(int(row["hashval"]))
    assert check_mh.similarity(mh) == 1.0
    assert check_mh2.similarity(mh) == 1.0


def test_sig_kmers_2_protein(runtmp):
    # test out sig kmers on an faa file
    seqfile = utils.get_test_data("ecoli.faa")

    runtmp.sourmash("sketch", "protein", seqfile, "-p", "scaled=1")
    ss = load_one_signature_from_json(runtmp.output("ecoli.faa.sig"))
    mh = ss.minhash
    assert mh.moltype == "protein"

    runtmp.sourmash(
        "sig",
        "kmers",
        "--sig",
        "ecoli.faa.sig",
        "--seq",
        seqfile,
        "--save-kmers",
        "ecoli.csv",
        "--save-sequences",
        "matched.fa",
    )

    out = runtmp.last_result.out
    print(out)
    err = runtmp.last_result.err
    print(err)

    assert "total hashes in merged signature: 1112" in err
    assert "found 1112 distinct matching hashes (100.0%)" in err

    # check FASTA output
    assert os.path.exists(runtmp.output("matched.fa"))
    with screed.open(runtmp.output("matched.fa")) as f:
        records = list(f)
    assert len(records) == 2
    assert len(records[0].sequence) == 820, len(records[0].sequence)
    assert len(records[1].sequence) == 310, len(records[1].sequence)

    seq_mh = mh.copy_and_clear()
    for record in records:
        seq_mh.add_protein(record.sequence)
    assert seq_mh.similarity(mh) == 1.0

    # check CSV output w/k-mers and hashes etc
    assert os.path.exists(runtmp.output("ecoli.csv"))
    with open(runtmp.output("ecoli.csv"), newline="") as fp:
        r = csv.DictReader(fp)
        rows = list(r)
        assert len(rows) == 1112

    check_mh = mh.copy_and_clear()
    check_mh2 = mh.copy_and_clear()
    for row in rows:
        check_mh.add_protein(row["kmer"])
        check_mh2.add_hash(int(row["hashval"]))
    assert check_mh.similarity(mh) == 1.0
    assert check_mh2.similarity(mh) == 1.0


def test_sig_kmers_2_dayhoff(runtmp):
    # test out sig kmers on an faa file
    seqfile = utils.get_test_data("ecoli.faa")

    runtmp.sourmash("sketch", "protein", seqfile, "-p", "scaled=1,dayhoff")
    ss = load_one_signature_from_json(runtmp.output("ecoli.faa.sig"))
    mh = ss.minhash
    assert mh.moltype == "dayhoff"

    runtmp.sourmash(
        "sig",
        "kmers",
        "--sig",
        "ecoli.faa.sig",
        "--seq",
        seqfile,
        "--save-kmers",
        "ecoli.csv",
        "--save-sequences",
        "matched.fa",
    )

    out = runtmp.last_result.out
    print(out)
    err = runtmp.last_result.err
    print(err)

    assert "total hashes in merged signature: 1100" in err
    assert "found 1100 distinct matching hashes (100.0%)" in err

    # check FASTA output
    assert os.path.exists(runtmp.output("matched.fa"))
    with screed.open(runtmp.output("matched.fa")) as f:
        records = list(f)
    assert len(records) == 2
    assert len(records[0].sequence) == 820, len(records[0].sequence)
    assert len(records[1].sequence) == 310, len(records[1].sequence)

    seq_mh = mh.copy_and_clear()
    for record in records:
        seq_mh.add_protein(record.sequence)
    assert seq_mh.similarity(mh) == 1.0

    # check CSV output w/k-mers and hashes etc
    assert os.path.exists(runtmp.output("ecoli.csv"))
    with open(runtmp.output("ecoli.csv"), newline="") as fp:
        r = csv.DictReader(fp)
        rows = list(r)
        assert len(rows) == 1100

    check_mh = mh.copy_and_clear()
    check_mh2 = mh.copy_and_clear()
    for row in rows:
        check_mh.add_protein(row["kmer"])
        check_mh2.add_hash(int(row["hashval"]))
    assert check_mh.similarity(mh) == 1.0
    assert check_mh2.similarity(mh) == 1.0


def test_sig_kmers_2_hp(runtmp):
    # test out sig kmers on an faa file
    seqfile = utils.get_test_data("ecoli.faa")

    runtmp.sourmash("sketch", "protein", seqfile, "-p", "scaled=1,hp")
    ss = load_one_signature_from_json(runtmp.output("ecoli.faa.sig"))
    mh = ss.minhash
    assert mh.moltype == "hp"

    runtmp.sourmash(
        "sig",
        "kmers",
        "--sig",
        "ecoli.faa.sig",
        "--seq",
        seqfile,
        "--save-kmers",
        "ecoli.csv",
        "--save-sequences",
        "matched.fa",
    )

    out = runtmp.last_result.out
    print(out)
    err = runtmp.last_result.err
    print(err)

    assert "total hashes in merged signature: 1048" in err
    assert "found 1048 distinct matching hashes (100.0%)" in err

    # check FASTA output
    assert os.path.exists(runtmp.output("matched.fa"))
    with screed.open(runtmp.output("matched.fa")) as f:
        records = list(f)
    assert len(records) == 2
    assert len(records[0].sequence) == 820, len(records[0].sequence)
    assert len(records[1].sequence) == 310, len(records[1].sequence)

    seq_mh = mh.copy_and_clear()
    for record in records:
        seq_mh.add_protein(record.sequence)
    assert seq_mh.similarity(mh) == 1.0

    # check CSV output w/k-mers and hashes etc
    assert os.path.exists(runtmp.output("ecoli.csv"))
    with open(runtmp.output("ecoli.csv"), newline="") as fp:
        r = csv.DictReader(fp)
        rows = list(r)
        assert len(rows) == 1048

    check_mh = mh.copy_and_clear()
    check_mh2 = mh.copy_and_clear()
    for row in rows:
        check_mh.add_protein(row["kmer"])
        check_mh2.add_hash(int(row["hashval"]))
    assert check_mh.similarity(mh) == 1.0
    assert check_mh2.similarity(mh) == 1.0


def test_sig_check_1(runtmp, abspath_relpath_v4):
    # basic check functionality
    sigfiles = glob.glob(utils.get_test_data("gather/GCF*.sig"))
    picklist = utils.get_test_data("gather/salmonella-picklist.csv")

    runtmp.sourmash(
        "sig",
        "check",
        *sigfiles,
        "--picklist",
        f"{picklist}::manifest",
        "-m",
        "mf.csv",
        abspath_relpath_v4,
    )

    out_mf = runtmp.output("mf.csv")
    assert os.path.exists(out_mf)

    # all should match.
    with open(out_mf, newline="") as fp:
        mf = CollectionManifest.load_from_csv(fp)
    assert len(mf) == 24

    idx = sourmash.load_file_as_index(out_mf)
    siglist = list(idx.signatures())
    assert len(siglist) == 24
    ksizes = set([ss.minhash.ksize for ss in siglist])
    assert len(ksizes) == 3
    assert 11 in ksizes
    assert 21 in ksizes
    assert 31 in ksizes


def test_sig_check_1_fail_abspath_relpath(runtmp):
    # basic check functionality
    sigfiles = glob.glob(utils.get_test_data("gather/GCF*.sig"))
    picklist = utils.get_test_data("gather/salmonella-picklist.csv")

    with pytest.raises(
        SourmashCommandFailed,
        match="Cannot specify both --abspath and --relpath; pick one!",
    ):
        runtmp.sourmash(
            "sig",
            "check",
            *sigfiles,
            "--picklist",
            f"{picklist}::manifest",
            "-m",
            "mf.csv",
            "--abspath",
            "--relpath",
        )


def test_sig_check_1_warn_abspath_relpath(runtmp, abspath_or_relpath):
    # warn that without -m, --abspath/--relpath are not helpful
    sigfiles = glob.glob(utils.get_test_data("gather/GCF*.sig"))
    picklist = utils.get_test_data("gather/salmonella-picklist.csv")

    runtmp.sourmash(
        "sig",
        "check",
        *sigfiles,
        "--picklist",
        f"{picklist}::manifest",
        abspath_or_relpath,
    )

    err = runtmp.last_result.err
    assert (
        " WARNING: --abspath and --relpath only have effects when saving a manifest"
        in err
    )


def test_sig_check_1_mf_csv_gz(runtmp, abspath_relpath_v4):
    # basic check functionality, with gzipped manifest output
    sigfiles = glob.glob(utils.get_test_data("gather/GCF*.sig"))
    picklist = utils.get_test_data("gather/salmonella-picklist.csv")

    runtmp.sourmash(
        "sig",
        "check",
        *sigfiles,
        "--picklist",
        f"{picklist}::manifest",
        "-m",
        "mf.csv.gz",
        abspath_relpath_v4,
    )

    out_mf = runtmp.output("mf.csv.gz")
    assert os.path.exists(out_mf)

    # all should match.
    with gzip.open(out_mf, "rt", newline="") as fp:
        mf = CollectionManifest.load_from_csv(fp)
    assert len(mf) == 24

    idx = sourmash.load_file_as_index(out_mf)
    siglist = list(idx.signatures())
    assert len(siglist) == 24
    ksizes = set([ss.minhash.ksize for ss in siglist])
    assert len(ksizes) == 3
    assert 11 in ksizes
    assert 21 in ksizes
    assert 31 in ksizes


def test_sig_check_1_gz(runtmp, abspath_relpath_v4):
    # basic check functionality with gzipped picklist
    sigfiles = glob.glob(utils.get_test_data("gather/GCF*.sig"))
    picklist = utils.get_test_data("gather/salmonella-picklist.csv")
    picklist_gz = runtmp.output("salmonella.csv.gz")

    with gzip.open(picklist_gz, "w") as outfp:
        with open(picklist, "rb") as infp:
            outfp.write(infp.read())

    runtmp.sourmash(
        "sig",
        "check",
        *sigfiles,
        "--picklist",
        "salmonella.csv.gz::manifest",
        "-m",
        "mf.csv",
        abspath_relpath_v4,
    )

    out_mf = runtmp.output("mf.csv")
    assert os.path.exists(out_mf)

    # all should match.
    with open(out_mf, newline="") as fp:
        mf = CollectionManifest.load_from_csv(fp)
    assert len(mf) == 24

    idx = sourmash.load_file_as_index(out_mf)
    siglist = list(idx.signatures())
    assert len(siglist) == 24
    ksizes = set([ss.minhash.ksize for ss in siglist])
    assert len(ksizes) == 3
    assert 11 in ksizes
    assert 21 in ksizes
    assert 31 in ksizes


def test_sig_check_1_nofail(runtmp, abspath_relpath_v4):
    # basic check functionality with --fail-if-missing
    sigfiles = glob.glob(utils.get_test_data("gather/GCF*.sig"))
    picklist = utils.get_test_data("gather/salmonella-picklist.csv")

    runtmp.sourmash(
        "sig",
        "check",
        *sigfiles,
        "--picklist",
        f"{picklist}::manifest",
        "-m",
        "mf.csv",
        "--fail-if-missing",
        abspath_relpath_v4,
    )

    out_mf = runtmp.output("mf.csv")
    assert os.path.exists(out_mf)

    # all should match.
    with open(out_mf, newline="") as fp:
        mf = CollectionManifest.load_from_csv(fp)
    assert len(mf) == 24

    idx = sourmash.load_file_as_index(out_mf)
    siglist = list(idx.signatures())
    assert len(siglist) == 24
    ksizes = set([ss.minhash.ksize for ss in siglist])
    assert len(ksizes) == 3
    assert 11 in ksizes
    assert 21 in ksizes
    assert 31 in ksizes


def test_sig_check_1_no_picklist(runtmp):
    # basic check functionality
    sigfiles = glob.glob(utils.get_test_data("gather/GCF*.sig"))
    utils.get_test_data("gather/salmonella-picklist.csv")

    with pytest.raises(SourmashCommandFailed) as exc:
        runtmp.sourmash("sig", "check", *sigfiles)

    assert "No picklist provided?! Exiting." in str(exc)


@pytest.mark.parametrize(
    "column, coltype",
    (
        ("md5", "md5"),
        ("md5", "md5prefix8"),
        ("name", "name"),
        ("name", "ident"),
        ("name", "identprefix"),
    ),
)
def test_sig_check_1_column(runtmp, column, coltype, abspath_relpath_v4):
    # basic check functionality for various columns/coltypes
    sigfiles = glob.glob(utils.get_test_data("gather/GCF*.sig"))
    picklist = utils.get_test_data("gather/salmonella-picklist.csv")

    runtmp.sourmash(
        "sig",
        "check",
        *sigfiles,
        "--picklist",
        f"{picklist}:{column}:{coltype}",
        "-m",
        "mf.csv",
        "-o",
        "missing.csv",
        abspath_relpath_v4,
    )

    out_mf = runtmp.output("mf.csv")
    assert os.path.exists(out_mf)

    # all should match.
    with open(out_mf, newline="") as fp:
        mf = CollectionManifest.load_from_csv(fp)
    assert len(mf) == 24

    idx = sourmash.load_file_as_index(out_mf)
    siglist = list(idx.signatures())
    assert len(siglist) == 24
    ksizes = set([ss.minhash.ksize for ss in siglist])
    assert len(ksizes) == 3
    assert 11 in ksizes
    assert 21 in ksizes
    assert 31 in ksizes


def test_sig_check_1_diff_col_name(runtmp, abspath_relpath_v4):
    # 'sig check' with 'name2' column instead of default name
    sigfiles = glob.glob(utils.get_test_data("gather/GCF*.sig"))
    picklist = utils.get_test_data("gather/salmonella-picklist-diffcolumn.csv")

    runtmp.sourmash(
        "sig",
        "check",
        *sigfiles,
        "--picklist",
        f"{picklist}:name2:name",
        "-o",
        "missing.csv",
        "-m",
        "mf.csv",
        abspath_relpath_v4,
    )

    out_mf = runtmp.output("mf.csv")
    assert os.path.exists(out_mf)

    missing_csv = runtmp.output("missing.csv")
    assert os.path.exists(missing_csv)

    # should be 24 matching manifest rows
    with open(out_mf, newline="") as fp:
        mf = CollectionManifest.load_from_csv(fp)
    assert len(mf) == 24

    # internal locations should match
    sigfile_set = set(sigfiles)
    for row in mf.rows:
        assert row["internal_location"] in sigfile_set

    idx = sourmash.load_file_as_index(out_mf)
    siglist = list(idx.signatures())
    assert len(siglist) == 24
    ksizes = set([ss.minhash.ksize for ss in siglist])
    assert len(ksizes) == 3
    assert 11 in ksizes
    assert 21 in ksizes
    assert 31 in ksizes

    # should be one non-matching picklist row
    with open(missing_csv, newline="") as fp:
        rows = list(csv.reader(fp))
    assert len(rows) == 2  # header row + data row
    assert rows[1][0] == "NOT THERE"


def test_sig_check_1_diff_col_name_zip(runtmp, abspath_relpath_v4):
    # 'sig check' with 'name2' column instead of default name, on a zip file
    sigfiles = glob.glob(utils.get_test_data("gather/GCF*.sig"))
    picklist = utils.get_test_data("gather/salmonella-picklist-diffcolumn.csv")

    # first create a zip db
    runtmp.sourmash("sig", "cat", *sigfiles, "-o", "gcf.zip")

    # now run against this zip
    runtmp.sourmash(
        "sig",
        "check",
        "gcf.zip",
        "--picklist",
        f"{picklist}:name2:name",
        "-o",
        "missing.csv",
        "-m",
        "mf.csv",
        abspath_relpath_v4,
    )

    out_mf = runtmp.output("mf.csv")
    assert os.path.exists(out_mf)

    missing_csv = runtmp.output("missing.csv")
    assert os.path.exists(missing_csv)

    # should be 24 matching manifest rows
    with open(out_mf, newline="") as fp:
        mf = CollectionManifest.load_from_csv(fp)
    assert len(mf) == 24

    # internal locations should all point to zip
    ilocs = set(row["internal_location"] for row in mf.rows)
    assert len(ilocs) == 1

    # can we get 'em?
    idx = sourmash.load_file_as_index(out_mf)
    siglist = list(idx.signatures())
    assert len(siglist) == 24
    ksizes = set([ss.minhash.ksize for ss in siglist])
    assert len(ksizes) == 3
    assert 11 in ksizes
    assert 21 in ksizes
    assert 31 in ksizes

    # should be one non-matching picklist row
    with open(missing_csv, newline="") as fp:
        rows = list(csv.reader(fp))
    assert len(rows) == 2  # header row + data row
    assert rows[1][0] == "NOT THERE"


def test_sig_check_1_diff_col_name_exclude(runtmp, abspath_relpath_v4):
    # 'sig check' with 'name2' column, :exclude picklist
    sigfiles = glob.glob(utils.get_test_data("gather/GCF*.sig"))
    picklist = utils.get_test_data("gather/salmonella-picklist-diffcolumn.csv")

    runtmp.sourmash(
        "sig",
        "check",
        *sigfiles,
        "--picklist",
        f"{picklist}:name2:name:exclude",
        "-m",
        "mf.csv",
        abspath_relpath_v4,
    )

    out_mf = runtmp.output("mf.csv")
    assert os.path.exists(out_mf)

    # should be 12 matching manifest rows
    with open(out_mf, newline="") as fp:
        mf = CollectionManifest.load_from_csv(fp)
    assert len(mf) == 12

    idx = sourmash.load_file_as_index(out_mf)
    siglist = list(idx.signatures())
    assert len(siglist) == 12
    ksizes = set([ss.minhash.ksize for ss in siglist])
    assert len(ksizes) == 3
    assert 11 in ksizes
    assert 21 in ksizes
    assert 31 in ksizes


def test_sig_check_1_ksize(runtmp, abspath_relpath_v4):
    # basic check functionality with selection for ksize
    sigfiles = glob.glob(utils.get_test_data("gather/GCF*.sig"))
    picklist = utils.get_test_data("gather/salmonella-picklist.csv")

    runtmp.sourmash(
        "sig",
        "check",
        *sigfiles,
        "-k",
        "31",
        "--picklist",
        f"{picklist}::manifest",
        "-m",
        "mf.csv",
        abspath_relpath_v4,
    )

    out_mf = runtmp.output("mf.csv")
    assert os.path.exists(out_mf)

    # 8 of the 24 should match.
    with open(out_mf, newline="") as fp:
        mf = CollectionManifest.load_from_csv(fp)
    assert len(mf) == 8

    idx = sourmash.load_file_as_index(out_mf)
    siglist = list(idx.signatures())
    assert len(siglist) == 8
    ksizes = set([ss.minhash.ksize for ss in siglist])
    assert len(ksizes) == 1
    assert 31 in ksizes


def test_sig_check_1_ksize_output_sql(runtmp, abspath_relpath_v4):
    # basic check functionality with selection for ksize
    sigfiles = glob.glob(utils.get_test_data("gather/GCF*.sig"))
    picklist = utils.get_test_data("gather/salmonella-picklist.csv")

    runtmp.sourmash(
        "sig",
        "check",
        *sigfiles,
        "-k",
        "31",
        "--picklist",
        f"{picklist}::manifest",
        "-m",
        "mf.mfsql",
        "-F",
        "sql",
        abspath_relpath_v4,
    )

    out_mf = runtmp.output("mf.mfsql")
    assert os.path.exists(out_mf)

    # 8 of the 24 should match.
    mf = CollectionManifest.load_from_filename(out_mf)
    assert len(mf) == 8
    assert mf.conn  # check that it's a sqlite manifest! hacky...

    idx = sourmash.load_file_as_index(out_mf)
    siglist = list(idx.signatures())
    assert len(siglist) == 8
    ksizes = set([ss.minhash.ksize for ss in siglist])
    assert len(ksizes) == 1
    assert 31 in ksizes


def test_sig_check_2_output_missing(runtmp, abspath_relpath_v4):
    # output missing all as identical to input picklist
    sigfiles = utils.get_test_data("gather/combined.sig")
    picklist = utils.get_test_data("gather/salmonella-picklist.csv")

    runtmp.sourmash(
        "sig",
        "check",
        sigfiles,
        "--picklist",
        f"{picklist}::manifest",
        "-o",
        "missing.csv",
        "-m",
        "mf.csv",
        abspath_relpath_v4,
    )

    out_csv = runtmp.output("missing.csv")
    assert os.path.exists(out_csv)

    mf_csv = runtmp.output("mf.csv")
    assert not os.path.exists(mf_csv)
    assert "not saving matching manifest" in runtmp.last_result.err

    # everything is missing with 'combined.sig'
    with open(out_csv, newline="") as fp:
        r = csv.DictReader(fp)
        rows = list(r)

    assert len(rows) == 24


def test_sig_check_2_output_missing_error_exit(runtmp):
    # output missing all as identical to input picklist
    sigfiles = utils.get_test_data("gather/combined.sig")
    picklist = utils.get_test_data("gather/salmonella-picklist.csv")

    # should error exit...
    with pytest.raises(SourmashCommandFailed):
        runtmp.sourmash(
            "sig",
            "check",
            sigfiles,
            "--picklist",
            f"{picklist}::manifest",
            "-o",
            "missing.csv",
            "--fail",
        )

    print(runtmp.last_result.out)
    print(runtmp.last_result.err)

    # ...and also output stuff!
    out_csv = runtmp.output("missing.csv")
    assert os.path.exists(out_csv)

    # everything is missing with 'combined.sig'
    with open(out_csv, newline="") as fp:
        r = csv.DictReader(fp)
        rows = list(r)

    assert len(rows) == 24


@pytest.mark.parametrize(
    "column, coltype",
    (
        ("md5", "md5"),
        ("md5", "md5prefix8"),
        ("name", "name"),
        ("name", "ident"),
        ("name", "identprefix"),
    ),
)
def test_sig_check_2_output_missing_column(runtmp, column, coltype, abspath_relpath_v4):
    # output missing all as identical to input picklist
    sigfiles = utils.get_test_data("gather/combined.sig")
    picklist = utils.get_test_data("gather/salmonella-picklist.csv")

    runtmp.sourmash(
        "sig",
        "check",
        sigfiles,
        "--picklist",
        f"{picklist}::manifest",
        "-o",
        "missing.csv",
        abspath_relpath_v4,
    )

    out_csv = runtmp.output("missing.csv")
    assert os.path.exists(out_csv)

    # everything is missing with 'combined.sig'
    with open(out_csv, newline="") as fp:
        r = csv.DictReader(fp)
        rows = list(r)

    assert len(rows) == 24


def test_sig_check_2_output_missing_exclude(runtmp):
    # 'exclude' with '-o' shouldn't work
    sigfiles = utils.get_test_data("gather/combined.sig")
    picklist = utils.get_test_data("gather/salmonella-picklist.csv")

    with pytest.raises(SourmashCommandFailed) as exc:
        runtmp.sourmash(
            "sig",
            "check",
            sigfiles,
            "--picklist",
            f"{picklist}:name:name:exclude",
            "-o",
            "missing.csv",
        )

    assert (
        "** ERROR: Cannot use an 'exclude' picklist with '-o/--output-missing'"
        in str(exc)
    )


def test_sig_check_3_no_manifest(runtmp):
    # fail check when no manifest, by default
    sbt = utils.get_test_data("v6.sbt.zip")
    picklist = utils.get_test_data("v6.sbt.zip.mf.csv")

    with pytest.raises(SourmashCommandFailed):
        runtmp.run_sourmash("sig", "check", sbt, "--picklist", f"{picklist}::manifest")

    print(runtmp.last_result.out)
    print(runtmp.last_result.err)

    err = runtmp.last_result.err
    assert "sig check requires a manifest by default, but no manifest present." in err


def test_sig_check_3_no_manifest_ok(runtmp, abspath_relpath_v4):
    # generate manifest if --no-require-manifest
    sbt = utils.get_test_data("v6.sbt.zip")
    picklist = utils.get_test_data("v6.sbt.zip.mf.csv")

    runtmp.run_sourmash(
        "sig",
        "check",
        sbt,
        "--no-require-manifest",
        "--picklist",
        f"{picklist}::manifest",
        abspath_relpath_v4,
    )

    print(runtmp.last_result.out)
    print(runtmp.last_result.err)
    assert (
        "for given picklist, found 7 matches to 7 distinct values"
        in runtmp.last_result.err
    )


def test_sig_check_4_manifest_cwd_cwd(runtmp, abspath_relpath_v4):
    # check: manifest and sigs in cwd
    prot_zip = utils.get_test_data("prot/all.zip")

    shutil.copyfile(prot_zip, runtmp.output("prot.zip"))

    # generate a picklist, whatever
    runtmp.sourmash("sig", "manifest", "prot.zip", "-o", "picklist.csv")
    assert os.path.exists(runtmp.output("picklist.csv"))

    # use picklist with sig check to generate a manifest
    runtmp.sourmash(
        "sig",
        "check",
        "-m",
        "mf.csv",
        "--picklist",
        "picklist.csv::manifest",
        "prot.zip",
        abspath_relpath_v4,
    )

    # check that it all works
    runtmp.sourmash("sig", "cat", "mf.csv")


def test_sig_check_4_manifest_subdir_cwd(runtmp, abspath_or_relpath):
    # check: manifest in subdir and sigs in cwd. note,
    # fails with default v4 behavior. see #3008.
    prot_zip = utils.get_test_data("prot/all.zip")

    shutil.copyfile(prot_zip, runtmp.output("prot.zip"))
    os.mkdir(runtmp.output("mf_dir"))

    # generate a picklist, whatever
    runtmp.sourmash("sig", "manifest", "prot.zip", "-o", "picklist.csv")
    assert os.path.exists(runtmp.output("picklist.csv"))

    # use picklist with sig check to generate a manifest
    runtmp.sourmash(
        "sig",
        "check",
        "-m",
        "mf_dir/mf.csv",
        "--picklist",
        "picklist.csv::manifest",
        "prot.zip",
        abspath_or_relpath,
    )

    print(runtmp.last_result.out)
    print(runtmp.last_result.err)

    # check that it all works
    runtmp.sourmash("sig", "cat", "mf_dir/mf.csv")


def test_sig_check_4_manifest_cwd_subdir(runtmp, abspath_relpath_v4):
    # check: manifest in cwd and sigs in subdir
    prot_zip = utils.get_test_data("prot/all.zip")

    os.mkdir(runtmp.output("zip_dir"))
    shutil.copyfile(prot_zip, runtmp.output("zip_dir/prot.zip"))

    # generate a picklist, whatever
    runtmp.sourmash("sig", "manifest", "zip_dir/prot.zip", "-o", "picklist.csv")
    assert os.path.exists(runtmp.output("picklist.csv"))

    # use picklist with sig check to generate a manifest
    runtmp.sourmash(
        "sig",
        "check",
        "-m",
        "mf.csv",
        "--picklist",
        "picklist.csv::manifest",
        "zip_dir/prot.zip",
        abspath_relpath_v4,
    )

    print(runtmp.last_result.out)
    print(runtmp.last_result.err)

    # check that it all works
    runtmp.sourmash("sig", "cat", "mf.csv")


def test_sig_check_4_manifest_subdir_subdir(runtmp, abspath_or_relpath):
    # check: manifest and sigs in subdir. note, fails with default v4 behavior.
    # see #3008.
    prot_zip = utils.get_test_data("prot/all.zip")

    os.mkdir(runtmp.output("zip_dir"))
    shutil.copyfile(prot_zip, runtmp.output("zip_dir/prot.zip"))
    os.mkdir(runtmp.output("mf_dir"))

    # generate a picklist, whatever
    runtmp.sourmash("sig", "manifest", "zip_dir/prot.zip", "-o", "picklist.csv")
    assert os.path.exists(runtmp.output("picklist.csv"))

    # use picklist with sig check to generate a manifest
    runtmp.sourmash(
        "sig",
        "check",
        "-m",
        "mf_dir/mf.csv",
        "--picklist",
        "picklist.csv::manifest",
        "zip_dir/prot.zip",
        abspath_or_relpath,
    )

    print(runtmp.last_result.out)
    print(runtmp.last_result.err)

    # check that it all works
    runtmp.sourmash("sig", "cat", "mf_dir/mf.csv")


def test_sig_check_5_relpath(runtmp):
    # check path rewriting when sketches are in a subdir.
    # this will be the default behavior in v5 => remove --relpath.
    sigfiles = glob.glob(utils.get_test_data("gather/GCF*.sig"))
    picklist = utils.get_test_data("gather/salmonella-picklist.csv")

    os.mkdir(runtmp.output("mf_dir"))

    os.mkdir(runtmp.output("sigs_dir"))
    new_names = []
    for f in sigfiles:
        basename = os.path.basename(f)
        filename = os.path.join("sigs_dir", basename)

        shutil.copyfile(f, runtmp.output(filename))
        new_names.append(filename)

    runtmp.sourmash(
        "sig",
        "check",
        *new_names,
        "--picklist",
        f"{picklist}::manifest",
        "-m",
        "mf_dir/mf.csv",
        "--relpath",
    )

    out_mf = runtmp.output("mf_dir/mf.csv")
    assert os.path.exists(out_mf)

    # all should match.
    with open(out_mf, newline="") as fp:
        mf = CollectionManifest.load_from_csv(fp)
    assert len(mf) == 24

    locations = [row["internal_location"] for row in mf.rows]
    expected_names = ["../" + f for f in new_names]
    assert set(locations).issubset(expected_names), (locations, expected_names)


def test_sig_check_5_relpath_subdir(runtmp):
    # check path rewriting when both sigs and mf are in different subdirs.
    # this will be the default behavior in v5 => can remove --relpath then.
    sigfiles = glob.glob(utils.get_test_data("gather/GCF*.sig"))
    picklist = utils.get_test_data("gather/salmonella-picklist.csv")

    os.mkdir(runtmp.output("sigs_dir"))
    new_names = []
    for f in sigfiles:
        basename = os.path.basename(f)
        filename = os.path.join("sigs_dir", basename)

        shutil.copyfile(f, runtmp.output(filename))
        new_names.append(filename)

    runtmp.sourmash(
        "sig",
        "check",
        *new_names,
        "--picklist",
        f"{picklist}::manifest",
        "-m",
        "mf.csv",
        "--relpath",
    )

    out_mf = runtmp.output("mf.csv")
    assert os.path.exists(out_mf)

    # all should match.
    with open(out_mf, newline="") as fp:
        mf = CollectionManifest.load_from_csv(fp)
    assert len(mf) == 24

    locations = [row["internal_location"] for row in mf.rows]
    print("XXX", locations)
    print("YYY", new_names)
    expected_names = ["./" + f for f in new_names]
    assert set(locations).issubset(expected_names), (locations, expected_names)


def test_sig_check_5_abspath(runtmp):
    # check path rewriting with `--abspath` => absolute paths.
    sigfiles = glob.glob(utils.get_test_data("gather/GCF*.sig"))
    picklist = utils.get_test_data("gather/salmonella-picklist.csv")

    for f in sigfiles:
        shutil.copyfile(f, runtmp.output(os.path.basename(f)))

    # strip off abspath
    sigfiles = [os.path.basename(f) for f in sigfiles]

    runtmp.sourmash(
        "sig",
        "check",
        *sigfiles,
        "--picklist",
        f"{picklist}::manifest",
        "-m",
        "mf.csv",
        "--abspath",
    )

    out_mf = runtmp.output("mf.csv")
    assert os.path.exists(out_mf)

    # all should match.
    with open(out_mf, newline="") as fp:
        mf = CollectionManifest.load_from_csv(fp)
    assert len(mf) == 24

    locations = [row["internal_location"] for row in mf.rows]
    for k in locations:
        assert k.startswith("/")  # absolute
        assert os.path.basename(k) in sigfiles  # converts back to basic


def test_sig_check_5_no_abspath(runtmp):
    # check path rewriting for default (--no-relpath --no-abspath)
    # this behavior will change in v5; specify `--no-abspath` then?
    sigfiles = glob.glob(utils.get_test_data("gather/GCF*.sig"))
    picklist = utils.get_test_data("gather/salmonella-picklist.csv")

    for f in sigfiles:
        shutil.copyfile(f, runtmp.output(os.path.basename(f)))

    # strip off abspath
    sigfiles = [os.path.basename(f) for f in sigfiles]

    runtmp.sourmash(
        "sig",
        "check",
        *sigfiles,
        "--picklist",
        f"{picklist}::manifest",
        "-m",
        "mf.csv",
        # "--no-abspath" # => default behavior
    )

    out_mf = runtmp.output("mf.csv")
    assert os.path.exists(out_mf)

    # all should match.
    with open(out_mf, newline="") as fp:
        mf = CollectionManifest.load_from_csv(fp)
    assert len(mf) == 24

    locations = [row["internal_location"] for row in mf.rows]
    # no rewriting
    assert set(locations).issubset(sigfiles)<|MERGE_RESOLUTION|>--- conflicted
+++ resolved
@@ -332,13 +332,8 @@
 
     assert len(filtered_sigs) == 2
 
-<<<<<<< HEAD
     ss47 = load_one_signature_from_json(sig47)
     ss63 = load_one_signature_from_json(sig63)
-=======
-    mh47 = load_one_signature_from_json(sig47).minhash
-    mh63 = load_one_signature_from_json(sig63).minhash
->>>>>>> 9283dc45
 
     assert filtered_sigs[0].minhash == ss47.minhash
     assert filtered_sigs[0].name == ss47.name
@@ -821,7 +816,6 @@
     assert set(actual_subtract_sig.minhash.hashes.keys()) == set(mins)
 
 
-<<<<<<< HEAD
 def test_sig_subtract_1_name(runtmp):
     # subtract of 63 from 47; rename
     sig47 = utils.get_test_data("47.fa.sig")
@@ -833,7 +827,15 @@
 
     test1_sig = load_one_signature_from_json(sig47)
     test2_sig = load_one_signature_from_json(sig63)
-=======
+    actual_subtract_sig = load_one_signature_from_json(out)
+
+    mins = set(test1_sig.minhash.hashes.keys())
+    mins -= set(test2_sig.minhash.hashes.keys())
+
+    assert set(actual_subtract_sig.minhash.hashes.keys()) == set(mins)
+    assert actual_subtract_sig.name == "footest"
+
+
 def test_sig_subtract_1_sigzip(runtmp):
     c = runtmp
     # subtract of 63 from 47
@@ -848,17 +850,12 @@
 
     test1_sig = sourmash_args.load_one_signature(sig47)
     test2_sig = sourmash_args.load_one_signature(sig63)
->>>>>>> 9283dc45
     actual_subtract_sig = load_one_signature_from_json(out)
 
     mins = set(test1_sig.minhash.hashes.keys())
     mins -= set(test2_sig.minhash.hashes.keys())
 
     assert set(actual_subtract_sig.minhash.hashes.keys()) == set(mins)
-<<<<<<< HEAD
-    assert actual_subtract_sig.name == "footest"
-=======
->>>>>>> 9283dc45
 
 
 def test_sig_subtract_1_sigzip(runtmp):
@@ -875,11 +872,7 @@
 
     test1_sig = sourmash_args.load_one_signature(sig47)
     test2_sig = sourmash_args.load_one_signature(sig63)
-<<<<<<< HEAD
-    actual_subtract_sig = load_one_signature_from_json(out)
-=======
     actual_subtract_sig = sourmash.load_one_signature(out)
->>>>>>> 9283dc45
 
     mins = set(test1_sig.minhash.hashes.keys())
     mins -= set(test2_sig.minhash.hashes.keys())
