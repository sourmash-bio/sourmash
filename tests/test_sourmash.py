--- conflicted
+++ resolved
@@ -1253,11 +1253,7 @@
 
     print(runtmp.last_result.out)
 
-<<<<<<< HEAD
     assert "loading labels from text file 'new.labels.txt'" in runtmp.last_result.err
-=======
-    assert "loading labels from new.labels.txt" in runtmp.last_result.err
->>>>>>> 9f36e2f8
 
     expected = """\
 0\ta
@@ -1296,13 +1292,8 @@
     print(runtmp.last_result.out)
     print(runtmp.last_result.err)
     assert runtmp.last_result.status != 0
-<<<<<<< HEAD
     assert "loading labels from text file 'new.labels.txt'" in runtmp.last_result.err
     assert '3 labels != matrix size, exiting' in runtmp.last_result.err
-=======
-    assert "loading labels from new.labels.txt" in runtmp.last_result.err
-    assert "3 labels != matrix size, exiting" in runtmp.last_result.err
->>>>>>> 9f36e2f8
 
 
 def test_plot_reordered_labels_csv(runtmp):
