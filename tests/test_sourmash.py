"""
Tests for the 'sourmash' command line.
"""
import os
import gzip
import shutil
import screed
import glob
import json
import csv
import pytest
import zipfile
import random
import warnings
from pathlib import Path

import numpy

import sourmash_tst_utils as utils

import sourmash
from sourmash import MinHash, sourmash_args
from sourmash.sbt import SBT, Node
from sourmash.sbtmh import SigLeaf, load_sbt_index
from sourmash.search import SearchResult, GatherResult

try:
    import matplotlib

    matplotlib.use("Agg")
except ImportError:
    pass

from sourmash import signature
from sourmash import VERSION
from sourmash.sourmash_args import load_pathlist_from_file
from sourmash_tst_utils import SourmashCommandFailed


def test_citation_file():
    import yaml

    thisdir = os.path.dirname(__file__)
    citation_file = os.path.join(thisdir, "../CITATION.cff")

    with open(citation_file) as fp:
        x = yaml.safe_load(fp)

    assert x["title"] == "sourmash: a library for MinHash sketching of DNA", x


def test_run_sourmash():
    status, out, err = utils.runscript("sourmash", [], fail_ok=True)
    assert status != 0  # no args provided, ok ;)


def test_run_sourmash_badcmd():
    status, out, err = utils.runscript("sourmash", ["foobarbaz"], fail_ok=True)
    assert status != 0  # bad arg!
    assert "cmd: invalid choice" in err


def test_run_sourmash_subcmd_help():
    status, out, err = utils.runscript("sourmash", ["sbt"], fail_ok=True)
    print(out)
    print(err)
    assert status != 0  # should fail

    assert "invalid choice:" in err
    assert "'sbt' (choose from" in err

    # should not have printed a Traceback
    assert any("Traceback" not in o for o in (err, out))


def test_sourmash_info():
    status, out, err = utils.runscript("sourmash", ["info"], fail_ok=False)

    # no output to stdout
    assert not out
    assert "sourmash version" in err
    assert "loaded from path" in err
    assert VERSION in err


def test_sourmash_info_verbose():
    status, out, err = utils.runscript("sourmash", ["info", "-v"])

    # no output to stdout
    assert not out
    assert "khmer version" in err
    assert "screed version" in err
    assert "loaded from path" in err


def test_load_pathlist_from_file_does_not_exist():
    from sourmash.sourmash_args import load_pathlist_from_file

    with pytest.raises(ValueError) as e:
        load_pathlist_from_file("")
    assert "file '' does not exist" in str(e.value)


@utils.in_tempdir
def test_load_pathlist_from_file_empty(c):
    file_list = c.output("file_list")
    with open(file_list, "w") as fp:
        fp.write("")
    with pytest.raises(ValueError) as e:
        load_pathlist_from_file(file_list)
    assert "pathlist is empty" in str(e.value)


@utils.in_tempdir
def test_load_pathlist_from_file_badly_formatted(c):
    file_list = c.output("file_list")
    with open(file_list, "w") as fp:
        fp.write("{'a':1}")
    with pytest.raises(ValueError) as e:
        load_pathlist_from_file(file_list)
    assert "file '{'a':1}' inside the pathlist does not exist" in str(e.value)


@utils.in_tempdir
def test_load_pathlist_from_file_badly_formatted_2(c):
    file_list = c.output("file_list")
    sig1 = utils.get_test_data("compare/genome-s10.fa.gz.sig")
    with open(file_list, "w") as fp:
        fp.write(sig1 + "\n")
        fp.write("{'a':1}")
    with pytest.raises(ValueError) as e:
        load_pathlist_from_file(file_list)
    assert "file '{'a':1}' inside the pathlist does not exist" in str(e.value)


@utils.in_tempdir
def test_load_pathlist_from_file_duplicate(c):
    file_list = c.output("file_list")
    sig1 = utils.get_test_data("compare/genome-s10.fa.gz.sig")
    with open(file_list, "w") as fp:
        fp.write(sig1 + "\n")
        fp.write(sig1 + "\n")
    check = load_pathlist_from_file(file_list)
    print(check)
    assert len(check) == 1


def test_compare_serial(runtmp):
    # try doing a compare serially
    c = runtmp

    testsigs = utils.get_test_data("genome-s1*.sig")
    testsigs = glob.glob(testsigs)
    assert len(testsigs) == 4

    c.run_sourmash("compare", "-o", "cmp", "-k", "21", "--dna", *testsigs)

    cmp_outfile = c.output("cmp")
    assert os.path.exists(cmp_outfile)
    cmp_out = numpy.load(cmp_outfile)

    sigs = []
    for fn in testsigs:
        sigs.append(sourmash.load_one_signature(fn, ksize=21, select_moltype="dna"))

    cmp_calc = numpy.zeros([len(sigs), len(sigs)])
    for i, si in enumerate(sigs):
        for j, sj in enumerate(sigs):
            cmp_calc[i][j] = si.similarity(sj)

        sigs = []
        for fn in testsigs:
            sigs.append(sourmash.load_one_signature(fn, ksize=21, select_moltype="dna"))
    assert (cmp_out == cmp_calc).all()


def test_compare_serial_distance(runtmp):
    # try doing a compare serially, with --distance output
    c = runtmp

    testsigs = utils.get_test_data("genome-s1*.sig")
    testsigs = glob.glob(testsigs)

    c.run_sourmash("compare", "-o", "cmp", "-k", "21", "--dna", *testsigs, "--distance")

    cmp_outfile = c.output("cmp")
    assert os.path.exists(cmp_outfile)
    cmp_out = numpy.load(cmp_outfile)

    sigs = []
    for fn in testsigs:
        sigs.append(sourmash.load_one_signature(fn, ksize=21, select_moltype="dna"))

    cmp_calc = numpy.zeros([len(sigs), len(sigs)])
    for i, si in enumerate(sigs):
        for j, sj in enumerate(sigs):
            cmp_calc[i][j] = 1 - si.similarity(sj)

        sigs = []
        for fn in testsigs:
            sigs.append(sourmash.load_one_signature(fn, ksize=21, select_moltype="dna"))
    assert (cmp_out == cmp_calc).all()


def test_compare_parallel(runtmp):
    # try doing a compare parallel
    c = runtmp

    testsigs = utils.get_test_data("genome-s1*.sig")
    testsigs = glob.glob(testsigs)

    c.run_sourmash(
        "compare", "-o", "cmp", "-k", "21", "--dna", "--processes", "2", *testsigs
    )

    cmp_outfile = c.output("cmp")
    assert os.path.exists(cmp_outfile)
    cmp_out = numpy.load(cmp_outfile)

    sigs = []
    for fn in testsigs:
        sigs.append(sourmash.load_one_signature(fn, ksize=21, select_moltype="dna"))

    cmp_calc = numpy.zeros([len(sigs), len(sigs)])
    for i, si in enumerate(sigs):
        for j, sj in enumerate(sigs):
            cmp_calc[i][j] = si.similarity(sj)

        sigs = []
        for fn in testsigs:
            sigs.append(sourmash.load_one_signature(fn, ksize=21, select_moltype="dna"))
    assert (cmp_out == cmp_calc).all()


def test_compare_do_serial_compare_with_from_file(runtmp):
    # try doing a compare serial
    c = runtmp
    testsigs = utils.get_test_data("genome-s1*.sig")
    testsigs = glob.glob(testsigs)

    file_list = c.output("file.list")
    with open(file_list, "w") as fp:
        print("\n".join(testsigs), file=fp)

    c.run_sourmash(
        "compare", "-o", "cmp", "-k", "21", "--dna", "--from-file", file_list
    )

    cmp_outfile = c.output("cmp")
    assert os.path.exists(cmp_outfile)
    cmp_out = numpy.load(cmp_outfile)

    sigs = []
    for fn in testsigs:
        sigs.append(sourmash.load_one_signature(fn, ksize=21, select_moltype="dna"))

    cmp_calc = numpy.zeros([len(sigs), len(sigs)])
    for i, si in enumerate(sigs):
        for j, sj in enumerate(sigs):
            cmp_calc[i][j] = si.similarity(sj)

        sigs = []
        for fn in testsigs:
            sigs.append(sourmash.load_one_signature(fn, ksize=21, select_moltype="dna"))

    assert numpy.array_equal(numpy.sort(cmp_out.flat), numpy.sort(cmp_calc.flat))


def test_compare_do_basic_compare_using_rna_arg(runtmp):
    # try doing a basic compare using --rna instead of --dna
    c = runtmp

    testsigs = utils.get_test_data("genome-s1*.sig")
    testsigs = glob.glob(testsigs)

    c.run_sourmash("compare", "-o", "cmp", "-k", "21", "--rna", *testsigs)

    cmp_outfile = c.output("cmp")
    assert os.path.exists(cmp_outfile)
    cmp_out = numpy.load(cmp_outfile)

    sigs = []
    for fn in testsigs:
        sigs.append(sourmash.load_one_signature(fn, ksize=21, select_moltype="dna"))

    cmp_calc = numpy.zeros([len(sigs), len(sigs)])
    for i, si in enumerate(sigs):
        for j, sj in enumerate(sigs):
            cmp_calc[i][j] = si.similarity(sj)

    assert (cmp_out == cmp_calc).all()


def test_compare_do_basic_using_nucleotide_arg(runtmp):
    # try doing a basic compare using --nucleotide instead of --dna/--rna
    c = runtmp
    testsigs = utils.get_test_data("genome-s1*.sig")
    testsigs = glob.glob(testsigs)

    c.run_sourmash("compare", "-o", "cmp", "-k", "21", "--nucleotide", *testsigs)

    cmp_outfile = c.output("cmp")
    assert os.path.exists(cmp_outfile)
    cmp_out = numpy.load(cmp_outfile)

    sigs = []
    for fn in testsigs:
        sigs.append(sourmash.load_one_signature(fn, ksize=21, select_moltype="dna"))

    cmp_calc = numpy.zeros([len(sigs), len(sigs)])
    for i, si in enumerate(sigs):
        for j, sj in enumerate(sigs):
            cmp_calc[i][j] = si.similarity(sj)

    assert (cmp_out == cmp_calc).all()


def test_compare_quiet(runtmp):
    # test 'compare -q' has no output
    c = runtmp
    testdata1 = utils.get_test_data("short.fa")
    testdata2 = utils.get_test_data("short2.fa")

    c.run_sourmash("sketch", "translate", "-p", "k=31,num=500", testdata1, testdata2)

    c.run_sourmash("compare", "short.fa.sig", "short2.fa.sig", "--csv", "xxx", "-q")
    assert not c.last_result.out
    assert not c.last_result.err


def test_compare_do_traverse_directory_parse_args(runtmp):
    # test 'compare' on a directory, using sourmash.cli.parse_args.
    import sourmash.commands
    import sourmash.cli

    args = sourmash.cli.parse_args(
        ["compare", "-k", "21", "--dna", utils.get_test_data("compare")]
    )

    sourmash.commands.compare(args)


def test_compare_do_traverse_directory(runtmp):
    # test 'compare' on a directory
    c = runtmp
    c.run_sourmash("compare", "-k 21", "--dna", utils.get_test_data("compare"))
    print(c.last_result.out)
    assert "genome-s10.fa.gz" in c.last_result.out
    assert "genome-s11.fa.gz" in c.last_result.out


def test_compare_do_traverse_directory_compare_force(runtmp):
    # test 'compare' on a directory, with -f
    c = runtmp
    sig1 = utils.get_test_data("compare/genome-s10.fa.gz.sig")
    sig2 = utils.get_test_data("compare/genome-s11.fa.gz.sig")
    newdir = c.output("newdir")
    os.mkdir(newdir)

    shutil.copyfile(sig1, os.path.join(newdir, "sig1"))
    shutil.copyfile(sig2, os.path.join(newdir, "sig2"))

    c.run_sourmash("compare", "-k 21", "--dna", newdir, "-f")
    print(c.last_result.out)
    assert "genome-s10.fa.gz" in c.last_result.out
    assert "genome-s11.fa.gz" in c.last_result.out


def test_compare_output_csv(runtmp):
    # test 'sourmash compare --csv'
    c = runtmp
    testdata1 = utils.get_test_data("short.fa")
    testdata2 = utils.get_test_data("short2.fa")

    c.run_sourmash("sketch", "dna", "-p", "k=31,num=500", testdata1, testdata2)
    c.run_sourmash("compare", "short.fa.sig", "short2.fa.sig", "--csv", "xxx")

    with open(c.output("xxx")) as fp:
        r = iter(csv.reader(fp))
        row = next(r)
        print(row)
        row = next(r)
        print(row)
        assert float(row[0]) == 1.0
        assert float(row[1]) == 0.93
        row = next(r)
        assert float(row[0]) == 0.93
        assert float(row[1]) == 1.0

        # exactly three lines
        with pytest.raises(StopIteration):
            next(r)


def test_compare_output_csv_gz(runtmp):
    # test 'sourmash compare --csv' with a .gz file
    c = runtmp
    testdata1 = utils.get_test_data("short.fa")
    testdata2 = utils.get_test_data("short2.fa")

    c.run_sourmash("sketch", "dna", "-p", "k=31,num=500", testdata1, testdata2)
    c.run_sourmash("compare", "short.fa.sig", "short2.fa.sig", "--csv", "xxx.gz")

    with gzip.open(c.output("xxx.gz"), "rt", newline="") as fp:
        r = iter(csv.reader(fp))
        row = next(r)
        print(row)
        row = next(r)
        print(row)
        assert float(row[0]) == 1.0
        assert float(row[1]) == 0.93
        row = next(r)
        assert float(row[0]) == 0.93
        assert float(row[1]) == 1.0

        # exactly three lines
        with pytest.raises(StopIteration):
            next(r)


def test_compare_downsample(runtmp):
    # test 'compare' with implicit downsampling
    c = runtmp
    testdata1 = utils.get_test_data("short.fa")
    c.run_sourmash("sketch", "dna", "-p", "k=31,scaled=200", testdata1)

    testdata2 = utils.get_test_data("short2.fa")
    c.run_sourmash("sketch", "dna", "-p", "k=31,scaled=100", testdata2)

    c.run_sourmash("compare", "short.fa.sig", "short2.fa.sig", "--csv", "xxx")

    print(c.last_result.status, c.last_result.out, c.last_result.err)
    assert "downsampling to scaled value of 200" in c.last_result.err
    with open(c.output("xxx")) as fp:
        lines = fp.readlines()
        assert len(lines) == 3
        assert lines[1].startswith("1.0,0.6666")
        assert lines[2].startswith("0.6666")


def test_compare_downsample_scaled(runtmp):
    # test 'compare' with explicit --scaled downsampling
    c = runtmp
    testdata1 = utils.get_test_data("short.fa")
    c.run_sourmash("sketch", "dna", "-p", "k=31,scaled=200", testdata1)

    testdata2 = utils.get_test_data("short2.fa")
    c.run_sourmash("sketch", "dna", "-p", "k=31,scaled=100", testdata2)

    c.run_sourmash(
        "compare", "short.fa.sig", "short2.fa.sig", "--csv", "xxx", "--scaled", "300"
    )

    print(c.last_result.status, c.last_result.out, c.last_result.err)
    assert "downsampling to scaled value of 300" in c.last_result.err
    with open(c.output("xxx")) as fp:
        lines = fp.readlines()
        assert len(lines) == 3
        assert lines[1].startswith("1.0,0.0")
        assert lines[2].startswith("0.0")


def test_compare_downsample_scaled_too_low(runtmp):
    # test 'compare' with explicit --scaled downsampling, but lower than min
    c = runtmp
    testdata1 = utils.get_test_data("short.fa")
    c.run_sourmash("sketch", "dna", "-p", "k=31,scaled=200", testdata1)

    testdata2 = utils.get_test_data("short2.fa")
    c.run_sourmash("sketch", "dna", "-p", "k=31,scaled=100", testdata2)

    c.run_sourmash(
        "compare", "short.fa.sig", "short2.fa.sig", "--csv", "xxx", "--scaled", "100"
    )

    print(c.last_result.status, c.last_result.out, c.last_result.err)
    assert "downsampling to scaled value of 200" in c.last_result.err
    assert (
        "WARNING: --scaled specified 100, but max scaled of sketches is 200"
        in c.last_result.err
    )
    with open(c.output("xxx")) as fp:
        lines = fp.readlines()
        assert len(lines) == 3
        assert lines[1].startswith("1.0,0.6666")
        assert lines[2].startswith("0.6666")


def test_compare_downsample_scaled_fail_num(runtmp):
    # test 'compare' with explicit --scaled downsampling; fail on num sketch
    c = runtmp
    testdata1 = utils.get_test_data("short.fa")
    c.run_sourmash("sketch", "dna", "-p", "k=31,num=20", testdata1)

    testdata2 = utils.get_test_data("short2.fa")
    c.run_sourmash("sketch", "dna", "-p", "k=31,scaled=100", testdata2)

    with pytest.raises(SourmashCommandFailed):
        c.run_sourmash(
            "compare",
            "short.fa.sig",
            "short2.fa.sig",
            "--csv",
            "xxx",
            "--scaled",
            "300",
        )

    print(c.last_result.status, c.last_result.out, c.last_result.err)
    assert "cannot mix scaled signatures with num signatures" in c.last_result.err


def test_compare_downsample_scaled_fail_all_num(runtmp):
    # test 'compare' with explicit --scaled downsampling; fail on all num sketches
    c = runtmp
    testdata1 = utils.get_test_data("short.fa")
    c.run_sourmash("sketch", "dna", "-p", "k=31,num=20", testdata1)

    testdata2 = utils.get_test_data("short2.fa")
    c.run_sourmash("sketch", "dna", "-p", "k=31,num=30", testdata2)

    with pytest.raises(SourmashCommandFailed):
        c.run_sourmash(
            "compare",
            "short.fa.sig",
            "short2.fa.sig",
            "--csv",
            "xxx",
            "--scaled",
            "300",
        )

    print(c.last_result.status, c.last_result.out, c.last_result.err)
    assert (
        "ERROR: cannot specify --scaled with non-scaled signatures."
        in c.last_result.err
    )


def test_compare_output_multiple_k(runtmp):
    # test 'compare' when given multiple k-mer sizes -> should fail
    c = runtmp
    testdata1 = utils.get_test_data("short.fa")
    testdata2 = utils.get_test_data("short2.fa")
    c.run_sourmash("sketch", "translate", "-p", "k=21,num=500", testdata1)
    c.run_sourmash("sketch", "translate", "-p", "k=31,num=500", testdata2)

    with pytest.raises(SourmashCommandFailed):
        c.run_sourmash(
            "compare", "short.fa.sig", "short2.fa.sig", "--csv", "xxx", fail_ok=True
        )

    print(c.last_result.status, c.last_result.out, c.last_result.err)

    assert c.last_result.status == -1
    assert "multiple k-mer sizes loaded; please specify one" in c.last_result.err
    assert "(saw k-mer sizes 21, 31)" in c.last_result.err


def test_compare_output_multiple_moltype(runtmp):
    # 'compare' should fail when given multiple moltypes
    c = runtmp

    testdata1 = utils.get_test_data("short.fa")
    testdata2 = utils.get_test_data("short2.fa")
    c.run_sourmash("sketch", "dna", "-p", "k=21,num=500", testdata1)
    c.run_sourmash("sketch", "translate", "-p", "k=21,num=500", testdata2)

    with pytest.raises(SourmashCommandFailed):
        c.run_sourmash(
            "compare", "short.fa.sig", "short2.fa.sig", "--csv", "xxx", fail_ok=True
        )

    assert c.last_result.status == -1
    print(c.last_result.err)
    assert "multiple molecule types loaded;" in c.last_result.err


def test_compare_dayhoff(runtmp):
    # test 'compare' works with dayhoff moltype
    c = runtmp
    testdata1 = utils.get_test_data("short.fa")
    testdata2 = utils.get_test_data("short2.fa")
    c.run_sourmash("sketch", "translate", "-p", "k=21,num=500", "--dayhoff", testdata1)
    assert c.last_result.status == 0

    c.run_sourmash("sketch", "translate", "-p", "k=21,num=500", "--dayhoff", testdata2)
    assert c.last_result.status == 0

    c.run_sourmash(
        "compare", "short.fa.sig", "short2.fa.sig", "--dayhoff", "--csv", "xxx"
    )
    true_out = """[1.   0.94]
[0.94 1.  ]
min similarity in matrix: 0.940""".splitlines()
    for line in c.last_result.out:
        cleaned_line = line.split("...")[-1].strip()
        cleaned_line in true_out
    assert c.last_result.status == 0


def test_compare_hp(runtmp):
    # test that 'compare' works with --hp moltype
    c = runtmp
    testdata1 = utils.get_test_data("short.fa")
    testdata2 = utils.get_test_data("short2.fa")
    c.run_sourmash("sketch", "translate", "-p", "k=21,num=500", "--hp", testdata1)
    assert c.last_result.status == 0

    c.run_sourmash("sketch", "translate", "-p", "k=21,num=500", "--hp", testdata2)
    assert c.last_result.status == 0

    c.run_sourmash("compare", "short.fa.sig", "short2.fa.sig", "--hp", "--csv", "xxx")
    true_out = """[1.   0.94]
[0.94 1.  ]
min similarity in matrix: 0.940""".splitlines()
    for line in c.last_result.out:
        cleaned_line = line.split("...")[-1].strip()
        cleaned_line in true_out
    assert c.last_result.status == 0


def _load_compare_matrix_and_sigs(compare_csv, sigfiles, *, ksize=31):
    # load in the output of 'compare' together with sigs

    # load compare CSV
    with open(compare_csv, newline="") as fp:
        r = iter(csv.reader(fp))
        headers = next(r)

        mat = numpy.zeros((len(headers), len(headers)))
        for i, row in enumerate(r):
            for j, val in enumerate(row):
                mat[i][j] = float(val)

        print(mat)

    # load in all the input signatures
    idx_to_sig = {}
    for idx, filename in enumerate(sigfiles):
        ss = sourmash.load_one_signature(filename, ksize=ksize)
        idx_to_sig[idx] = ss

    return mat, idx_to_sig


def test_compare_containment(runtmp):
    # test compare --containment
    c = runtmp

    testdata_glob = utils.get_test_data("gather/GCF*.sig")
    testdata_sigs = glob.glob(testdata_glob)

    c.run_sourmash(
        "compare", "--containment", "-k", "31", "--csv", "output.csv", *testdata_sigs
    )

    # load the matrix output
    mat, idx_to_sig = _load_compare_matrix_and_sigs(
        c.output("output.csv"), testdata_sigs
    )

    # check explicit containment against output of compare
    for i in range(len(idx_to_sig)):
        ss_i = idx_to_sig[i]
        for j in range(len(idx_to_sig)):
            ss_j = idx_to_sig[j]
            containment = ss_j.contained_by(ss_i)
            containment = round(containment, 3)
            mat_val = round(mat[i][j], 3)

            assert containment == mat_val, (i, j)


def test_compare_containment_distance(runtmp):
    # test compare --containment --distance-matrix
    c = runtmp

    testdata_glob = utils.get_test_data("gather/GCF*.sig")
    testdata_sigs = glob.glob(testdata_glob)

    c.run_sourmash(
        "compare",
        "--containment",
        "--distance-matrix",
        "-k",
        "31",
        "--csv",
        "output.csv",
        *testdata_sigs,
    )

    # load the matrix output
    mat, idx_to_sig = _load_compare_matrix_and_sigs(
        c.output("output.csv"), testdata_sigs
    )

    # check explicit containment against output of compare
    for i in range(len(idx_to_sig)):
        ss_i = idx_to_sig[i]
        for j in range(len(idx_to_sig)):
            ss_j = idx_to_sig[j]
            containment = 1 - ss_j.contained_by(ss_i)
            containment = round(containment, 3)
            mat_val = round(mat[i][j], 3)

            assert containment == mat_val, (i, j)


def test_compare_max_containment(runtmp):
    # test compare --max-containment

    c = runtmp
    testdata_glob = utils.get_test_data("scaled/*.sig")
    testdata_sigs = glob.glob(testdata_glob)

    c.run_sourmash(
        "compare",
        "--max-containment",
        "-k",
        "31",
        "--csv",
        "output.csv",
        *testdata_sigs,
    )

    # load the matrix output
    mat, idx_to_sig = _load_compare_matrix_and_sigs(
        c.output("output.csv"), testdata_sigs
    )

    # check explicit containment against output of compare
    for i in range(len(idx_to_sig)):
        ss_i = idx_to_sig[i]
        for j in range(len(idx_to_sig)):
            ss_j = idx_to_sig[j]
            containment = ss_j.max_containment(ss_i)
            containment = round(containment, 3)
            mat_val = round(mat[i][j], 3)

            assert containment == mat_val, (i, j)


def test_compare_avg_containment(runtmp):
    # test compare --avg-containment
    c = runtmp

    testdata_glob = utils.get_test_data("scaled/*.sig")
    testdata_sigs = glob.glob(testdata_glob)

    c.run_sourmash(
        "compare",
        "--avg-containment",
        "-k",
        "31",
        "--csv",
        "output.csv",
        *testdata_sigs,
    )

    # load the matrix output
    mat, idx_to_sig = _load_compare_matrix_and_sigs(
        c.output("output.csv"), testdata_sigs
    )

    # check explicit containment against output of compare
    for i in range(len(idx_to_sig)):
        ss_i = idx_to_sig[i]
        for j in range(len(idx_to_sig)):
            ss_j = idx_to_sig[j]
            containment = ss_j.avg_containment(ss_i)
            containment = round(containment, 3)
            mat_val = round(mat[i][j], 3)

            assert containment == mat_val, (i, j)


def test_compare_max_containment_and_containment(runtmp):
    # make sure that can't specify both --max-containment and --containment
    c = runtmp

    testdata_glob = utils.get_test_data("scaled/*.sig")
    testdata_sigs = glob.glob(testdata_glob)

    with pytest.raises(SourmashCommandFailed):
        c.run_sourmash(
            "compare",
            "--max-containment",
            "-k",
            "31",
            "--containment",
            "--csv",
            "output.csv",
            *testdata_sigs,
        )

    print(c.last_result.err)
    assert (
        "ERROR: cannot specify more than one containment argument!" in c.last_result.err
    )


def test_compare_avg_containment_and_containment(runtmp):
    # make sure that can't specify both --avg-containment and --containment
    c = runtmp

    testdata_glob = utils.get_test_data("scaled/*.sig")
    testdata_sigs = glob.glob(testdata_glob)

    with pytest.raises(SourmashCommandFailed):
        c.run_sourmash(
            "compare",
            "--avg-containment",
            "-k",
            "31",
            "--containment",
            "--csv",
            "output.csv",
            *testdata_sigs,
        )

    print(c.last_result.err)
    assert (
        "ERROR: cannot specify more than one containment argument!" in c.last_result.err
    )


def test_compare_avg_containment_and_max_containment(runtmp):
    # make sure that can't specify both --avg-containment and --max-containment
    c = runtmp

    testdata_glob = utils.get_test_data("scaled/*.sig")
    testdata_sigs = glob.glob(testdata_glob)

    with pytest.raises(SourmashCommandFailed):
        c.run_sourmash(
            "compare",
            "--avg-containment",
            "-k",
            "31",
            "--max-containment",
            "--csv",
            "output.csv",
            *testdata_sigs,
        )

    print(c.last_result.err)
    assert (
        "ERROR: cannot specify more than one containment argument!" in c.last_result.err
    )


def test_compare_containment_abund_flatten_warning(runtmp):
    # check warning message about ignoring abund signatures

    c = runtmp
    s47 = utils.get_test_data("track_abund/47.fa.sig")
    s63 = utils.get_test_data("track_abund/63.fa.sig")

    c.run_sourmash("compare", "--containment", "-k", "31", s47, s63)
    print(c.last_result.out)
    print(c.last_result.err)

    assert (
        "NOTE: --containment, --max-containment, --avg-containment, and --estimate-ani ignore signature abundances."
        in c.last_result.err
    )


def test_compare_ani_abund_flatten(runtmp):
    # check warning message about ignoring abund signatures

    c = runtmp
    s47 = utils.get_test_data("track_abund/47.fa.sig")
    s63 = utils.get_test_data("track_abund/63.fa.sig")

    c.run_sourmash("compare", "--estimate-ani", "-k", "31", s47, s63)
    print(c.last_result.out)
    print(c.last_result.err)

    assert (
        "NOTE: --containment, --max-containment, --avg-containment, and --estimate-ani ignore signature abundances."
        in c.last_result.err
    )


def test_compare_containment_require_scaled(runtmp):
    # check warning message about scaled signatures & containment
    c = runtmp

    s47 = utils.get_test_data("num/47.fa.sig")
    s63 = utils.get_test_data("num/63.fa.sig")

    with pytest.raises(SourmashCommandFailed):
        c.run_sourmash("compare", "--containment", "-k", "31", s47, s63, fail_ok=True)

    assert (
        "must use scaled signatures with --containment, --max-containment, and --avg-containment"
        in c.last_result.err
    )
    assert c.last_result.status != 0


def test_do_plot_comparison(runtmp):
    # make sure 'plot' outputs files ;)
    c = runtmp

    testdata1 = utils.get_test_data("short.fa")
    testdata2 = utils.get_test_data("short2.fa")
    c.run_sourmash("sketch", "dna", "-p", "k=31,num=500", testdata1, testdata2)

    c.run_sourmash("compare", "short.fa.sig", "short2.fa.sig", "-o", "cmp")

    c.run_sourmash("plot", "cmp")

    assert os.path.exists(c.output("cmp.dendro.png"))
    assert os.path.exists(c.output("cmp.matrix.png"))


def test_do_plot_comparison_2_pdf(runtmp):
    # test plot --pdf
    c = runtmp

    testdata1 = utils.get_test_data("short.fa")
    testdata2 = utils.get_test_data("short2.fa")
    c.run_sourmash("sketch", "translate", "-p", "k=31,num=500", testdata1, testdata2)

    c.run_sourmash("compare", "short.fa.sig", "short2.fa.sig", "-o", "cmp")

    c.run_sourmash("plot", "cmp", "--pdf")
    assert os.path.exists(c.output("cmp.dendro.pdf"))
    assert os.path.exists(c.output("cmp.matrix.pdf"))


def test_do_plot_comparison_3(runtmp):
    # test plot --labels
    c = runtmp

    testdata1 = utils.get_test_data("short.fa")
    testdata2 = utils.get_test_data("short2.fa")
    c.run_sourmash("sketch", "translate", "-p", "k=31,num=500", testdata1, testdata2)

    c.run_sourmash("compare", "short.fa.sig", "short2.fa.sig", "-o", "cmp")

    c.run_sourmash("plot", "cmp", "--labels")

    assert os.path.exists(c.output("cmp.dendro.png"))
    assert os.path.exists(c.output("cmp.matrix.png"))


def test_do_plot_comparison_4_output_dir(runtmp):
    # test plot --output-dir
    c = runtmp

    output_dir = c.output("xyz_test")

    testdata1 = utils.get_test_data("short.fa")
    testdata2 = utils.get_test_data("short2.fa")
    c.run_sourmash("sketch", "translate", "-p", "k=31,num=500", testdata1, testdata2)

    c.run_sourmash("compare", "short.fa.sig", "short2.fa.sig", "-o", "cmp")

    c.run_sourmash("plot", "cmp", "--labels", "--output-dir", output_dir)

    assert os.path.exists(os.path.join(output_dir, "cmp.dendro.png"))
    assert os.path.exists(os.path.join(output_dir, "cmp.matrix.png"))


def test_do_plot_comparison_5_force(runtmp):
    # test -f to force display of something that's not a distance matrix
    c = runtmp

    D = numpy.zeros([2, 2])
    D[0, 0] = 5
    with open(c.output("cmp"), "wb") as fp:
        numpy.save(fp, D)

    with open(c.output("cmp.labels.txt"), "w") as fp:
        fp.write("a\nb\n")

    c.run_sourmash("plot", "cmp", "--labels", "-f")
    print(c.last_result.status, c.last_result.out, c.last_result.err)
    assert c.last_result.status == 0


def test_do_plot_comparison_4_fail_not_distance(runtmp):
    # plot should fail when not a distance matrix
    c = runtmp

    D = numpy.zeros([2, 2])
    D[0, 0] = 5
    with open(c.output("cmp"), "wb") as fp:
        numpy.save(fp, D)

    with open(c.output("cmp.labels.txt"), "w") as fp:
        fp.write("a\nb\n")

    with pytest.raises(SourmashCommandFailed):
        c.run_sourmash("plot", "cmp", "--labels", fail_ok=True)

    print(c.last_result.status, c.last_result.out, c.last_result.err)
    assert c.last_result.status != 0


def test_plot_6_labels_default(runtmp):
    # plot --labels is default
    testdata1 = utils.get_test_data("genome-s10.fa.gz.sig")
    testdata2 = utils.get_test_data("genome-s11.fa.gz.sig")
    testdata3 = utils.get_test_data("genome-s12.fa.gz.sig")
    testdata4 = utils.get_test_data("genome-s10+s11.sig")

    runtmp.run_sourmash(
        "compare",
        testdata1,
        testdata2,
        testdata3,
        testdata4,
        "-o",
        "cmp",
        "-k",
        "21",
        "--dna",
    )

    runtmp.sourmash("plot", "cmp", "--labels")

    print(runtmp.last_result.out)

    expected = """\
0\tgenome-s10
1\tgenome-s11
2\tgenome-s12
3\tgenome-s10+s11"""
    assert expected in runtmp.last_result.out


def test_plot_6_labels(runtmp):
    # specifing --labels gives the right result
    testdata1 = utils.get_test_data("genome-s10.fa.gz.sig")
    testdata2 = utils.get_test_data("genome-s11.fa.gz.sig")
    testdata3 = utils.get_test_data("genome-s12.fa.gz.sig")
    testdata4 = utils.get_test_data("genome-s10+s11.sig")

    runtmp.run_sourmash(
        "compare",
        testdata1,
        testdata2,
        testdata3,
        testdata4,
        "-o",
        "cmp",
        "-k",
        "21",
        "--dna",
    )

    runtmp.sourmash("plot", "cmp", "--labels")

    print(runtmp.last_result.out)

    expected = """\
0\tgenome-s10
1\tgenome-s11
2\tgenome-s12
3\tgenome-s10+s11"""
    assert expected in runtmp.last_result.out


def test_plot_6_indices(runtmp):
    # test plot --indices
    testdata1 = utils.get_test_data("genome-s10.fa.gz.sig")
    testdata2 = utils.get_test_data("genome-s11.fa.gz.sig")
    testdata3 = utils.get_test_data("genome-s12.fa.gz.sig")
    testdata4 = utils.get_test_data("genome-s10+s11.sig")

    runtmp.run_sourmash(
        "compare",
        testdata1,
        testdata2,
        testdata3,
        testdata4,
        "-o",
        "cmp",
        "-k",
        "21",
        "--dna",
    )

    runtmp.sourmash("plot", "cmp", "--indices")

    print(runtmp.last_result.out)

    expected = """\
0\t1
1\t2
2\t3
3\t4"""
    assert expected in runtmp.last_result.out


def test_plot_6_no_labels(runtmp):
    # test plot --no-labels
    testdata1 = utils.get_test_data("genome-s10.fa.gz.sig")
    testdata2 = utils.get_test_data("genome-s11.fa.gz.sig")
    testdata3 = utils.get_test_data("genome-s12.fa.gz.sig")
    testdata4 = utils.get_test_data("genome-s10+s11.sig")

    runtmp.run_sourmash(
        "compare",
        testdata1,
        testdata2,
        testdata3,
        testdata4,
        "-o",
        "cmp",
        "-k",
        "21",
        "--dna",
    )

    runtmp.sourmash("plot", "cmp", "--no-labels")

    print(runtmp.last_result.out)

    expected = """\
0\t1
1\t2
2\t3
3\t4"""
    assert expected in runtmp.last_result.out


def test_plot_6_no_indices(runtmp):
    # test plot --no-labels
    testdata1 = utils.get_test_data("genome-s10.fa.gz.sig")
    testdata2 = utils.get_test_data("genome-s11.fa.gz.sig")
    testdata3 = utils.get_test_data("genome-s12.fa.gz.sig")
    testdata4 = utils.get_test_data("genome-s10+s11.sig")

    runtmp.run_sourmash(
        "compare",
        testdata1,
        testdata2,
        testdata3,
        testdata4,
        "-o",
        "cmp",
        "-k",
        "21",
        "--dna",
    )

    runtmp.sourmash("plot", "cmp", "--no-labels")

    print(runtmp.last_result.out)

    expected = """\
0\t1
1\t2
2\t3
3\t4"""
    assert expected in runtmp.last_result.out


def test_plot_6_no_labels_no_indices(runtmp):
    # test plot --no-labels --no-indices
    testdata1 = utils.get_test_data("genome-s10.fa.gz.sig")
    testdata2 = utils.get_test_data("genome-s11.fa.gz.sig")
    testdata3 = utils.get_test_data("genome-s12.fa.gz.sig")
    testdata4 = utils.get_test_data("genome-s10+s11.sig")

    runtmp.run_sourmash(
        "compare",
        testdata1,
        testdata2,
        testdata3,
        testdata4,
        "-o",
        "cmp",
        "-k",
        "21",
        "--dna",
    )

    runtmp.sourmash("plot", "cmp", "--no-labels", "--no-indices")

    print((runtmp.last_result.out,))

    expected = """\
0\t
1\t
2\t
3\t"""
    assert expected in runtmp.last_result.out


def test_plot_6_indices_labels(runtmp):
    # check that --labels --indices => --labels
    testdata1 = utils.get_test_data("genome-s10.fa.gz.sig")
    testdata2 = utils.get_test_data("genome-s11.fa.gz.sig")
    testdata3 = utils.get_test_data("genome-s12.fa.gz.sig")
    testdata4 = utils.get_test_data("genome-s10+s11.sig")

    runtmp.run_sourmash(
        "compare",
        testdata1,
        testdata2,
        testdata3,
        testdata4,
        "-o",
        "cmp",
        "-k",
        "21",
        "--dna",
    )

    runtmp.sourmash("plot", "cmp", "--labels", "--indices")

    print(runtmp.last_result.out)

    expected = """\
0\tgenome-s10
1\tgenome-s11
2\tgenome-s12
3\tgenome-s10+s11"""
    assert expected in runtmp.last_result.out


def test_plot_override_labeltext(runtmp):
    # test overriding labeltext
    testdata1 = utils.get_test_data("genome-s10.fa.gz.sig")
    testdata2 = utils.get_test_data("genome-s11.fa.gz.sig")
    testdata3 = utils.get_test_data("genome-s12.fa.gz.sig")
    testdata4 = utils.get_test_data("genome-s10+s11.sig")

    runtmp.run_sourmash(
        "compare",
        testdata1,
        testdata2,
        testdata3,
        testdata4,
        "-o",
        "cmp",
        "-k",
        "21",
        "--dna",
    )

    with open(runtmp.output("new.labels.txt"), "w") as fp:
        fp.write("a\nb\nc\nd\n")

    runtmp.sourmash("plot", "cmp", "--labeltext", "new.labels.txt")

    print(runtmp.last_result.out)

    assert "loading labels from text file 'new.labels.txt'" in runtmp.last_result.err

    expected = """\
0\ta
1\tb
2\tc
3\td"""
    assert expected in runtmp.last_result.out


def test_plot_override_labeltext_fail(runtmp):
    # test failed override of labeltext
    testdata1 = utils.get_test_data("genome-s10.fa.gz.sig")
    testdata2 = utils.get_test_data("genome-s11.fa.gz.sig")
    testdata3 = utils.get_test_data("genome-s12.fa.gz.sig")
    testdata4 = utils.get_test_data("genome-s10+s11.sig")

    runtmp.sourmash(
        "compare",
        testdata1,
        testdata2,
        testdata3,
        testdata4,
        "-o",
        "cmp",
        "-k",
        "21",
        "--dna",
    )

    with open(runtmp.output("new.labels.txt"), "w") as fp:
        fp.write("a\nb\nc\n")

    with pytest.raises(SourmashCommandFailed):
        runtmp.sourmash("plot", "cmp", "--labeltext", "new.labels.txt")

    print(runtmp.last_result.out)
    print(runtmp.last_result.err)
    assert runtmp.last_result.status != 0
    assert "loading labels from text file 'new.labels.txt'" in runtmp.last_result.err
    assert "3 labels != matrix size, exiting" in runtmp.last_result.err


def test_plot_reordered_labels_csv(runtmp):
    # test 'plot --csv' & correct ordering of labels
    c = runtmp

    ss2 = utils.get_test_data("2.fa.sig")
    ss47 = utils.get_test_data("47.fa.sig")
    ss63 = utils.get_test_data("63.fa.sig")

    c.run_sourmash("compare", "-k", "31", "-o", "cmp", ss2, ss47, ss63)
    c.run_sourmash("plot", "cmp", "--csv", "neworder.csv")

    with open(c.output("neworder.csv"), newline="") as fp:
        r = csv.DictReader(fp)

        akker_vals = set()
        for row in r:
            akker_vals.add(
                row["CP001071.1 Akkermansia muciniphila ATCC BAA-835, complete genome"]
            )

        assert "1.0" in akker_vals
        assert "0.0" in akker_vals
        assert len(akker_vals) == 2


def test_plot_reordered_labels_csv_gz(runtmp):
    # test 'plot --csv' with a .gz output
    c = runtmp

    ss2 = utils.get_test_data("2.fa.sig")
    ss47 = utils.get_test_data("47.fa.sig")
    ss63 = utils.get_test_data("63.fa.sig")

    c.run_sourmash("compare", "-k", "31", "-o", "cmp", ss2, ss47, ss63)
    c.run_sourmash("plot", "cmp", "--csv", "neworder.csv.gz")

    with gzip.open(c.output("neworder.csv.gz"), "rt", newline="") as fp:
        r = csv.DictReader(fp)

        akker_vals = set()
        for row in r:
            akker_vals.add(
                row["CP001071.1 Akkermansia muciniphila ATCC BAA-835, complete genome"]
            )

        assert "1.0" in akker_vals
        assert "0.0" in akker_vals
        assert len(akker_vals) == 2


def test_plot_subsample_1(runtmp):
    # test plotting with --subsample
    testdata1 = utils.get_test_data("genome-s10.fa.gz.sig")
    testdata2 = utils.get_test_data("genome-s11.fa.gz.sig")
    testdata3 = utils.get_test_data("genome-s12.fa.gz.sig")
    testdata4 = utils.get_test_data("genome-s10+s11.sig")

    runtmp.sourmash(
        "compare",
        testdata1,
        testdata2,
        testdata3,
        testdata4,
        "-o",
        "cmp",
        "-k",
        "21",
        "--dna",
    )

    runtmp.sourmash("plot", "cmp", "--subsample", "3")

    print(runtmp.last_result.out)

    expected = """\
0\tgenome-s10+s11
1\tgenome-s12
2\tgenome-s10"""
    assert expected in runtmp.last_result.out


def test_plot_subsample_2(runtmp):
    # test plotting --subsample with --subsample-seed
    testdata1 = utils.get_test_data("genome-s10.fa.gz.sig")
    testdata2 = utils.get_test_data("genome-s11.fa.gz.sig")
    testdata3 = utils.get_test_data("genome-s12.fa.gz.sig")
    testdata4 = utils.get_test_data("genome-s10+s11.sig")

    runtmp.sourmash(
        "compare",
        testdata1,
        testdata2,
        testdata3,
        testdata4,
        "-o",
        "cmp",
        "-k",
        "21",
        "--dna",
    )

    runtmp.sourmash("plot", "cmp", "--subsample", "3", "--subsample-seed=2")

    print(runtmp.last_result.out)
    expected = """\
0\tgenome-s12
1\tgenome-s10+s11
2\tgenome-s11"""
    assert expected in runtmp.last_result.out


def test_compare_and_plot_labels_from_to(runtmp):
    # test doing compare --labels-to and plot --labels-from.
    testdata1 = utils.get_test_data("genome-s10.fa.gz.sig")
    testdata2 = utils.get_test_data("genome-s11.fa.gz.sig")
    testdata3 = utils.get_test_data("genome-s12.fa.gz.sig")
    testdata4 = utils.get_test_data("genome-s10+s11.sig")

    labels_csv = runtmp.output("label.csv")

    runtmp.run_sourmash(
        "compare",
        testdata1,
        testdata2,
        testdata3,
        testdata4,
        "-o",
        "cmp",
        "-k",
        "21",
        "--dna",
        "--labels-to",
        labels_csv,
    )

    runtmp.sourmash("plot", "cmp", "--labels-from", labels_csv)

    print(runtmp.last_result.out)

    assert "loading labels from CSV file" in runtmp.last_result.err

    expected = """\
0\tgenome-s10
1\tgenome-s11
2\tgenome-s12
3\tgenome-s10+s11"""
    assert expected in runtmp.last_result.out


def test_compare_and_plot_labels_from_changed(runtmp):
    # test 'plot --labels-from' with changed labels
    testdata1 = utils.get_test_data("genome-s10.fa.gz.sig")
    testdata2 = utils.get_test_data("genome-s11.fa.gz.sig")
    testdata3 = utils.get_test_data("genome-s12.fa.gz.sig")
    testdata4 = utils.get_test_data("genome-s10+s11.sig")

    labels_csv = utils.get_test_data("compare/labels_from-test.csv")

    runtmp.run_sourmash(
        "compare",
        testdata1,
        testdata2,
        testdata3,
        testdata4,
        "-o",
        "cmp",
        "-k",
        "21",
        "--dna",
    )

    runtmp.sourmash("plot", "cmp", "--labels-from", labels_csv)

    print(runtmp.last_result.out)

    assert "loading labels from CSV file" in runtmp.last_result.err

    expected = """\
0\tgenome-s10-CHANGED
1\tgenome-s11-CHANGED
2\tgenome-s12-CHANGED
3\tgenome-s10+s11-CHANGED"""
    assert expected in runtmp.last_result.out


def test_compare_and_plot_labels_from_error(runtmp):
    # 'plot --labels-from ... --labeltext ...' should fail
    testdata1 = utils.get_test_data("genome-s10.fa.gz.sig")
    testdata2 = utils.get_test_data("genome-s11.fa.gz.sig")
    testdata3 = utils.get_test_data("genome-s12.fa.gz.sig")
    testdata4 = utils.get_test_data("genome-s10+s11.sig")

    labels_csv = utils.get_test_data("compare/labels_from-test.csv")

    runtmp.run_sourmash(
        "compare",
        testdata1,
        testdata2,
        testdata3,
        testdata4,
        "-o",
        "cmp",
        "-k",
        "21",
        "--dna",
    )

    with pytest.raises(SourmashCommandFailed):
        runtmp.sourmash(
            "plot",
            "cmp",
            "--labels-from",
            labels_csv,
            "--labeltext",
            labels_csv,
            fail_ok=True,
        )

    err = runtmp.last_result.err
    assert "ERROR: cannot supply both --labeltext and --labels-from" in err


@utils.in_tempdir
def test_search_query_sig_does_not_exist(c):
    testdata1 = utils.get_test_data("short.fa")
    c.run_sourmash("sketch", "translate", "-p", "k=31,num=500", testdata1)

    with pytest.raises(SourmashCommandFailed):
        c.run_sourmash("search", "short2.fa.sig", "short.fa.sig", fail_ok=True)

    print(c.last_result.status, c.last_result.out, c.last_result.err)
    assert c.last_result.status == -1
    assert "Cannot open query file 'short2.fa.sig'" in c.last_result.err
    assert len(c.last_result.err.split("\n\r")) < 5


@utils.in_tempdir
def test_search_subject_sig_does_not_exist(c):
    testdata1 = utils.get_test_data("short.fa")
    c.run_sourmash("sketch", "translate", "-p", "k=31,num=500", testdata1)

    with pytest.raises(SourmashCommandFailed):
        c.run_sourmash("search", "short.fa.sig", "short2.fa.sig", fail_ok=True)

    print(c.last_result.status, c.last_result.out, c.last_result.err)
    assert c.last_result.status == -1
    assert "Error while reading signatures from 'short2.fa.sig'" in c.last_result.err


@utils.in_tempdir
def test_search_second_subject_sig_does_not_exist(c):
    testdata1 = utils.get_test_data("short.fa")
    c.run_sourmash("sketch", "translate", "-p", "k=31,num=500", testdata1)

    with pytest.raises(SourmashCommandFailed):
        c.run_sourmash(
            "search", "short.fa.sig", "short.fa.sig", "short2.fa.sig", fail_ok=True
        )

    print(c.last_result.status, c.last_result.out, c.last_result.err)
    assert c.last_result.status == -1
    assert "Error while reading signatures from 'short2.fa.sig'." in c.last_result.err


@utils.in_tempdir
def test_search(c):
    testdata1 = utils.get_test_data("short.fa")
    testdata2 = utils.get_test_data("short2.fa")
    c.run_sourmash("sketch", "dna", "-p", "k=31,num=500", testdata1, testdata2)

    c.run_sourmash("search", "short.fa.sig", "short2.fa.sig")
    print(c.last_result.status, c.last_result.out, c.last_result.err)
    assert "1 matches" in c.last_result.out
    assert "93.0%" in c.last_result.out


def test_search_ignore_abundance(runtmp):
    # note: uses num signatures.
    testdata1 = utils.get_test_data("short.fa")
    testdata2 = utils.get_test_data("short2.fa")
    runtmp.sourmash("sketch", "dna", "-p", "k=31,num=500,abund", testdata1, testdata2)

    # Make sure there's different percent matches when using or
    # not using abundance
    runtmp.sourmash("search", "short.fa.sig", "short2.fa.sig")
    out1 = runtmp.last_result.out
    print(runtmp.last_result.status, runtmp.last_result.out, runtmp.last_result.err)
    assert "1 matches" in runtmp.last_result.out
    assert "81.5%" in runtmp.last_result.out

    runtmp.sourmash("search", "--ignore-abundance", "short.fa.sig", "short2.fa.sig")
    out2 = runtmp.last_result.out
    print(runtmp.last_result.status, runtmp.last_result.out, runtmp.last_result.err)
    assert "1 matches" in runtmp.last_result.out
    assert "93.0%" in runtmp.last_result.out

    # Make sure results are different!
    assert out1 != out2


def test_search_abund_subj_flat(runtmp):
    # test Index.search_abund requires an abund subj
    sig47 = utils.get_test_data("track_abund/47.fa.sig")
    sig63 = utils.get_test_data("63.fa.sig")

    with pytest.raises(SourmashCommandFailed) as exc:
        runtmp.sourmash("search", sig47, sig63)

    assert (
        "'search_abund' requires subject signatures with abundance information"
        in str(exc.value)
    )


def test_search_abund_csv(runtmp):
    # test search with abundance signatures, look at CSV output
    testdata1 = utils.get_test_data("short.fa")
    testdata2 = utils.get_test_data("short2.fa")
    runtmp.sourmash("sketch", "dna", "-p", "k=31,scaled=1,abund", testdata1, testdata2)

    runtmp.sourmash("search", "short.fa.sig", "short2.fa.sig", "-o", "xxx.csv")
    print(runtmp.last_result.status, runtmp.last_result.out, runtmp.last_result.err)
    assert "1 matches" in runtmp.last_result.out
    assert "82.7%" in runtmp.last_result.out

    with open(runtmp.output("xxx.csv"), newline="") as fp:
        r = csv.DictReader(fp)
        row = next(r)

        print(row)

        assert float(row["similarity"]) == 0.8266277454288367
        assert row["md5"] == "bf752903d635b1eb83c53fe4aae951db"
        assert row["filename"].endswith("short2.fa.sig")
        assert row["md5"] == "bf752903d635b1eb83c53fe4aae951db"
        assert row["query_filename"].endswith("short.fa")
        assert row["query_name"] == ""
        assert row["query_md5"] == "9191284a"
        assert row["filename"] == "short2.fa.sig", row["filename"]


@utils.in_tempdir
def test_search_csv(c):
    testdata1 = utils.get_test_data("short.fa")
    testdata2 = utils.get_test_data("short2.fa")
    c.run_sourmash("sketch", "dna", "-p", "k=31,num=500", testdata1, testdata2)

    c.run_sourmash("search", "short.fa.sig", "short2.fa.sig", "-o", "xxx.csv")
    print(c.last_result.status, c.last_result.out, c.last_result.err)

    csv_file = c.output("xxx.csv")

    with open(csv_file) as fp:
        reader = csv.DictReader(fp)
        row = next(reader)
        print(row)
        assert float(row["similarity"]) == 0.93
        assert row["filename"].endswith("short2.fa.sig")
        assert row["md5"] == "914591cd1130aa915fe0c0c63db8f19d"
        assert row["query_filename"].endswith("short.fa")
        assert row["query_name"] == ""
        assert row["query_md5"] == "e26a306d"


@utils.in_tempdir
def test_search_lca_db(c):
    # can we do a 'sourmash search' on an LCA database?
    query = utils.get_test_data("47.fa.sig")
    lca_db = utils.get_test_data("lca/47+63.lca.json")

    c.run_sourmash("search", query, lca_db)
    print(c)
    assert "NC_009665.1 Shewanella baltica OS185, complete genome" in str(c)


def test_search_query_db_md5(runtmp):
    # pull a search query out of a database with an md5sum
    db = utils.get_test_data("prot/protein.sbt.zip")
    runtmp.run_sourmash("search", db, db, "--md5", "16869d2c8a1")

    assert "100.0%       GCA_001593925" in str(runtmp)


def test_gather_query_db_md5(runtmp, linear_gather, prefetch_gather):
    # pull a search query out of a database with an md5sum
    db = utils.get_test_data("prot/protein.sbt.zip")
    runtmp.run_sourmash(
        "gather", db, db, "--md5", "16869d2c8a1", linear_gather, prefetch_gather
    )

    assert "340.9 kbp    100.0%  100.0%    GCA_001593925" in str(runtmp)


def test_gather_query_db_md5_ambiguous(runtmp, linear_gather, prefetch_gather):
    c = runtmp
    # what if we give an ambiguous md5 prefix?
    db = utils.get_test_data("prot/protein.sbt.zip")

    with pytest.raises(SourmashCommandFailed):
        c.run_sourmash("gather", db, db, "--md5", "1", linear_gather, prefetch_gather)

    err = c.last_result.err
    assert "Error! Multiple signatures start with md5 '1'" in err


def test_gather_lca_db(runtmp, linear_gather, prefetch_gather):
    # can we do a 'sourmash gather' on an LCA database?
    query = utils.get_test_data("47+63.fa.sig")
    lca_db = utils.get_test_data("lca/47+63.lca.json")

    runtmp.sourmash("gather", query, lca_db, linear_gather, prefetch_gather)
    print(runtmp)
    out = runtmp.last_result.out

    assert "NC_009665.1 Shewanella baltica OS185" in out
    assert "WARNING: final scaled was 10000, vs query scaled of 1000" in out


def test_gather_csv_output_filename_bug(runtmp, linear_gather, prefetch_gather):
    c = runtmp

    # check a bug where the database filename in the output CSV was incorrect
    query = utils.get_test_data("lca/TARA_ASE_MAG_00031.sig")
    lca_db_1 = utils.get_test_data("lca/delmont-1.lca.json")
    lca_db_2 = utils.get_test_data("lca/delmont-2.lca.json")

    c.run_sourmash(
        "gather",
        query,
        lca_db_1,
        lca_db_2,
        "-o",
        "out.csv",
        linear_gather,
        prefetch_gather,
    )
    with open(c.output("out.csv")) as fp:
        r = csv.DictReader(fp)
        row = next(r)
        assert row["filename"] == lca_db_1


def test_compare_no_such_file(runtmp):
    # 'compare' fails on nonexistent files
    c = runtmp
    with pytest.raises(SourmashCommandFailed):
        c.run_sourmash("compare", "nosuchfile.sig")

    assert "Error while reading signatures from 'nosuchfile.sig'." in c.last_result.err


def test_compare_no_such_file_force(runtmp):
    # can still run compare on nonexistent with -f
    c = runtmp
    with pytest.raises(SourmashCommandFailed):
        c.run_sourmash("compare", "nosuchfile.sig", "-f")

    print(c.last_result.err)
    assert "Error while reading signatures from 'nosuchfile.sig'."


def test_compare_no_matching_sigs(runtmp):
    # compare fails when no sketches found with desired ksize
    c = runtmp
    query = utils.get_test_data("lca/TARA_ASE_MAG_00031.sig")

    with pytest.raises(SourmashCommandFailed):
        c.last_result.status, c.last_result.out, c.last_result.err = c.run_sourmash(
            "compare", "-k", "100", query, fail_ok=True
        )

    print(c.last_result.out)
    print(c.last_result.err)
    assert c.last_result.status
    assert (
        "warning: no signatures loaded at given ksize/molecule type"
        in c.last_result.err
    )
    assert "no signatures found! exiting." in c.last_result.err


def test_compare_deduce_molecule(runtmp):
    # deduce DNA vs protein from query, if it is unique
    testdata1 = utils.get_test_data("short.fa")
    testdata2 = utils.get_test_data("short2.fa")

    runtmp.sourmash("sketch", "translate", "-p", "k=10,num=500", testdata1, testdata2)

    runtmp.sourmash("compare", "short.fa.sig", "short2.fa.sig")

    print(runtmp.last_result.status, runtmp.last_result.out, runtmp.last_result.err)
    assert "min similarity in matrix: 0.91" in runtmp.last_result.out


def test_compare_choose_molecule_dna(runtmp):
    # choose molecule type
    testdata1 = utils.get_test_data("short.fa")
    testdata2 = utils.get_test_data("short2.fa")

    runtmp.sourmash("compute", "-k", "30", "--dna", "--protein", testdata1, testdata2)

    runtmp.sourmash("compare", "--dna", "short.fa.sig", "short2.fa.sig")

    print(runtmp.last_result.status, runtmp.last_result.out, runtmp.last_result.err)
    assert "min similarity in matrix: 0.938" in runtmp.last_result.out


def test_compare_choose_molecule_protein(runtmp):
    # choose molecule type
    testdata1 = utils.get_test_data("short.fa")
    testdata2 = utils.get_test_data("short2.fa")

    runtmp.sourmash("compute", "-k", "30", "--dna", "--protein", testdata1, testdata2)

    runtmp.sourmash("compare", "--protein", "short.fa.sig", "short2.fa.sig")

    print(runtmp.last_result.status, runtmp.last_result.out, runtmp.last_result.err)
    assert "min similarity in matrix: 0.91" in runtmp.last_result.out


def test_compare_no_choose_molecule_fail(runtmp):
    # choose molecule type
    testdata1 = utils.get_test_data("short.fa")
    testdata2 = utils.get_test_data("short2.fa")

    runtmp.sourmash("sketch", "dna", "-p", "k=30,num=500", testdata1)

    runtmp.sourmash("sketch", "protein", "-p", "k=30,num=500", testdata2)

    with pytest.raises(SourmashCommandFailed):
        runtmp.sourmash("compare", "short.fa.sig", "short2.fa.sig")

    assert "multiple molecule types loaded; please specify" in runtmp.last_result.err
    assert runtmp.last_result.status != 0


def test_compare_deduce_ksize(runtmp):
    # deduce ksize, if it is unique
    testdata1 = utils.get_test_data("short.fa")
    testdata2 = utils.get_test_data("short2.fa")

    runtmp.sourmash("sketch", "dna", "-p", "k=29,num=500", testdata1, testdata2)

    runtmp.sourmash("compare", "short.fa.sig", "short2.fa.sig")

    print(runtmp.last_result.status, runtmp.last_result.out, runtmp.last_result.err)
    assert "min similarity in matrix: 0.938" in runtmp.last_result.out


def test_search_deduce_molecule(runtmp):
    # deduce DNA vs protein from query, if it is unique
    testdata1 = utils.get_test_data("short.fa")
    testdata2 = utils.get_test_data("short2.fa")

    runtmp.sourmash("sketch", "translate", "-p", "k=10,num=500", testdata1, testdata2)

    runtmp.sourmash("search", "short.fa.sig", "short2.fa.sig")

    print(runtmp.last_result.status, runtmp.last_result.out, runtmp.last_result.err)
    assert "1 matches" in runtmp.last_result.out
    assert "(k=10, protein)" in runtmp.last_result.err


def test_search_deduce_ksize(runtmp):
    # deduce ksize from query, if it is unique
    testdata1 = utils.get_test_data("short.fa")
    testdata2 = utils.get_test_data("short2.fa")

    runtmp.sourmash("sketch", "translate", "-p", "k=23,num=500", testdata1, testdata2)

    runtmp.sourmash("search", "short.fa.sig", "short2.fa.sig")

    print(runtmp.last_result.status, runtmp.last_result.out, runtmp.last_result.err)
    assert "1 matches" in runtmp.last_result.out
    assert "k=23" in runtmp.last_result.err


def test_do_sourmash_index_multik_fail(runtmp):
    testdata1 = utils.get_test_data("short.fa")
    testdata2 = utils.get_test_data("short2.fa")

    runtmp.sourmash("sketch", "translate", "-p", "k=31,num=500", testdata1)

    runtmp.sourmash("sketch", "translate", "-p", "k=32,num=500", testdata2)

    with pytest.raises(SourmashCommandFailed):
        runtmp.sourmash("index", "zzz", "short.fa.sig", "short2.fa.sig")

    print(runtmp.last_result.status, runtmp.last_result.out, runtmp.last_result.err)
    assert runtmp.last_result.status == -1


def test_do_sourmash_index_multimol_fail(runtmp):
    testdata1 = utils.get_test_data("short.fa")
    testdata2 = utils.get_test_data("short2.fa")

    runtmp.sourmash("sketch", "translate", testdata1)

    runtmp.sourmash("sketch", "translate", "-p", "k=30,num=500", testdata2)

    with pytest.raises(SourmashCommandFailed):
        runtmp.sourmash("index", "zzz", "short.fa.sig", "short2.fa.sig")

    print(runtmp.last_result.status, runtmp.last_result.out, runtmp.last_result.err)
    assert runtmp.last_result.status == -1


def test_do_sourmash_index_multinum_fail(runtmp):
    testdata1 = utils.get_test_data("short.fa")
    testdata2 = utils.get_test_data("short2.fa")

    runtmp.sourmash("sketch", "translate", "-p", "k=31,num=500", testdata1)

    runtmp.sourmash("sketch", "translate", "-p", "k=31,num=1000", testdata2)

    with pytest.raises(SourmashCommandFailed):
        runtmp.sourmash("index", "zzz", "short.fa.sig", "short2.fa.sig")

    print(runtmp.last_result.status, runtmp.last_result.out, runtmp.last_result.err)
    assert runtmp.last_result.status == -1
    assert (
        "trying to build an SBT with incompatible signatures." in runtmp.last_result.err
    )


def test_do_sourmash_index_multiscaled_fail(runtmp):
    testdata1 = utils.get_test_data("short.fa")
    testdata2 = utils.get_test_data("short2.fa")

    runtmp.sourmash("sketch", "dna", "-p", "scaled=10", testdata1)

    runtmp.sourmash("sketch", "dna", "-p", "scaled=1", testdata2)

    with pytest.raises(SourmashCommandFailed):
        runtmp.sourmash("index", "-k", "31", "zzz", "short.fa.sig", "short2.fa.sig")

    print(runtmp.last_result.status, runtmp.last_result.out, runtmp.last_result.err)
    assert runtmp.last_result.status == -1
    assert (
        "trying to build an SBT with incompatible signatures." in runtmp.last_result.err
    )


@utils.in_tempdir
def test_do_sourmash_index_multiscaled_rescale(c):
    # test sourmash index --scaled
    testdata1 = utils.get_test_data("short.fa")
    testdata2 = utils.get_test_data("short2.fa")

    c.run_sourmash("sketch", "dna", "-p", "scaled=10", testdata1)
    c.run_sourmash("sketch", "dna", "-p", "scaled=1", testdata2)

    c.run_sourmash(
        "index", "zzz", "short.fa.sig", "short2.fa.sig", "-k", "31", "--scaled", "10"
    )

    print(c)
    assert c.last_result.status == 0


@utils.in_tempdir
def test_do_sourmash_index_multiscaled_rescale_fail(c):
    # test sourmash index --scaled with invalid rescaling (10 -> 5)
    testdata1 = utils.get_test_data("short.fa")
    testdata2 = utils.get_test_data("short2.fa")

    c.run_sourmash("sketch", "dna", "-p", "scaled=10", testdata1)
    c.run_sourmash("sketch", "dna", "-p", "scaled=1", testdata2)
    # this should fail: cannot go from a scaled value of 10 to 5

    with pytest.raises(SourmashCommandFailed) as e:
        c.run_sourmash(
            "index", "zzz", "short.fa.sig", "short2.fa.sig", "-k", "31", "--scaled", "5"
        )

    print(e.value)
    assert c.last_result.status == -1
    assert "new scaled 5 is lower than current sample scaled 10" in c.last_result.err


def test_do_sourmash_sbt_search_output(runtmp):
    testdata1 = utils.get_test_data("short.fa")
    testdata2 = utils.get_test_data("short2.fa")

    runtmp.sourmash("sketch", "dna", "-p", "k=31,num=500", testdata1, testdata2)

    runtmp.sourmash("index", "zzz", "short.fa.sig", "short2.fa.sig", "-k", "31")

    assert os.path.exists(runtmp.output("zzz.sbt.zip"))

    runtmp.sourmash("search", "short.fa.sig", "zzz", "-o", "foo")

    output = Path(runtmp.output("foo")).read_text()
    print(output)
    assert "e26a306d26512" in output
    assert "914591cd1130aa915" in output


# check against a bug in sbt search triggered by incorrect max Jaccard
# calculation.
def test_do_sourmash_sbt_search_check_bug(runtmp):
    # mins: 431
    testdata1 = utils.get_test_data("sbt-search-bug/nano.sig")

    # mins: 6264
    testdata2 = utils.get_test_data("sbt-search-bug/bacteroides.sig")

    runtmp.sourmash("index", "zzz", testdata1, testdata2, "-k", "31")

    assert os.path.exists(runtmp.output("zzz.sbt.zip"))

    runtmp.sourmash("search", testdata1, "zzz")

    assert "1 matches" in runtmp.last_result.out

    tree = load_sbt_index(runtmp.output("zzz.sbt.zip"))
    assert tree._nodes[0].metadata["min_n_below"] == 431


def test_do_sourmash_sbt_search_empty_sig(runtmp):
    # mins: 431
    testdata1 = utils.get_test_data("sbt-search-bug/nano.sig")

    # mins: 0
    testdata2 = utils.get_test_data("sbt-search-bug/empty.sig")

    runtmp.sourmash("index", "zzz", testdata1, testdata2, "-k", "31")

    assert os.path.exists(runtmp.output("zzz.sbt.zip"))

    runtmp.sourmash("search", testdata1, "zzz")

    assert "1 matches" in runtmp.last_result.out

    tree = load_sbt_index(runtmp.output("zzz.sbt.zip"))
    assert tree._nodes[0].metadata["min_n_below"] == 1


def test_do_sourmash_sbt_move_and_search_output(runtmp):
    testdata1 = utils.get_test_data("short.fa")
    testdata2 = utils.get_test_data("short2.fa")

    runtmp.sourmash("sketch", "dna", "-p", "k=31,num=500", testdata1, testdata2)

    runtmp.sourmash(
        "index", "zzz.sbt.json", "short.fa.sig", "short2.fa.sig", "-k", "31"
    )

    assert os.path.exists(runtmp.output("zzz.sbt.json"))

    print(runtmp.last_result.out)

    with open(runtmp.output("zzz.sbt.json")) as fp:
        d = json.load(fp)
        assert d["storage"]["args"]["path"] == ".sbt.zzz"

    newpath = runtmp.output("subdir")
    os.mkdir(newpath)

    # move both JSON file and subdirectory.
    shutil.move(runtmp.output("zzz.sbt.json"), newpath)
    shutil.move(runtmp.output(".sbt.zzz"), newpath)

    status, out, err = utils.runscript(
        "sourmash",
        ["search", "../short.fa.sig", "zzz.sbt.json", "-o", "foo"],
        in_directory=newpath,
    )

    output = Path(os.path.join(newpath, "foo")).read_text()
    print(output)
    assert "914591cd1130aa91" in output
    assert "e26a306d2651" in output


def test_search_deduce_ksize_and_select_appropriate(runtmp):
    # deduce ksize from query and select correct signature from DB
    testdata1 = utils.get_test_data("short.fa")
    testdata2 = utils.get_test_data("short2.fa")

    runtmp.sourmash("sketch", "translate", "-p", "k=24,num=500", testdata1)

    # The DB contains signatres for multiple ksizes
    runtmp.sourmash(
        "sketch", "translate", "-p", "k=23,num=500", "-p", "k=24,num=500", testdata2
    )

    runtmp.sourmash("search", "short.fa.sig", "short2.fa.sig")

    print(runtmp.last_result.status, runtmp.last_result.out, runtmp.last_result.err)
    assert "1 matches" in runtmp.last_result.out
    assert "k=24" in runtmp.last_result.err


def test_search_deduce_ksize_not_unique(runtmp):
    # deduce ksize from query, fail because it is not unique
    testdata1 = utils.get_test_data("short.fa")
    testdata2 = utils.get_test_data("short2.fa")

    runtmp.sourmash(
        "sketch",
        "translate",
        "-p",
        "k=23,num=500",
        "-p",
        "k=25,num=500",
        testdata1,
        testdata2,
    )

    with pytest.raises(SourmashCommandFailed):
        runtmp.sourmash("search", "short.fa.sig", "short2.fa.sig")

    print(runtmp.last_result.status, runtmp.last_result.out, runtmp.last_result.err)
    assert runtmp.last_result.status == -1
    assert "2 signatures matching ksize" in runtmp.last_result.err


@utils.in_tempdir
def test_search_deduce_ksize_no_match(c):
    # no matching sigs in search sig list
    testdata1 = utils.get_test_data("short.fa")
    testdata2 = utils.get_test_data("short2.fa")

    c.run_sourmash("sketch", "translate", "-p", "k=23,num=500", testdata1)
    c.run_sourmash("sketch", "translate", "-p", "k=25,num=500", testdata2)

    with pytest.raises(SourmashCommandFailed) as exc:
        c.run_sourmash("search", "short.fa.sig", "short2.fa.sig")
    assert "no compatible signatures found in 'short2.fa.sig'" in str(exc.value)


def test_search_deduce_ksize_vs_user_specified(runtmp):
    # user specified ksize is not available
    testdata1 = utils.get_test_data("short.fa")
    testdata2 = utils.get_test_data("short2.fa")

    runtmp.sourmash("sketch", "translate", "-p", "k=23,num=500", testdata1, testdata2)

    with pytest.raises(SourmashCommandFailed):
        runtmp.sourmash("search", "-k", "24", "short.fa.sig", "short2.fa.sig")

    print(runtmp.last_result.status, runtmp.last_result.out, runtmp.last_result.err)
    assert runtmp.last_result.status == -1
    assert "0 signatures matching ksize" in runtmp.last_result.err


def test_search_containment(runtmp):
    # search with --containment in signatures
    testdata1 = utils.get_test_data("short.fa")
    testdata2 = utils.get_test_data("short2.fa")

    runtmp.sourmash("sketch", "dna", "-p", "scaled=1", testdata1, testdata2)

    runtmp.sourmash("search", "short.fa.sig", "short2.fa.sig", "--containment")

    print(runtmp.last_result.status, runtmp.last_result.out, runtmp.last_result.err)
    assert "1 matches" in runtmp.last_result.out
    assert "95.6%" in runtmp.last_result.out


def test_search_containment_abund(runtmp):
    "Construct some signatures with abund, make sure that containment complains"

    # build minhashes
    mh1 = MinHash(0, 21, scaled=1, track_abundance=True)
    mh2 = MinHash(0, 21, scaled=1, track_abundance=True)

    mh1.add_many((1, 2, 3, 4))
    mh1.add_many((1, 2))
    mh2.add_many((1, 5))
    mh2.add_many((1, 5))
    mh2.add_many((1, 5))

    # build signatures
    x = sourmash.SourmashSignature(mh1, name="a")
    y = sourmash.SourmashSignature(mh2, name="b")

    # save!
    with open(runtmp.output("a.sig"), "w") as fp:
        sourmash.save_signatures([x], fp)
    with open(runtmp.output("b.sig"), "w") as fp:
        sourmash.save_signatures([y], fp)

    # run sourmash search --containment
    with pytest.raises(SourmashCommandFailed) as exc:
        runtmp.sourmash("search", "a.sig", "b.sig", "-o", "xxx.csv", "--containment")

    assert (
        "ERROR: cannot do containment searches on an abund signature; maybe specify --ignore-abundance?"
        in str(exc)
    )

    # run sourmash search --max-containment
    with pytest.raises(SourmashCommandFailed) as exc:
        runtmp.sourmash(
            "search", "a.sig", "b.sig", "-o", "xxx.csv", "--max-containment"
        )

    assert (
        "ERROR: cannot do containment searches on an abund signature; maybe specify --ignore-abundance?"
        in str(exc)
    )


def test_search_containment_abund_ignore(runtmp):
    "Construct some signatures with abund, check containment + ignore abund"

    # build minhashes
    mh1 = MinHash(0, 21, scaled=1, track_abundance=True)
    mh2 = MinHash(0, 21, scaled=1, track_abundance=True)

    mh1.add_many((1, 2, 3, 4))
    mh1.add_many((1, 2))
    mh2.add_many((1, 5))
    mh2.add_many((1, 5))
    mh2.add_many((1, 5))

    # build signatures
    x = sourmash.SourmashSignature(mh1, name="a")
    y = sourmash.SourmashSignature(mh2, name="b")

    # save!
    with open(runtmp.output("a.sig"), "w") as fp:
        sourmash.save_signatures([x], fp)
    with open(runtmp.output("b.sig"), "w") as fp:
        sourmash.save_signatures([y], fp)

    # run sourmash search
    runtmp.sourmash(
        "search",
        "a.sig",
        "b.sig",
        "-o",
        "xxx.csv",
        "--containment",
        "--ignore-abundance",
    )

    # check results
    with open(runtmp.output("xxx.csv")) as fp:
        r = csv.DictReader(fp)
        row = next(r)
        similarity = row["similarity"]
        print(f"search output: similarity is {similarity}")
    print(mh1.contained_by(mh2))

    assert float(similarity) == mh1.contained_by(mh2)
    assert float(similarity) == 0.25


def test_search_containment_sbt(runtmp):
    # search with --containment in an SBT
    testdata1 = utils.get_test_data("short.fa")
    testdata2 = utils.get_test_data("short2.fa")

    runtmp.sourmash("sketch", "dna", "-p", "scaled=1", testdata1, testdata2)

    runtmp.sourmash("index", "-k", "31", "zzz", "short2.fa.sig")

    assert os.path.exists(runtmp.output("zzz.sbt.zip"))

    runtmp.sourmash("search", "short.fa.sig", "zzz", "--containment")

    print(runtmp.last_result.status, runtmp.last_result.out, runtmp.last_result.err)
    assert "1 matches" in runtmp.last_result.out
    assert "95.6%" in runtmp.last_result.out


def test_search_containment_s10(runtmp):
    # check --containment for s10/s10-small
    q1 = utils.get_test_data("scaled/genome-s10.fa.gz.sig")
    q2 = utils.get_test_data("scaled/genome-s10-small.fa.gz.sig")

    runtmp.sourmash("search", q1, q2, "--containment")

    print(runtmp.last_result.status, runtmp.last_result.out, runtmp.last_result.err)
    assert "1 matches" in runtmp.last_result.out
    assert "16.7%" in runtmp.last_result.out


def test_search_containment_s10_no_max(run):
    # check --containment for s10/s10-small
    q1 = utils.get_test_data("scaled/genome-s10.fa.gz.sig")
    q2 = utils.get_test_data("scaled/genome-s10-small.fa.gz.sig")

    with pytest.raises(SourmashCommandFailed):
        run.run_sourmash("search", q1, q2, "--containment", "--max-containment")

    print(run.last_result.out)
    print(run.last_result.err)
    assert (
        "ERROR: cannot specify both --containment and --max-containment!"
        in run.last_result.err
    )


def test_search_max_containment_s10_pairwise(runtmp):
    # check --max-containment for s10/s10-small
    q1 = utils.get_test_data("scaled/genome-s10.fa.gz.sig")
    q2 = utils.get_test_data("scaled/genome-s10-small.fa.gz.sig")

    runtmp.sourmash("search", q1, q2, "--max-containment")

    print(runtmp.last_result.status, runtmp.last_result.out, runtmp.last_result.err)
    assert "1 matches" in runtmp.last_result.out
    assert "100.0%" in runtmp.last_result.out


def test_search_containment_s10_siglist(runtmp):
    # check --containment for s10/s10-small
    q1 = utils.get_test_data("scaled/genome-s10.fa.gz.sig")
    q2 = utils.get_test_data("scaled/*.sig")
    q2 = glob.glob(q2)

    runtmp.sourmash("search", q1, *q2, "--containment")

    print(runtmp.last_result.status, runtmp.last_result.out, runtmp.last_result.err)
    assert "3 matches" in runtmp.last_result.out
    assert " 16.7%       ../genome-s10-small.fa.gz" in runtmp.last_result.out
    assert "100.0%       ../genome-s10.fa.gz" in runtmp.last_result.out
    assert "100.0%       ../genome-s10+s11.fa.gz" in runtmp.last_result.out


def test_search_max_containment_s10_siglist(runtmp):
    # check --max-containment for s10/s10-small
    q1 = utils.get_test_data("scaled/genome-s10.fa.gz.sig")
    q2 = utils.get_test_data("scaled/*.sig")
    q2 = glob.glob(q2)

    runtmp.sourmash("search", q1, *q2, "--max-containment")

    print(runtmp.last_result.status, runtmp.last_result.out, runtmp.last_result.err)
    assert "3 matches" in runtmp.last_result.out
    assert "100.0%       ../genome-s10-small.fa.gz" in runtmp.last_result.out
    assert "100.0%       ../genome-s10.fa.gz" in runtmp.last_result.out
    assert "100.0%       ../genome-s10+s11.fa.gz" in runtmp.last_result.out


def test_search_containment_s10_sbt(runtmp):
    # check --containment for s10/s10-small
    q1 = utils.get_test_data("scaled/genome-s10.fa.gz.sig")
    q2 = utils.get_test_data("scaled/all.sbt.zip")

    runtmp.sourmash("search", q1, q2, "--containment")

    print(runtmp.last_result.status, runtmp.last_result.out, runtmp.last_result.err)
    assert "3 matches" in runtmp.last_result.out
    assert "100.0%       ../genome-s10+s11.fa.gz" in runtmp.last_result.out
    assert "100.0%       ../genome-s10.fa.gz" in runtmp.last_result.out
    assert " 16.7%       ../genome-s10-small.fa.gz" in runtmp.last_result.out


def test_search_containment_s10_sbt_best_only(runtmp):
    # check --containment for s10/s10-small
    q1 = utils.get_test_data("scaled/genome-s10.fa.gz.sig")
    q2 = utils.get_test_data("scaled/all.sbt.zip")

    runtmp.sourmash("search", q1, q2, "--containment", "--best-only")

    print(runtmp.last_result.out)
    print(runtmp.last_result.err)

    assert (
        "100.0%       " in runtmp.last_result.out
    )  # there are at least two perfect matches!

    assert runtmp.last_result.status == 0


def test_search_containment_s10_sbt_empty(runtmp):
    # check --containment for s10/s10-small at absurd scaled/empty mh
    q1 = utils.get_test_data("scaled/genome-s10.fa.gz.sig")
    q2 = utils.get_test_data("scaled/all.sbt.zip")

    runtmp.sourmash("search", q1, q2, "--scaled", "1e7", "--containment")

    print(runtmp.last_result.status, runtmp.last_result.out, runtmp.last_result.err)
    assert "0 matches" in runtmp.last_result.out


def test_search_max_containment_s10_sbt(runtmp):
    # check --max-containment for s10/s10-small
    q1 = utils.get_test_data("scaled/genome-s10.fa.gz.sig")
    q2 = utils.get_test_data("scaled/all.sbt.zip")

    runtmp.sourmash("search", q1, q2, "--max-containment")

    print(runtmp.last_result.status, runtmp.last_result.out, runtmp.last_result.err)
    assert "3 matches" in runtmp.last_result.out
    assert "100.0%       ../genome-s10-small.fa.gz" in runtmp.last_result.out
    assert "100.0%       ../genome-s10.fa.gz" in runtmp.last_result.out
    assert "100.0%       ../genome-s10+s11.fa.gz" in runtmp.last_result.out


def test_search_max_containment_s10_sbt_best_only(runtmp):
    # check --max-containment for s10/s10-small
    q1 = utils.get_test_data("scaled/genome-s10.fa.gz.sig")
    q2 = utils.get_test_data("scaled/all.sbt.zip")

    runtmp.sourmash("search", q1, q2, "--max-containment", "--best-only")

    print(runtmp.last_result.out)
    print(runtmp.last_result.err)

    assert runtmp.last_result.status == 0


def test_search_max_containment_s10_sbt_empty(runtmp):
    # check --max-containment for s10/s10-small at absurd scaled/empty mh.
    q1 = utils.get_test_data("scaled/genome-s10.fa.gz.sig")
    q2 = utils.get_test_data("scaled/all.sbt.zip")

    runtmp.sourmash("search", q1, q2, "--scaled", "1e7", "--max-containment")

    print(runtmp.last_result.status, runtmp.last_result.out, runtmp.last_result.err)
    assert "0 matches" in runtmp.last_result.out


def test_search_containment_s10_lca(runtmp):
    # check --containment for s10/s10-small
    q1 = utils.get_test_data("scaled/genome-s10.fa.gz.sig")
    q2 = utils.get_test_data("scaled/all.lca.json")

    runtmp.sourmash("search", q1, q2, "--containment")

    print(runtmp.last_result.status, runtmp.last_result.out, runtmp.last_result.err)
    assert "3 matches" in runtmp.last_result.out
    assert "100.0%       455c2f95" in runtmp.last_result.out
    assert "100.0%       684aa226" in runtmp.last_result.out
    assert " 16.7%       7f7835d2" in runtmp.last_result.out


def test_search_max_containment_s10_lca(runtmp):
    # check --max-containment for s10/s10-small
    q1 = utils.get_test_data("scaled/genome-s10.fa.gz.sig")
    q2 = utils.get_test_data("scaled/all.lca.json")

    runtmp.sourmash("search", q1, q2, "--max-containment")

    print(runtmp.last_result.status, runtmp.last_result.out, runtmp.last_result.err)
    assert "3 matches" in runtmp.last_result.out
    assert "100.0%       455c2f95" in runtmp.last_result.out
    assert "100.0%       684aa226" in runtmp.last_result.out
    assert "100.0%       7f7835d2" in runtmp.last_result.out


def test_search_gzip(runtmp):
    testdata1 = utils.get_test_data("short.fa")
    testdata2 = utils.get_test_data("short2.fa")

    runtmp.sourmash("sketch", "dna", "-p", "k=31,num=500", testdata1, testdata2)

    data = Path(runtmp.output("short.fa.sig")).read_bytes()
    with gzip.open(runtmp.output("zzz.gz"), "wb") as fp:
        fp.write(data)

    data = Path(runtmp.output("short2.fa.sig")).read_bytes()
    with gzip.open(runtmp.output("yyy.gz"), "wb") as fp:
        fp.write(data)

    runtmp.sourmash("search", "zzz.gz", "yyy.gz")

    print(runtmp.last_result.status, runtmp.last_result.out, runtmp.last_result.err)
    assert "1 matches" in runtmp.last_result.out
    assert "93.0%" in runtmp.last_result.out


def test_search_2(runtmp):
    testdata1 = utils.get_test_data("short.fa")
    testdata2 = utils.get_test_data("short2.fa")
    testdata3 = utils.get_test_data("short3.fa")

    runtmp.sourmash(
        "sketch", "dna", "-p", "k=31,num=500", testdata1, testdata2, testdata3
    )

    runtmp.sourmash("search", "short.fa.sig", "short2.fa.sig", "short3.fa.sig")

    print(runtmp.last_result.status, runtmp.last_result.out, runtmp.last_result.err)
    assert "2 matches" in runtmp.last_result.out
    assert "93.0%" in runtmp.last_result.out
    assert "89.6%" in runtmp.last_result.out


def test_search_3(runtmp):
    testdata1 = utils.get_test_data("short.fa")
    testdata2 = utils.get_test_data("short2.fa")
    testdata3 = utils.get_test_data("short3.fa")

    runtmp.sourmash(
        "sketch", "dna", "-p", "k=31,num=500", testdata1, testdata2, testdata3
    )

    runtmp.sourmash(
        "search", "-n", "1", "short.fa.sig", "short2.fa.sig", "short3.fa.sig"
    )

    print(runtmp.last_result.status, runtmp.last_result.out, runtmp.last_result.err)
    assert "2 matches above threshold 0.080; showing first 1:" in runtmp.last_result.out


def test_search_4(runtmp):
    testdata1 = utils.get_test_data("short.fa")
    testdata2 = utils.get_test_data("short2.fa")
    testdata3 = utils.get_test_data("short3.fa")

    runtmp.sourmash(
        "sketch", "dna", "-p", "k=31,num=500", testdata1, testdata2, testdata3
    )

    runtmp.sourmash(
        "search", "-n", "0", "short.fa.sig", "short2.fa.sig", "short3.fa.sig"
    )

    print(runtmp.last_result.status, runtmp.last_result.out, runtmp.last_result.err)
    assert "2 matches above threshold 0.080:" in runtmp.last_result.out
    assert "short2.fa" in runtmp.last_result.out
    assert "short3.fa" in runtmp.last_result.out


def test_search_5_num_results(runtmp):
    query = utils.get_test_data("gather/combined.sig")
    against = glob.glob(utils.get_test_data("gather/GCF*.sig"))

    runtmp.sourmash("search", "-n", "5", query, *against)

    print(runtmp.last_result.status, runtmp.last_result.out, runtmp.last_result.err)
    assert (
        "12 matches above threshold 0.080; showing first 5:" in runtmp.last_result.out
    )


def test_index_check_scaled_bounds_negative(runtmp):
    with pytest.raises(SourmashCommandFailed):
        runtmp.sourmash(
            "index",
            "zzz",
            "short.fa.sig",
            "short2.fa.sig",
            "-k",
            "31",
            "--scaled",
            "-5",
            "--dna",
        )

    print(runtmp.last_result.err)

    assert "ERROR: scaled value must be positive" in runtmp.last_result.err


def test_index_check_scaled_bounds_less_than_minimum(runtmp):
    with pytest.raises(SourmashCommandFailed):
        runtmp.sourmash(
            "index",
            "zzz",
            "short.fa.sig",
            "short2.fa.sig",
            "-k",
            "31",
            "--scaled",
            "50",
            "--dna",
        )

    assert (
        "WARNING: scaled value should be >= 100. Continuing anyway."
        in runtmp.last_result.err
    )


def test_index_check_scaled_bounds_more_than_maximum(runtmp):
    with pytest.raises(SourmashCommandFailed):
        runtmp.sourmash(
            "index",
            "zzz",
            "short.fa.sig",
            "short2.fa.sig",
            "-k",
            "31",
            "--scaled",
            "1e9",
            "--dna",
        )

    assert (
        "WARNING: scaled value should be <= 1e6. Continuing anyway."
        in runtmp.last_result.err
    )


@utils.in_tempdir
def test_index_metagenome_fromfile(c):
    # test index --from-file
    testdata_glob = utils.get_test_data("gather/GCF*.sig")
    testdata_sigs = glob.glob(testdata_glob)

    query_sig = utils.get_test_data("gather/combined.sig")

    # construct a file list
    with open(c.output("sig.list"), "w") as fp:
        fp.write("\n".join(testdata_sigs))

    cmd = [
        "index",
        "gcf_all",
        testdata_sigs[0],
        "-k",
        "21",
        "--from-file",
        c.output("sig.list"),
    ]
    c.run_sourmash(*cmd)

    assert os.path.exists(c.output("gcf_all.sbt.zip"))

    cmd = f"search {query_sig} gcf_all -k 21"
    cmd = cmd.split()
    c.run_sourmash(*cmd)

    out = c.last_result.out
    print(out)
    print(c.last_result.err)

    assert (
        " 33.2%       NC_003198.1 Salmonella enterica subsp. enterica serovar T..."
        in out
    )
    assert "12 matches above threshold 0.080; showing first 3:" in out


@utils.in_tempdir
def test_index_metagenome_fromfile_no_cmdline_sig(c):
    # test index --from-file
    testdata_glob = utils.get_test_data("gather/GCF*.sig")
    testdata_sigs = glob.glob(testdata_glob)

    query_sig = utils.get_test_data("gather/combined.sig")

    # construct a file list
    with open(c.output("sig.list"), "w") as fp:
        fp.write("\n".join(testdata_sigs))

    cmd = ["index", "gcf_all", "-k", "21", "--from-file", c.output("sig.list")]
    c.run_sourmash(*cmd)

    assert os.path.exists(c.output("gcf_all.sbt.zip"))

    cmd = f"search {query_sig} gcf_all -k 21"
    cmd = cmd.split()
    c.run_sourmash(*cmd)

    out = c.last_result.out
    print(out)
    print(c.last_result.err)

    assert (
        " 33.2%       NC_003198.1 Salmonella enterica subsp. enterica serovar T" in out
    )
    assert "12 matches above threshold 0.080; showing first 3:" in out


def test_search_metagenome(runtmp):
    testdata_glob = utils.get_test_data("gather/GCF*.sig")
    testdata_sigs = glob.glob(testdata_glob)

    query_sig = utils.get_test_data("gather/combined.sig")

    cmd = ["index", "gcf_all"]
    cmd.extend(testdata_sigs)
    cmd.extend(["-k", "21"])

    runtmp.sourmash(*cmd)

    assert os.path.exists(runtmp.output("gcf_all.sbt.zip"))

    runtmp.sourmash("search", query_sig, "gcf_all", "-k", "21")

    print(runtmp.last_result.out)
    print(runtmp.last_result.err)

    assert (
        " 33.2%       NC_003198.1 Salmonella enterica subsp. enterica serovar T"
        in runtmp.last_result.out
    )
    assert (
        "12 matches above threshold 0.080; showing first 3:" in runtmp.last_result.out
    )


def test_search_metagenome_traverse(runtmp):
    testdata_dir = utils.get_test_data("gather")

    query_sig = utils.get_test_data("gather/combined.sig")

    runtmp.sourmash("search", query_sig, testdata_dir, "-k", "21")

    print(runtmp.last_result.out)
    print(runtmp.last_result.err)

    assert (
        " 33.2%       NC_003198.1 Salmonella enterica subsp. enterica serovar T"
        in runtmp.last_result.out
    )
    assert (
        "13 matches above threshold 0.080; showing first 3:" in runtmp.last_result.out
    )


def test_search_metagenome_traverse_check_csv(runtmp):
    # this test confirms that the CSV 'filename' output for signatures loaded
    # via directory traversal properly contains the actual path to the
    # signature file from which the signature was loaded.
    testdata_dir = utils.get_test_data("gather")

    query_sig = utils.get_test_data("gather/combined.sig")
    out_csv = runtmp.output("out.csv")

    runtmp.sourmash("search", query_sig, testdata_dir, "-k", "21", "-o", out_csv)

    print(runtmp.last_result.out)
    print(runtmp.last_result.err)

    with open(out_csv) as fp:
        prefix_len = len(testdata_dir)
        r = csv.DictReader(fp)
        for row in r:
            print(row)
            filename = row["filename"]
            assert filename.startswith(testdata_dir), filename
            # should have full path to file sig was loaded from
            assert len(filename) > prefix_len

    assert (
        " 33.2%       NC_003198.1 Salmonella enterica subsp. enterica serovar T"
        in runtmp.last_result.out
    )
    assert (
        "13 matches above threshold 0.080; showing first 3:" in runtmp.last_result.out
    )


@utils.in_thisdir
def test_search_incompatible(c):
    num_sig = utils.get_test_data("num/47.fa.sig")
    scaled_sig = utils.get_test_data("47.fa.sig")

    with pytest.raises(SourmashCommandFailed):
        c.run_sourmash("search", scaled_sig, num_sig, fail_ok=True)
    assert c.last_result.status != 0
    print(c.last_result.out)
    print(c.last_result.err)

    assert "no compatible signatures found in " in c.last_result.err


@utils.in_tempdir
def test_search_traverse_incompatible(c):
    # build a directory with some signatures in it, search for compatible
    # signatures.
    searchdir = c.output("searchme")
    os.mkdir(searchdir)

    num_sig = utils.get_test_data("num/47.fa.sig")
    scaled_sig = utils.get_test_data("47.fa.sig")
    shutil.copyfile(num_sig, c.output("searchme/num.sig"))
    shutil.copyfile(scaled_sig, c.output("searchme/scaled.sig"))

    c.run_sourmash("search", scaled_sig, c.output("searchme"))
    assert (
        "100.0%       NC_009665.1 Shewanella baltica OS185, complete genome"
        in c.last_result.out
    )


def test_search_check_scaled_bounds_negative(runtmp):
    testdata_glob = utils.get_test_data("gather/GCF*.sig")
    glob.glob(testdata_glob)

    query_sig = utils.get_test_data("gather/combined.sig")

    with pytest.raises(SourmashCommandFailed):
        runtmp.sourmash("search", query_sig, "gcf_all", "-k", "21", "--scaled", "-5")

    assert "ERROR: scaled value must be positive" in runtmp.last_result.err


def test_search_check_scaled_bounds_less_than_minimum(runtmp):
    testdata_glob = utils.get_test_data("gather/GCF*.sig")
    glob.glob(testdata_glob)

    query_sig = utils.get_test_data("gather/combined.sig")

    with pytest.raises(SourmashCommandFailed):
        runtmp.sourmash("search", query_sig, "gcf_all", "-k", "21", "--scaled", "50")

    assert (
        "WARNING: scaled value should be >= 100. Continuing anyway."
        in runtmp.last_result.err
    )


def test_search_check_scaled_bounds_more_than_maximum(runtmp):
    testdata_glob = utils.get_test_data("gather/GCF*.sig")
    glob.glob(testdata_glob)

    query_sig = utils.get_test_data("gather/combined.sig")

    with pytest.raises(SourmashCommandFailed):
        runtmp.sourmash("search", query_sig, "gcf_all", "-k", "21", "--scaled", "1e9")

    assert (
        "WARNING: scaled value should be <= 1e6. Continuing anyway."
        in runtmp.last_result.err
    )


# explanation: you cannot downsample a scaled SBT to match a scaled
# signature, so make sure that when you try such a search, it fails!
# (you *can* downsample a signature to match an SBT.)
def test_search_metagenome_sbt_downsample_fail(runtmp):
    # test downsample on SBT => failure, with --fail-on-empty-databases
    testdata_glob = utils.get_test_data("gather/GCF*.sig")
    testdata_sigs = glob.glob(testdata_glob)

    query_sig = utils.get_test_data("gather/combined.sig")

    cmd = ["index", "gcf_all"]
    cmd.extend(testdata_sigs)
    cmd.extend(["-k", "21"])

    runtmp.sourmash(*cmd)

    assert os.path.exists(runtmp.output("gcf_all.sbt.zip"))

    with pytest.raises(SourmashCommandFailed):
        runtmp.sourmash(
            "search", query_sig, "gcf_all", "-k", "21", "--scaled", "100000"
        )

    print(runtmp.last_result.out)
    print(runtmp.last_result.err)

    assert runtmp.last_result.status == -1
    assert "ERROR: cannot use 'gcf_all' for this query." in runtmp.last_result.err
    assert (
        "search scaled value 100000 is less than database scaled value of 10000"
        in runtmp.last_result.err
    )


def test_search_metagenome_sbt_downsample_nofail(runtmp):
    # test downsample on SBT => failure but ok with --no-fail-on-empty-database
    testdata_glob = utils.get_test_data("gather/GCF*.sig")
    testdata_sigs = glob.glob(testdata_glob)

    query_sig = utils.get_test_data("gather/combined.sig")

    cmd = ["index", "gcf_all"]
    cmd.extend(testdata_sigs)
    cmd.extend(["-k", "21"])

    runtmp.sourmash(*cmd)

    assert os.path.exists(runtmp.output("gcf_all.sbt.zip"))

    runtmp.sourmash(
        "search",
        query_sig,
        "gcf_all",
        "-k",
        "21",
        "--scaled",
        "100000",
        "--no-fail-on-empty-database",
    )

    print(runtmp.last_result.out)
    print(runtmp.last_result.err)

    assert runtmp.last_result.status == 0
    assert "ERROR: cannot use 'gcf_all' for this query." in runtmp.last_result.err
    assert (
        "search scaled value 100000 is less than database scaled value of 10000"
        in runtmp.last_result.err
    )
    assert "0 matches" in runtmp.last_result.out


def test_search_metagenome_downsample_containment(runtmp):
    testdata_glob = utils.get_test_data("gather/GCF*.sig")
    testdata_sigs = glob.glob(testdata_glob)

    query_sig = utils.get_test_data("gather/combined.sig")

    cmd = ["index", "gcf_all"]
    cmd.extend(testdata_sigs)
    cmd.extend(["-k", "21"])

    runtmp.sourmash(*cmd)

    assert os.path.exists(runtmp.output("gcf_all.sbt.zip"))

    runtmp.sourmash(
        "search",
        query_sig,
        "gcf_all",
        "-k",
        "21",
        "--scaled",
        "100000",
        "--containment",
    )

    print(runtmp.last_result.out)
    print(runtmp.last_result.err)

    assert (
        " 32.9%       NC_003198.1 Salmonella enterica subsp. enterica serovar T"
        in runtmp.last_result.out
    )
    assert (
        "12 matches above threshold 0.080; showing first 3:" in runtmp.last_result.out
    )


@utils.in_tempdir
def test_search_metagenome_downsample_index(c):
    # does same search as search_metagenome_downsample_containment but
    # rescales during indexing

    testdata_glob = utils.get_test_data("gather/GCF*.sig")
    testdata_sigs = glob.glob(testdata_glob)

    query_sig = utils.get_test_data("gather/combined.sig")

    # downscale during indexing, rather than during search.
    c.run_sourmash("index", "gcf_all", *testdata_sigs, "-k", "21", "--scaled", "100000")

    assert os.path.exists(c.output("gcf_all.sbt.zip"))

    c.run_sourmash("search", query_sig, "gcf_all", "-k", "21", "--containment")
    print(c)

    assert (
        " 32.9%       NC_003198.1 Salmonella enterica subsp. enterica serovar T"
        in str(c)
    )
    assert (
        " 29.7%       NC_003197.2 Salmonella enterica subsp. enterica serovar T"
        in str(c)
    )
    assert "12 matches above threshold 0.080; showing first 3:" in str(c)


def test_search_with_picklist(runtmp):
    # test 'sourmash search' with picklists
    gcf_sigs = glob.glob(utils.get_test_data("gather/GCF*.sig"))
    metag_sig = utils.get_test_data("gather/combined.sig")
    picklist = utils.get_test_data("gather/thermotoga-picklist.csv")

    runtmp.sourmash(
        "search",
        metag_sig,
        *gcf_sigs,
        "--containment",
        "-k",
        "21",
        "--picklist",
        f"{picklist}:md5:md5",
    )

    err = runtmp.last_result.err
    print(err)
    assert "for given picklist, found 3 matches to 9 distinct values" in err
    # these are the different ksizes
    assert "WARNING: 6 missing picklist values." in err

    out = runtmp.last_result.out
    print(out)
    assert "3 matches" in out
    assert "13.1%       NC_000853.1 Thermotoga" in out
    assert "13.0%       NC_009486.1 Thermotoga" in out
    assert "12.8%       NC_011978.1 Thermotoga" in out


def test_search_with_picklist_exclude(runtmp):
    # test 'sourmash search' with picklists
    gcf_sigs = glob.glob(utils.get_test_data("gather/GCF*.sig"))
    metag_sig = utils.get_test_data("gather/combined.sig")
    picklist = utils.get_test_data("gather/thermotoga-picklist.csv")

    runtmp.sourmash(
        "search",
        metag_sig,
        *gcf_sigs,
        "--containment",
        "-k",
        "21",
        "--picklist",
        f"{picklist}:md5:md5:exclude",
    )

    err = runtmp.last_result.err
    print(err)
    assert "for given picklist, found 9 matches by excluding 9 distinct values" in err
    # these are the different ksizes

    out = runtmp.last_result.out
    print(out)
    assert "9 matches above threshold 0.080; showing first 3:" in out
    assert "33.2%       NC_003198.1 Salmonella" in out
    assert "33.1%       NC_003197.2 Salmonella" in out
    assert "32.2%       NC_006905.1 Salmonella" in out


def test_search_with_pattern_include(runtmp):
    # test 'sourmash search' with --include-db-pattern
    gcf_sigs = glob.glob(utils.get_test_data("gather/GCF*.sig"))
    metag_sig = utils.get_test_data("gather/combined.sig")

    runtmp.sourmash(
        "search",
        metag_sig,
        *gcf_sigs,
        "--containment",
        "-k",
        "21",
        "--include",
        "thermotoga",
    )

    err = runtmp.last_result.err
    print(err)

    out = runtmp.last_result.out
    print(out)
    assert "3 matches" in out
    assert "13.1%       NC_000853.1 Thermotoga" in out
    assert "13.0%       NC_009486.1 Thermotoga" in out
    assert "12.8%       NC_011978.1 Thermotoga" in out


def test_search_with_pattern_exclude(runtmp):
    # test 'sourmash search' with --exclude-db-pattern
    gcf_sigs = glob.glob(utils.get_test_data("gather/GCF*.sig"))
    metag_sig = utils.get_test_data("gather/combined.sig")

    runtmp.sourmash(
        "search",
        metag_sig,
        *gcf_sigs,
        "--containment",
        "-k",
        "21",
        "--exclude",
        "thermotoga",
    )

    err = runtmp.last_result.err
    print(err)

    out = runtmp.last_result.out
    print(out)
    assert "9 matches above threshold 0.080; showing first 3:" in out
    assert "33.2%       NC_003198.1 Salmonella" in out
    assert "33.1%       NC_003197.2 Salmonella" in out
    assert "32.2%       NC_006905.1 Salmonella" in out


def test_search_empty_db_fail(runtmp):
    # search should fail on empty db with --fail-on-empty-database
    query = utils.get_test_data("2.fa.sig")
    against = utils.get_test_data("47.fa.sig")
    against2 = utils.get_test_data("lca/47+63.lca.json")

    with pytest.raises(SourmashCommandFailed):
        runtmp.sourmash("search", query, against, against2, "-k", "51")

    err = runtmp.last_result.err
    assert "no compatible signatures found in " in err


def test_search_empty_db_nofail(runtmp):
    # search should not fail on empty db with --no-fail-on-empty-database
    query = utils.get_test_data("2.fa.sig")
    against = utils.get_test_data("47.fa.sig")
    against2 = utils.get_test_data("lca/47+63.lca.json")

    runtmp.sourmash(
        "search", query, against, against2, "-k", "51", "--no-fail-on-empty-data"
    )

    out = runtmp.last_result.out
    err = runtmp.last_result.err
    print(out)
    print(err)

    assert "no compatible signatures found in " in err
    assert (
        "ksize on this database is 31; this is different from requested ksize of 51"
        in err
    )
    assert "loaded 50 total signatures from 2 locations" in err
    assert "after selecting signatures compatible with search, 0 remain." in err


def test_mash_csv_to_sig(runtmp):
    testdata1 = utils.get_test_data("short.fa.msh.dump")
    testdata2 = utils.get_test_data("short.fa")

    runtmp.sourmash("import_csv", testdata1, "-o", "xxx.sig")

    runtmp.sourmash("sketch", "dna", "-p", "k=31,num=970", testdata2)

    runtmp.sourmash("search", "-k", "31", "short.fa.sig", "xxx.sig")

    print(runtmp.last_result.status, runtmp.last_result.out, runtmp.last_result.err)
    assert "1 matches" in runtmp.last_result.out
    assert "100.0%       short.fa" in runtmp.last_result.out


def test_do_sourmash_index_bad_args(runtmp):
    testdata1 = utils.get_test_data("short.fa")
    testdata2 = utils.get_test_data("short2.fa")

    runtmp.sourmash("sketch", "dna", "-p", "k=31,num=500", testdata1, testdata2)

    with pytest.raises(SourmashCommandFailed):
        runtmp.sourmash(
            "index",
            "zzz",
            "short.fa.sig",
            "short2.fa.sig",
            "-k",
            "31",
            "--dna",
            "--protein",
        )

    print(runtmp.last_result.out, runtmp.last_result.err)
    assert (
        "cannot specify more than one of --dna/--rna/--nucleotide/--protein/--hp/--dayhoff"
        in runtmp.last_result.err
    )
    assert runtmp.last_result.status != 0


def test_do_sourmash_sbt_search(runtmp):
    testdata1 = utils.get_test_data("short.fa")
    testdata2 = utils.get_test_data("short2.fa")

    runtmp.sourmash("sketch", "dna", "-p", "k=31,num=500", testdata1, testdata2)

    runtmp.sourmash("index", "zzz", "short.fa.sig", "short2.fa.sig", "-k", "31")

    assert os.path.exists(runtmp.output("zzz.sbt.zip"))

    runtmp.sourmash("search", "short.fa.sig", "zzz")

    print(runtmp.last_result.out)

    assert "short.fa" in runtmp.last_result.out
    assert "short2.fa" in runtmp.last_result.out


def test_do_sourmash_sbt_search_wrong_ksize(runtmp):
    testdata1 = utils.get_test_data("short.fa")
    testdata2 = utils.get_test_data("short2.fa")

    runtmp.sourmash(
        "sketch",
        "translate",
        "-p",
        "k=31,num=500",
        "-p",
        "k=51,num=500",
        testdata1,
        testdata2,
    )

    runtmp.sourmash("index", "zzz", "short.fa.sig", "short2.fa.sig", "-k", "31")

    assert os.path.exists(runtmp.output("zzz.sbt.zip"))

    with pytest.raises(SourmashCommandFailed):
        runtmp.sourmash("search", "-k", "51", "short.fa.sig", "zzz")

    assert runtmp.last_result.status == -1
    print(runtmp.last_result.out)
    print(runtmp.last_result.err)

    assert "ERROR: cannot use 'zzz' for this query." in runtmp.last_result.err
    assert (
        "search ksize 51 is different from database ksize 31" in runtmp.last_result.err
    )


def test_do_sourmash_sbt_search_multiple(runtmp):
    testdata1 = utils.get_test_data("short.fa")
    testdata2 = utils.get_test_data("short2.fa")

    runtmp.sourmash("sketch", "dna", "-p", "k=31,num=500", testdata1, testdata2)

    runtmp.sourmash("index", "zzz", "short.fa.sig", "-k", "31")

    assert os.path.exists(runtmp.output("zzz.sbt.zip"))

    runtmp.sourmash("index", "zzz2", "short2.fa.sig", "-k", "31")

    assert os.path.exists(runtmp.output("zzz2.sbt.zip"))

    runtmp.sourmash("search", "short.fa.sig", "zzz", "zzz2")

    print(runtmp.last_result.out)

    assert "short.fa" in runtmp.last_result.out
    assert "short2.fa" in runtmp.last_result.out


def test_do_sourmash_sbt_search_and_sigs(runtmp):
    # search an SBT and a signature at same time.
    testdata1 = utils.get_test_data("short.fa")
    testdata2 = utils.get_test_data("short2.fa")

    runtmp.sourmash("sketch", "dna", "-p", "k=31,num=500", testdata1, testdata2)

    runtmp.sourmash("index", "zzz", "short.fa.sig", "-k", "31")

    assert os.path.exists(runtmp.output("zzz.sbt.zip"))

    runtmp.sourmash("search", "short.fa.sig", "zzz", "short2.fa.sig")

    print(runtmp.last_result.out)

    assert "short.fa" in runtmp.last_result.out
    assert "short2.fa" in runtmp.last_result.out


def test_do_sourmash_sbt_search_downsample(runtmp):
    testdata1 = utils.get_test_data("short.fa")
    testdata2 = utils.get_test_data("short2.fa")

    runtmp.sourmash("sketch", "dna", "-p", "k=31,scaled=10", testdata1, testdata2)

    testdata1 = utils.get_test_data("short.fa")

    runtmp.sourmash(
        "sketch", "dna", "-p", "k=31,scaled=5", "-o", "query.sig", testdata1
    )

    runtmp.sourmash("index", "-k", "31", "zzz", "short.fa.sig", "short2.fa.sig")

    assert os.path.exists(runtmp.output("zzz.sbt.zip"))

    runtmp.sourmash("search", "query.sig", "zzz")

    print(runtmp.last_result.out)

    assert "short.fa" in runtmp.last_result.out
    assert "short2.fa" in runtmp.last_result.out


def test_do_sourmash_sbt_search_downsample_2(runtmp):
    testdata1 = utils.get_test_data("lca-root/TARA_MED_MAG_00029.fa.sig")
    testdata2 = utils.get_test_data("lca-root/TOBG_MED-875.fna.gz.sig")

    sbtname = "foo"

    runtmp.sourmash("index", "-k", "31", sbtname, testdata2)

    assert runtmp.last_result.status == 0

    with pytest.raises(SourmashCommandFailed):
        runtmp.sourmash(
            "search", testdata1, sbtname, "--scaled=100000", "--threshold=0.01"
        )

    assert runtmp.last_result.status == -1
    print(runtmp.last_result.out)
    print(runtmp.last_result.err)
    assert "ERROR: cannot use 'foo' for this query." in runtmp.last_result.err
    assert (
        "search scaled value 100000 is less than database scaled value of 2000"
        in runtmp.last_result.err
    )


@utils.in_tempdir
def test_do_sourmash_index_abund(c):
    # 'sourmash index' should flatten signatures w/track_abund.
    testdata2 = utils.get_test_data("lca-root/TOBG_MED-875.fna.gz.sig")

    with open(testdata2):
        ss = sourmash.load_one_signature(testdata2, ksize=31)
        assert ss.minhash.track_abundance == True

    sbtname = "foo"

    c.run_sourmash("index", "-k", "31", sbtname, testdata2)

    for kk in sourmash.load_file_as_signatures(c.output(sbtname)):
        assert kk.minhash.track_abundance == False


def test_do_sourmash_index_single(runtmp):
    testdata1 = utils.get_test_data("short.fa")
    testdata2 = utils.get_test_data("short2.fa")

    runtmp.sourmash("sketch", "dna", "-p", "k=31,num=500", testdata1, testdata2)

    runtmp.sourmash("index", "-k", "31", "zzz", "short.fa.sig")

    assert os.path.exists(runtmp.output("zzz.sbt.zip"))

    runtmp.sourmash("search", "short.fa.sig", "zzz")

    print(runtmp.last_result.out)

    assert "short.fa" in runtmp.last_result.out


def test_do_sourmash_sbt_search_selectprot(runtmp):
    # index should fail when run on signatures with multiple types
    testdata1 = utils.get_test_data("short.fa")
    testdata2 = utils.get_test_data("short2.fa")

    args = ["sketch", "dna", "-p", "k=30,num=500", testdata1, testdata2]

    runtmp.sourmash(*args)

    args = ["index", "-k", "31", "zzz", "short.fa.sig", "short2.fa.sig"]

    with pytest.raises(SourmashCommandFailed):
        runtmp.sourmash(*args)

    print(runtmp.last_result.out)
    print(runtmp.last_result.err)
    assert runtmp.last_result.status != 0


def test_do_sourmash_search_multimoltype_query(runtmp):
    # 'search' should fail if multiple sigs are given as query, due to
    # multiple molecule types.
    testdata1 = utils.get_test_data("short.fa")
    testdata2 = utils.get_test_data("short2.fa")

    # first, calculate signatures with multiple molecule types
    args = [
        "sketch",
        "translate",
        testdata1,
        testdata2,
        "-p",
        "protein",
        "-p",
        "dayhoff",
    ]
    runtmp.sourmash(*args)

    # now, index one of 'em
    args = ["index", "zzz", "short.fa.sig", "short2.fa.sig", "--protein"]
    runtmp.sourmash(*args)

    # output exists, yes?
    assert os.path.exists(runtmp.output("zzz.sbt.zip"))

    # now, try searching. Should raise error.
    args = ["search", "short.fa.sig", "zzz"]
    with pytest.raises(SourmashCommandFailed):
        runtmp.sourmash(*args)

    print(runtmp.last_result.out)
    print(runtmp.last_result.err)
    assert "need exactly one" in runtmp.last_result.err


def test_do_sourmash_index_traverse(runtmp):
    testdata1 = utils.get_test_data("short.fa")
    testdata2 = utils.get_test_data("short2.fa")

    runtmp.sourmash("sketch", "dna", "-p", "k=31,num=500", testdata1, testdata2)

    runtmp.sourmash("index", "-k", "31", "zzz", ".")

    assert os.path.exists(runtmp.output("zzz.sbt.zip"))
    assert "loaded 2 sigs; saving SBT under" in runtmp.last_result.err

    runtmp.sourmash("search", "short.fa.sig", "zzz")

    print(runtmp.last_result.out)

    assert "short.fa" in runtmp.last_result.out
    assert "short2.fa" in runtmp.last_result.out


@utils.in_tempdir
def test_do_sourmash_index_traverse_force(c):
    # test loading of files that don't end with .sig with -f
    testdata1 = utils.get_test_data("short.fa")
    testdata2 = utils.get_test_data("short2.fa")

    outdir = c.output("sigs")
    os.mkdir(outdir)
    out1 = os.path.join(outdir, "short1")
    out2 = os.path.join(outdir, "short2")

    c.run_sourmash("sketch", "dna", "-p", "k=31,scaled=5", "-o", out1, testdata1)
    c.run_sourmash("sketch", "dna", "-p", "k=31,scaled=5", "-o", out2, testdata2)

    c.run_sourmash("index", "-k", "31", "zzz", ".", "-f")

    err = c.last_result.err
    assert os.path.exists(c.output("zzz.sbt.zip"))
    assert "loaded 2 sigs; saving SBT under" in err

    c.run_sourmash("search", out1, "zzz")

    out = c.last_result.out
    print(out)

    assert "short.fa" in out
    assert "short2.fa" in out


def test_do_sourmash_index_sparseness(runtmp):
    testdata1 = utils.get_test_data("short.fa")
    testdata2 = utils.get_test_data("short2.fa")

    runtmp.sourmash("sketch", "dna", "-p", "k=31,num=500", testdata1, testdata2)

    runtmp.sourmash("index", "-k", "31", "zzz.sbt.json", ".", "--sparseness", "1.0")

    assert os.path.exists(runtmp.output("zzz.sbt.json"))
    assert "loaded 2 sigs; saving SBT under" in runtmp.last_result.err

    runtmp.sourmash("search", "short.fa.sig", "zzz.sbt.json")

    print(runtmp.last_result.out)

    assert len(glob.glob(runtmp.output(".sbt.zzz/*"))) == 3
    assert not glob.glob(runtmp.output(".sbt.zzz/*internal*"))

    assert "short.fa" in runtmp.last_result.out
    assert "short2.fa" in runtmp.last_result.out


def test_do_sourmash_sbt_combine(runtmp):
    files = [utils.get_test_data(f) for f in utils.SIG_FILES]

    runtmp.sourmash("index", "-k", "31", "zzz", *files)

    assert os.path.exists(runtmp.output("zzz.sbt.zip"))

    runtmp.sourmash("sbt_combine", "joined", "zzz.sbt.zip", "zzz.sbt.zip")

    assert os.path.exists(runtmp.output("joined.sbt.zip"))

    filename = os.path.splitext(os.path.basename(utils.SIG_FILES[0]))[0]

    runtmp.sourmash("search", files[0], "zzz")

    print(runtmp.last_result.out)

    # we get notification of signature loading, too - so notify + result.
    assert runtmp.last_result.out.count(filename) == 1

    runtmp.sourmash("search", files[0], "joined")

    print(runtmp.last_result.out)

    assert runtmp.last_result.out.count(filename) == 1


def test_do_sourmash_index_append(runtmp):
    testdata1 = utils.get_test_data("short.fa")
    testdata2 = utils.get_test_data("short2.fa")
    testdata3 = utils.get_test_data("short3.fa")

    runtmp.sourmash(
        "sketch", "dna", "-p", "k=31,num=500", testdata1, testdata2, testdata3
    )

    runtmp.sourmash("index", "-k", "31", "zzz", "short.fa.sig", "short2.fa.sig")

    assert os.path.exists(runtmp.output("zzz.sbt.zip"))

    sbt_name = runtmp.output(
        "zzz",
    )
    sig_loc = runtmp.output("short3.fa.sig")

    runtmp.sourmash("search", sig_loc, sbt_name)

    print(runtmp.last_result.out)

    assert "short.fa" in runtmp.last_result.out
    assert "short2.fa" in runtmp.last_result.out
    assert "short3.fa" not in runtmp.last_result.out

    runtmp.sourmash("index", "-k", "31", "--append", "zzz", "short3.fa.sig")

    assert os.path.exists(runtmp.output("zzz.sbt.zip"))

    sbt_name = runtmp.output(
        "zzz",
    )
    sig_loc = runtmp.output("short3.fa.sig")

    runtmp.sourmash("search", "--threshold", "0.95", sig_loc, sbt_name)

    print(runtmp.last_result.out)

    assert "short.fa" not in runtmp.last_result.out
    assert "short2.fa" in runtmp.last_result.out
    assert "short3.fa" in runtmp.last_result.out


def test_do_sourmash_sbt_search_otherdir(runtmp):
    testdata1 = utils.get_test_data("short.fa")
    testdata2 = utils.get_test_data("short2.fa")

    runtmp.sourmash("sketch", "dna", "-p", "k=31,num=500", testdata1, testdata2)

    runtmp.sourmash("index", "-k", "31", "xxx/zzz", "short.fa.sig", "short2.fa.sig")

    assert os.path.exists(runtmp.output("xxx/zzz.sbt.zip"))

    sbt_name = runtmp.output(
        "xxx/zzz",
    )
    sig_loc = runtmp.output("short.fa.sig")

    runtmp.sourmash("search", sig_loc, sbt_name)

    print(runtmp.last_result.out)

    assert "short.fa" in runtmp.last_result.out
    assert "short2.fa" in runtmp.last_result.out


def test_do_sourmash_sbt_search_scaled_vs_num_1(runtmp):
    # should not work: scaled query against num tree
    testdata1 = utils.get_test_data("short.fa")
    testdata2 = utils.get_test_data("short2.fa")

    runtmp.sourmash("sketch", "dna", "-p", "k=31,num=500", testdata1)

    runtmp.sourmash("sketch", "dna", "-p", "scaled=1000", testdata2)

    runtmp.sourmash("index", "-k", "31", "zzz", "short.fa.sig")

    assert os.path.exists(runtmp.output("zzz.sbt.zip"))

    sbt_name = runtmp.output(
        "zzz",
    )
    sig_loc = runtmp.output("short2.fa.sig")

    with pytest.raises(SourmashCommandFailed):
        runtmp.sourmash("search", sig_loc, sbt_name)

    assert runtmp.last_result.status == -1
    print(runtmp.last_result.out)
    print(runtmp.last_result.err)
    assert "ERROR: cannot use '" in runtmp.last_result.err
    assert (
        "this database was created with 'num' MinHash sketches, not 'scaled'"
        in runtmp.last_result.err
    )


def test_do_sourmash_sbt_search_scaled_vs_num_2(runtmp):
    # should not work: num query against scaled tree
    testdata1 = utils.get_test_data("short.fa")
    testdata2 = utils.get_test_data("short2.fa")

    runtmp.sourmash("sketch", "dna", "-p", "k=31,num=500", testdata1)

    runtmp.sourmash("sketch", "dna", "-p", "scaled=1000", testdata2)

    runtmp.sourmash("index", "-k", "31", "zzz", "short2.fa.sig")

    assert os.path.exists(runtmp.output("zzz.sbt.zip"))

    sbt_name = runtmp.output(
        "zzz",
    )
    sig_loc = runtmp.output("short.fa.sig")

    with pytest.raises(SourmashCommandFailed):
        runtmp.sourmash("search", sig_loc, sbt_name)

    assert runtmp.last_result.status == -1
    print(runtmp.last_result.out)
    print(runtmp.last_result.err)
    assert "ERROR: cannot use '" in runtmp.last_result.err
    assert (
        "this database was created with 'scaled' MinHash sketches, not 'num'"
        in runtmp.last_result.err
    )


def test_do_sourmash_sbt_search_scaled_vs_num_3(runtmp):
    # should not work: scaled query against num signature
    testdata1 = utils.get_test_data("short.fa")
    testdata2 = utils.get_test_data("short2.fa")

    runtmp.sourmash("sketch", "dna", "-p", "k=31,num=500", testdata1)

    runtmp.sourmash("sketch", "dna", "-p", "scaled=1000", testdata2)

    sig_loc = runtmp.output("short.fa.sig")
    sig_loc2 = runtmp.output("short2.fa.sig")

    with pytest.raises(SourmashCommandFailed):
        runtmp.sourmash("search", sig_loc, sig_loc2)

    assert runtmp.last_result.status == -1
    print(runtmp.last_result.out)
    print(runtmp.last_result.err)
    assert "no compatible signatures found in " in runtmp.last_result.err


def test_do_sourmash_sbt_search_scaled_vs_num_4(runtmp):
    # should not work: num query against scaled signature
    testdata1 = utils.get_test_data("short.fa")
    testdata2 = utils.get_test_data("short2.fa")

    runtmp.sourmash("sketch", "dna", "-p", "k=31,num=500", testdata1)

    runtmp.sourmash("sketch", "dna", "-p", "scaled=1000", testdata2)

    sig_loc = runtmp.output("short.fa.sig")
    sig_loc2 = runtmp.output("short2.fa.sig")

    with pytest.raises(SourmashCommandFailed):
        runtmp.sourmash("search", sig_loc2, sig_loc)

    assert runtmp.last_result.status == -1
    print(runtmp.last_result.out)
    print(runtmp.last_result.err)
    assert "no compatible signatures found in " in runtmp.last_result.err


def test_do_sourmash_check_search_vs_actual_similarity(runtmp):
    files = [utils.get_test_data(f) for f in utils.SIG_FILES]

    runtmp.sourmash("index", "-k", "31", "zzz", *files)

    assert os.path.exists(runtmp.output("zzz.sbt.zip"))

    os.path.splitext(os.path.basename(utils.SIG_FILES[0]))[0]

    runtmp.sourmash("search", files[0], "zzz")

    assert runtmp.last_result.status == 0


def test_do_sourmash_check_sbt_filenames(runtmp):
    files = [utils.get_test_data(f) for f in utils.SIG_FILES]

    runtmp.sourmash("index", "-k", "31", "zzz.sbt.json", *files)

    assert os.path.exists(runtmp.output("zzz.sbt.json"))

    sig_names = set()
    sig_md5s = set()
    for f in files:
        sig = signature.load_one_signature(f)
        sig_names.add(sig.name)
        sig_md5s.add(sig.md5sum())

    sbt_files = glob.glob(runtmp.output(".sbt.zzz/*"))
    assert len(sbt_files) == 14

    for f in sbt_files:
        if "internal" in f or f.endswith("zzz.manifest.csv"):
            continue
        f = os.path.basename(f)
        assert f not in sig_names
        assert f in sig_md5s


def test_do_sourmash_sbt_search_bestonly(runtmp):
    testdata1 = utils.get_test_data("short.fa")
    testdata2 = utils.get_test_data("short2.fa")

    runtmp.sourmash("sketch", "dna", "-p", "k=31,num=500", testdata1, testdata2)

    runtmp.sourmash("index", "-k", "31", "zzz", "short.fa.sig", "short2.fa.sig")

    assert os.path.exists(runtmp.output("zzz.sbt.zip"))

    runtmp.sourmash("search", "--best-only", "short.fa.sig", "zzz")

    print(runtmp.last_result.out)

    assert "short.fa" in runtmp.last_result.out


def test_do_sourmash_sbt_search_bestonly_scaled(runtmp):
    # as currently implemented, the query signature will be automatically
    # downsampled to match the tree.
    testdata1 = utils.get_test_data("short.fa")
    testdata2 = utils.get_test_data("short2.fa")

    runtmp.sourmash("sketch", "dna", "-p", "scaled=1", testdata1, testdata2)

    runtmp.sourmash(
        "index", "-k", "31", "zzz", "short.fa.sig", "short2.fa.sig", "--scaled", "10"
    )

    assert os.path.exists(runtmp.output("zzz.sbt.zip"))

    runtmp.sourmash("search", "--best-only", "short.fa.sig", "zzz")

    print(runtmp.last_result.out)

    assert "short.fa" in runtmp.last_result.out


def test_sbt_search_order_dependence(runtmp):
    testdata1 = utils.get_test_data("genome-s10.fa.gz")
    testdata2 = utils.get_test_data("genome-s11.fa.gz")
    testdata3 = utils.get_test_data("genome-s12.fa.gz")
    testdata4 = utils.get_test_data("genome-s10+s11.fa.gz")

    runtmp.sourmash(
        "sketch",
        "dna",
        "-p",
        "k=21,scaled=10000",
        "-p",
        "k=31,scaled=10000",
        testdata1,
        testdata2,
        testdata3,
        testdata4,
    )

    runtmp.sourmash(
        "index",
        "-k",
        "21",
        "134",
        "genome-s10+s11.fa.gz.sig",
        "genome-s11.fa.gz.sig",
        "genome-s12.fa.gz.sig",
    )

    runtmp.sourmash(
        "search",
        "-k",
        "21",
        "genome-s11.fa.gz.sig",
        "134",
        "--best-only",
        "-k",
        "21",
        "--dna",
    )

    print(runtmp.last_result.out)
    print(runtmp.last_result.err)
    assert "100.0%" in runtmp.last_result.out


def test_sbt_search_order_dependence_2(runtmp):
    # *should* return the same result as test_sbt_search_order_dependence,
    # but does not due to a bug.
    testdata1 = utils.get_test_data("genome-s10.fa.gz")
    testdata2 = utils.get_test_data("genome-s11.fa.gz")
    testdata3 = utils.get_test_data("genome-s12.fa.gz")
    testdata4 = utils.get_test_data("genome-s10+s11.fa.gz")

    runtmp.sourmash(
        "sketch",
        "dna",
        "-p",
        "k=21,scaled=10000",
        "-p",
        "k=31,scaled=10000",
        testdata1,
        testdata2,
        testdata3,
        testdata4,
    )

    runtmp.sourmash(
        "index",
        "-k",
        "21",
        "314",
        "genome-s11.fa.gz.sig",
        "genome-s10+s11.fa.gz.sig",
        "genome-s12.fa.gz.sig",
    )

    runtmp.sourmash(
        "search", "-k", "21", "genome-s11.fa.gz.sig", "314", "--best-only", "--dna"
    )

    print(runtmp.last_result.out)
    print(runtmp.last_result.err)
    assert "100.0%" in runtmp.last_result.out


def test_compare_with_abundance_1(runtmp):
    # create two signatures
    E1 = MinHash(ksize=5, n=5, is_protein=False, track_abundance=True)
    E2 = MinHash(ksize=5, n=5, is_protein=False, track_abundance=True)

    E1.add_sequence("ATGGA")
    E2.add_sequence("ATGGA")

    s1 = signature.SourmashSignature(E1, filename="e1", name="e1")
    s2 = signature.SourmashSignature(E2, filename="e2", name="e2")

    with open(runtmp.output("e1.sig"), "w") as f:
        signature.save_signatures([s1], f)

    with open(runtmp.output("e2.sig"), "w") as f:
        signature.save_signatures([s2], f)

    runtmp.sourmash("search", "e1.sig", "e2.sig", "-k", "5")

    assert "100.0%" in runtmp.last_result.out


def test_compare_with_abundance_2(runtmp):
    # create two signatures
    E1 = MinHash(ksize=5, n=5, is_protein=False, track_abundance=True)
    E2 = MinHash(ksize=5, n=5, is_protein=False, track_abundance=True)

    E1.add_sequence("ATGGA")

    E1.add_sequence("ATGGA")
    E2.add_sequence("ATGGA")

    s1 = signature.SourmashSignature(E1, filename="e1", name="e1")
    s2 = signature.SourmashSignature(E2, filename="e2", name="e2")

    with open(runtmp.output("e1.sig"), "w") as f:
        signature.save_signatures([s1], f)

    with open(runtmp.output("e2.sig"), "w") as f:
        signature.save_signatures([s2], f)

    runtmp.sourmash("search", "e1.sig", "e2.sig", "-k", "5")

    assert "100.0%" in runtmp.last_result.out


def test_compare_with_abundance_3(runtmp):
    # create two signatures
    E1 = MinHash(ksize=5, n=5, is_protein=False, track_abundance=True)
    E2 = MinHash(ksize=5, n=5, is_protein=False, track_abundance=True)

    E1.add_sequence("ATGGA")
    E1.add_sequence("GGACA")

    E1.add_sequence("ATGGA")
    E2.add_sequence("ATGGA")

    s1 = signature.SourmashSignature(E1, filename="e1", name="e1")
    s2 = signature.SourmashSignature(E2, filename="e2", name="e2")

    with open(runtmp.output("e1.sig"), "w") as f:
        signature.save_signatures([s1], f)

    with open(runtmp.output("e2.sig"), "w") as f:
        signature.save_signatures([s2], f)

    runtmp.sourmash("search", "e1.sig", "e2.sig", "-k", "5")

    assert "70.5%" in runtmp.last_result.out


def test_compare_with_picklist(runtmp):
    # test 'sourmash compare' with picklists
    gcf_sigs = glob.glob(utils.get_test_data("gather/GCF*.sig"))
    picklist = utils.get_test_data("gather/thermotoga-picklist.csv")

    runtmp.sourmash(
        "compare", *gcf_sigs, "-k", "21", "--picklist", f"{picklist}:md5:md5"
    )

    err = runtmp.last_result.err
    out = runtmp.last_result.out
    print(runtmp.last_result.out)
    print(runtmp.last_result.err)

    assert "for given picklist, found 3 matches to 9 distinct values" in err
    assert "WARNING: 6 missing picklist values." in err

    assert "NC_009486.1 The..." in out
    assert "NC_000853.1 The..." in out
    assert "NC_011978.1 The..." in out


def test_compare_with_picklist_exclude(runtmp):
    # test 'sourmash compare' with picklists - exclude
    gcf_sigs = glob.glob(utils.get_test_data("gather/GCF*.sig"))
    picklist = utils.get_test_data("gather/thermotoga-picklist.csv")

    runtmp.sourmash(
        "compare", *gcf_sigs, "-k", "21", "--picklist", f"{picklist}:md5:md5:exclude"
    )

    err = runtmp.last_result.err
    out = runtmp.last_result.out
    print(runtmp.last_result.out)
    print(runtmp.last_result.err)

    assert "for given picklist, found 9 matches by excluding 9 distinct values" in err

    assert "NC_004631.1 Sal..." in out
    assert "NC_006905.1 Sal..." in out
    assert "NC_003198.1 Sal..." in out
    assert "NC_002163.1 Cam..." in out
    assert "NC_011294.1 Sal..." in out


def test_compare_with_pattern_include(runtmp):
    # test 'sourmash compare' with --include-db-pattern
    gcf_sigs = glob.glob(utils.get_test_data("gather/GCF*.sig"))

    runtmp.sourmash("compare", *gcf_sigs, "-k", "21", "--include", "thermotoga")

    out = runtmp.last_result.out
    print(runtmp.last_result.out)
    print(runtmp.last_result.err)

    assert "NC_009486.1 The..." in out
    assert "NC_000853.1 The..." in out
    assert "NC_011978.1 The..." in out


def test_compare_with_pattern_exclude(runtmp):
    # test 'sourmash compare' with picklists - exclude
    gcf_sigs = glob.glob(utils.get_test_data("gather/GCF*.sig"))

    runtmp.sourmash("compare", *gcf_sigs, "-k", "21", "--exclude", "thermotoga")

    out = runtmp.last_result.out
    print(runtmp.last_result.out)
    print(runtmp.last_result.err)

    assert "NC_004631.1 Sal..." in out
    assert "NC_006905.1 Sal..." in out
    assert "NC_003198.1 Sal..." in out
    assert "NC_002163.1 Cam..." in out
    assert "NC_011294.1 Sal..." in out


def test_gather(runtmp, linear_gather, prefetch_gather):
    testdata1 = utils.get_test_data("short.fa")
    testdata2 = utils.get_test_data("short2.fa")

    runtmp.sourmash("sketch", "dna", "-p", "scaled=10", testdata1, testdata2)

    runtmp.sourmash("sketch", "dna", "-p", "scaled=10", "-o", "query.fa.sig", testdata2)

    runtmp.sourmash("index", "-k", "31", "zzz", "short.fa.sig", "short2.fa.sig")

    assert os.path.exists(runtmp.output("zzz.sbt.zip"))

    runtmp.sourmash(
        "gather",
        "query.fa.sig",
        "zzz",
        "-o",
        "foo.csv",
        "--threshold-bp=1",
        linear_gather,
        prefetch_gather,
    )

    print(runtmp.last_result.out)
    print(runtmp.last_result.err)

    assert "0.9 kbp      100.0%  100.0%" in runtmp.last_result.out


def test_gather_csv(runtmp, linear_gather, prefetch_gather):
    # test 'gather -o csvfile'
    testdata1 = utils.get_test_data("short.fa")
    testdata2 = utils.get_test_data("short2.fa")

    runtmp.sourmash(
        "sketch", "dna", "-p", "scaled=10", "--name-from-first", testdata1, testdata2
    )

    runtmp.sourmash(
        "sketch",
        "dna",
        "-p",
        "scaled=10",
        "-o",
        "query.fa.sig",
        "--name-from-first",
        testdata2,
    )

    runtmp.sourmash("index", "-k", "31", "zzz", "short.fa.sig", "short2.fa.sig")

    assert os.path.exists(runtmp.output("zzz.sbt.zip"))

    runtmp.sourmash(
        "gather",
        "query.fa.sig",
        "zzz",
        "-o",
        "foo.csv",
        "--threshold-bp=1",
        linear_gather,
        prefetch_gather,
    )

    print(runtmp.last_result.out)
    print(runtmp.last_result.err)

    csv_file = runtmp.output("foo.csv")

    with open(csv_file) as fp:
        reader = csv.DictReader(fp)
        row = next(reader)
        print(row)
        assert float(row["intersect_bp"]) == 910
        assert float(row["unique_intersect_bp"]) == 910
        assert float(row["remaining_bp"]) == 0
        assert float(row["f_orig_query"]) == 1.0
        assert float(row["f_unique_to_query"]) == 1.0
        assert float(row["f_match"]) == 1.0
        assert row["filename"] == "zzz"
        assert row["name"] == "tr1 4"
        assert row["md5"] == "c9d5a795eeaaf58e286fb299133e1938"
        assert row["gather_result_rank"] == "0"
        assert row["query_filename"].endswith("short2.fa")
        assert row["query_name"] == "tr1 4"
        assert row["query_md5"] == "c9d5a795"
        assert row["query_bp"] == "910"

        assert row["query_abundance"] == "False"
        assert row["n_unique_weighted_found"] == ""


def test_gather_csv_gz(runtmp, linear_gather, prefetch_gather):
    # test 'gather -o csvfile.gz'
    testdata1 = utils.get_test_data("short.fa")
    testdata2 = utils.get_test_data("short2.fa")

    runtmp.sourmash(
        "sketch", "dna", "-p", "scaled=10", "--name-from-first", testdata1, testdata2
    )

    runtmp.sourmash(
        "sketch",
        "dna",
        "-p",
        "scaled=10",
        "-o",
        "query.fa.sig",
        "--name-from-first",
        testdata2,
    )

    runtmp.sourmash("index", "-k", "31", "zzz", "short.fa.sig", "short2.fa.sig")

    assert os.path.exists(runtmp.output("zzz.sbt.zip"))

    runtmp.sourmash(
        "gather",
        "query.fa.sig",
        "zzz",
        "-o",
        "foo.csv.gz",
        "--threshold-bp=1",
        linear_gather,
        prefetch_gather,
    )

    print(runtmp.last_result.out)
    print(runtmp.last_result.err)

    csv_file = runtmp.output("foo.csv.gz")

    with gzip.open(csv_file, "rt", newline="") as fp:
        reader = csv.DictReader(fp)
        row = next(reader)
        print(row)
        assert float(row["intersect_bp"]) == 910
        assert float(row["unique_intersect_bp"]) == 910
        assert float(row["remaining_bp"]) == 0
        assert float(row["f_orig_query"]) == 1.0
        assert float(row["f_unique_to_query"]) == 1.0
        assert float(row["f_match"]) == 1.0
        assert row["filename"] == "zzz"
        assert row["name"] == "tr1 4"
        assert row["md5"] == "c9d5a795eeaaf58e286fb299133e1938"
        assert row["gather_result_rank"] == "0"
        assert row["query_filename"].endswith("short2.fa")
        assert row["query_name"] == "tr1 4"
        assert row["query_md5"] == "c9d5a795"
        assert row["query_bp"] == "910"


def test_gather_abund_x_abund(runtmp, prefetch_gather, linear_gather):
    sig47 = utils.get_test_data("track_abund/47.fa.sig")
    sig63 = utils.get_test_data("track_abund/63.fa.sig")

    runtmp.sourmash("gather", sig47, sig63, linear_gather, prefetch_gather)

    assert (
        "2.5 Mbp       49.2%   48.3%       1.0    NC_011663.1" in runtmp.last_result.out
    )


def test_gather_multiple_sbts(runtmp, prefetch_gather, linear_gather):
    testdata1 = utils.get_test_data("short.fa")
    testdata2 = utils.get_test_data("short2.fa")

    runtmp.sourmash("sketch", "dna", "-p", "scaled=10", testdata1, testdata2)

    runtmp.sourmash("sketch", "dna", "-p", "scaled=10", "-o", "query.fa.sig", testdata2)

    runtmp.sourmash("index", "zzz", "short.fa.sig", "-k", "31")

    assert os.path.exists(runtmp.output("zzz.sbt.zip"))

    runtmp.sourmash("index", "zzz2", "short2.fa.sig", "-k", "31")

    assert os.path.exists(runtmp.output("zzz.sbt.zip"))

    runtmp.sourmash(
        "gather",
        "query.fa.sig",
        "zzz",
        "zzz2",
        "-o",
        "foo.csv",
        "--threshold-bp=1",
        linear_gather,
        prefetch_gather,
    )

    print(runtmp.last_result.out)
    print(runtmp.last_result.err)

    assert "0.9 kbp      100.0%  100.0%" in runtmp.last_result.out


def test_gather_multiple_sbts_save_prefetch(runtmp, linear_gather):
    # test --save-prefetch with multiple databases
    testdata1 = utils.get_test_data("short.fa")
    testdata2 = utils.get_test_data("short2.fa")

    runtmp.sourmash("sketch", "dna", "-p", "scaled=10", testdata1, testdata2)

    runtmp.sourmash("sketch", "dna", "-p", "scaled=10", "-o", "query.fa.sig", testdata2)

    runtmp.sourmash("index", "zzz", "short.fa.sig", "-k", "31")

    assert os.path.exists(runtmp.output("zzz.sbt.zip"))

    runtmp.sourmash("index", "zzz2", "short2.fa.sig", "-k", "31")

    assert os.path.exists(runtmp.output("zzz.sbt.zip"))

    runtmp.sourmash(
        "gather",
        "query.fa.sig",
        "zzz",
        "zzz2",
        "-o",
        "foo.csv",
        "--save-prefetch",
        "out.zip",
        "--threshold-bp=1",
        linear_gather,
    )

    print(runtmp.last_result.out)
    print(runtmp.last_result.err)

    assert "0.9 kbp      100.0%  100.0%" in runtmp.last_result.out
    assert os.path.exists(runtmp.output("out.zip"))


def test_gather_multiple_sbts_save_prefetch_csv(runtmp, linear_gather):
    # test --save-prefetch-csv with multiple databases
    testdata1 = utils.get_test_data("short.fa")
    testdata2 = utils.get_test_data("short2.fa")

    runtmp.sourmash("sketch", "dna", "-p", "scaled=10", testdata1, testdata2)

    runtmp.sourmash("sketch", "dna", "-p", "scaled=10", "-o", "query.fa.sig", testdata2)

    runtmp.sourmash("index", "zzz", "short.fa.sig", "-k", "31")

    assert os.path.exists(runtmp.output("zzz.sbt.zip"))

    runtmp.sourmash("index", "zzz2", "short2.fa.sig", "-k", "31")

    assert os.path.exists(runtmp.output("zzz.sbt.zip"))

    runtmp.sourmash(
        "gather",
        "query.fa.sig",
        "zzz",
        "zzz2",
        "-o",
        "foo.csv",
        "--save-prefetch-csv",
        "prefetch.csv",
        "--threshold-bp=1",
        linear_gather,
    )

    print(runtmp.last_result.out)
    print(runtmp.last_result.err)

    assert "0.9 kbp      100.0%  100.0%" in runtmp.last_result.out
    assert os.path.exists(runtmp.output("prefetch.csv"))
    with open(runtmp.output("prefetch.csv")) as f:
        output = f.read()
        print((output,))
        assert "870,0.925531914893617,0.9666666666666667" in output


def test_gather_multiple_sbts_save_prefetch_csv_gz(runtmp, linear_gather):
    # test --save-prefetch-csv to a .gz file, with multiple databases
    testdata1 = utils.get_test_data("short.fa")
    testdata2 = utils.get_test_data("short2.fa")

    runtmp.sourmash("sketch", "dna", "-p", "scaled=10", testdata1, testdata2)

    runtmp.sourmash("sketch", "dna", "-p", "scaled=10", "-o", "query.fa.sig", testdata2)

    runtmp.sourmash("index", "zzz", "short.fa.sig", "-k", "31")

    assert os.path.exists(runtmp.output("zzz.sbt.zip"))

    runtmp.sourmash("index", "zzz2", "short2.fa.sig", "-k", "31")

    assert os.path.exists(runtmp.output("zzz.sbt.zip"))

    runtmp.sourmash(
        "gather",
        "query.fa.sig",
        "zzz",
        "zzz2",
        "-o",
        "foo.csv",
        "--save-prefetch-csv",
        "prefetch.csv.gz",
        "--threshold-bp=1",
        linear_gather,
    )

    print(runtmp.last_result.out)
    print(runtmp.last_result.err)

    assert "0.9 kbp      100.0%  100.0%" in runtmp.last_result.out
    assert os.path.exists(runtmp.output("prefetch.csv.gz"))
    with gzip.open(runtmp.output("prefetch.csv.gz"), "rt", newline="") as f:
        output = f.read()
        print((output,))
        assert "870,0.925531914893617,0.9666666666666667" in output


def test_gather_multiple_sbts_save_prefetch_and_prefetch_csv(runtmp, linear_gather):
    # test --save-prefetch-csv with multiple databases
    testdata1 = utils.get_test_data("short.fa")
    testdata2 = utils.get_test_data("short2.fa")

    runtmp.sourmash("sketch", "dna", "-p", "scaled=10", testdata1, testdata2)

    runtmp.sourmash("sketch", "dna", "-p", "scaled=10", "-o", "query.fa.sig", testdata2)

    runtmp.sourmash("index", "zzz", "short.fa.sig", "-k", "31")

    assert os.path.exists(runtmp.output("zzz.sbt.zip"))

    runtmp.sourmash("index", "zzz2", "short2.fa.sig", "-k", "31")

    assert os.path.exists(runtmp.output("zzz.sbt.zip"))

    runtmp.sourmash(
        "gather",
        "query.fa.sig",
        "zzz",
        "zzz2",
        "-o",
        "foo.csv",
        "--save-prefetch",
        "out.zip",
        "--save-prefetch-csv",
        "prefetch.csv",
        "--threshold-bp=1",
        linear_gather,
    )

    print(runtmp.last_result.out)
    print(runtmp.last_result.err)

    assert "0.9 kbp      100.0%  100.0%" in runtmp.last_result.out
    assert os.path.exists(runtmp.output("prefetch.csv"))
    with open(runtmp.output("prefetch.csv")) as f:
        output = f.read()
        print((output,))
        assert "870,0.925531914893617,0.9666666666666667" in output
    assert os.path.exists(runtmp.output("out.zip"))


def test_gather_sbt_and_sigs(runtmp, linear_gather, prefetch_gather):
    testdata1 = utils.get_test_data("short.fa")
    testdata2 = utils.get_test_data("short2.fa")

    runtmp.sourmash("sketch", "dna", "-p", "k=31,scaled=10", testdata1, testdata2)

    runtmp.sourmash("sketch", "dna", "-p", "scaled=10", "-o", "query.fa.sig", testdata2)

    runtmp.sourmash("index", "-k", "31", "zzz", "short.fa.sig")

    assert os.path.exists(runtmp.output("zzz.sbt.zip"))

    runtmp.sourmash(
        "gather",
        "query.fa.sig",
        "zzz",
        "short2.fa.sig",
        "-o",
        "foo.csv",
        linear_gather,
        prefetch_gather,
        "--threshold-bp=1",
    )

    print(runtmp.last_result.out)
    print(runtmp.last_result.err)

    assert "0.9 kbp      100.0%  100.0%" in runtmp.last_result.out


def test_gather_file_output(runtmp, linear_gather, prefetch_gather):
    testdata1 = utils.get_test_data("short.fa")
    testdata2 = utils.get_test_data("short2.fa")

    runtmp.sourmash("sketch", "dna", "-p", "scaled=10", testdata1, testdata2)

    runtmp.sourmash("sketch", "dna", "-p", "scaled=10", "-o", "query.fa.sig", testdata2)

    runtmp.sourmash("index", "-k", "31", "zzz", "short.fa.sig", "short2.fa.sig")

    assert os.path.exists(runtmp.output("zzz.sbt.zip"))

    runtmp.sourmash(
        "gather",
        "query.fa.sig",
        "zzz",
        "--threshold-bp=500",
        linear_gather,
        prefetch_gather,
        "-o",
        "foo.out",
    )

    print(runtmp.last_result.out)
    print(runtmp.last_result.err)
    assert "0.9 kbp      100.0%  100.0%" in runtmp.last_result.out
    with open(runtmp.output("foo.out")) as f:
        output = f.read()
        print((output,))
        assert "910,1.0,1.0" in output


def test_gather_f_match_orig(runtmp, linear_gather, prefetch_gather):
    import copy

    testdata_combined = utils.get_test_data("gather/combined.sig")
    testdata_glob = utils.get_test_data("gather/GCF*.sig")
    testdata_sigs = glob.glob(testdata_glob)

    runtmp.sourmash(
        "gather",
        testdata_combined,
        "-o",
        "out.csv",
        *testdata_sigs,
        linear_gather,
        prefetch_gather,
    )

    print(runtmp.last_result.out)
    print(runtmp.last_result.err)

    combined_sig = sourmash.load_one_signature(testdata_combined, ksize=21)
    remaining_mh = combined_sig.minhash.to_mutable()

    def approx_equal(a, b, n=5):
        return round(a, n) == round(b, n)

    with open(runtmp.output("out.csv")) as fp:
        r = csv.DictReader(fp)
        for n, row in enumerate(r):
            print(n, row["f_match"], row["f_match_orig"])

            # each match is completely in the original query
            assert row["f_match_orig"] == "1.0"

            # double check -- should match 'search --containment'.
            # (this is kind of useless for a 1.0 contained_by, I guess)
            filename = row["filename"]
            match = sourmash.load_one_signature(filename, ksize=21)
            assert match.contained_by(combined_sig) == 1.0

            # check other fields, too.
            f_orig_query = float(row["f_orig_query"])
            f_match_orig = float(row["f_match_orig"])
            f_match = float(row["f_match"])
            f_unique_to_query = float(row["f_unique_to_query"])

            # f_orig_query is the containment of the query by the match.
            # (note, this only works because containment is 100% in combined).
            assert approx_equal(combined_sig.contained_by(match), f_orig_query)

            # just redoing above, for completeness; this is always 1.0 for
            # this data set.
            assert approx_equal(match.contained_by(combined_sig), f_match_orig)

            # f_match is how much of the match is in the unallocated hashes
            assert approx_equal(match.minhash.contained_by(remaining_mh), f_match)

            # f_unique_to_query is how much of the match is unique wrt
            # the original query.
            a = set(remaining_mh.hashes.keys())
            b = set(match.minhash.hashes.keys())
            n_intersect = len(a.intersection(b))
            f_intersect = n_intersect / float(len(combined_sig.minhash))
            assert approx_equal(f_unique_to_query, f_intersect)

            # now, subtract current match from remaining... and iterate!
            remaining_mh.remove_many(match.minhash.hashes.keys())


def test_gather_nomatch(runtmp, linear_gather, prefetch_gather):
    testdata_query = utils.get_test_data(
        "gather/GCF_000006945.2_ASM694v2_genomic.fna.gz.sig"
    )
    testdata_match = utils.get_test_data("lca/TARA_ASE_MAG_00031.sig")

    out_csv = runtmp.output("results.csv")

    runtmp.sourmash(
        "gather",
        testdata_query,
        testdata_match,
        "-o",
        out_csv,
        linear_gather,
        prefetch_gather,
    )

    print(runtmp.last_result.out)
    print(runtmp.last_result.err)

    assert "No matches found for --threshold-bp at 50.0 kbp." in runtmp.last_result.err
    assert not os.path.exists(out_csv)


def test_gather_nomatch_create_empty(runtmp, linear_gather, prefetch_gather):
    testdata_query = utils.get_test_data(
        "gather/GCF_000006945.2_ASM694v2_genomic.fna.gz.sig"
    )
    testdata_match = utils.get_test_data("lca/TARA_ASE_MAG_00031.sig")

    out_csv = runtmp.output("results.csv")

    runtmp.sourmash(
        "gather",
        testdata_query,
        testdata_match,
        "-o",
        out_csv,
        "--create-empty-results",
        linear_gather,
        prefetch_gather,
    )

    print(runtmp.last_result.out)
    print(runtmp.last_result.err)

    assert "No matches found for --threshold-bp at 50.0 kbp." in runtmp.last_result.err
    assert os.path.exists(out_csv)

    with open(out_csv) as fp:
        data = fp.read()
        assert not data


def test_gather_abund_nomatch(runtmp, linear_gather, prefetch_gather):
    testdata_query = utils.get_test_data("gather-abund/reads-s10x10-s11.sig")
    testdata_match = utils.get_test_data(
        "gather/GCF_000006945.2_ASM694v2_genomic.fna.gz.sig"
    )

    runtmp.sourmash(
        "gather", testdata_query, testdata_match, linear_gather, prefetch_gather
    )

    print(runtmp.last_result.out)
    print(runtmp.last_result.err)

    assert "No matches found for --threshold-bp at 50.0 kbp." in runtmp.last_result.err


def test_gather_metagenome(runtmp):
    testdata_glob = utils.get_test_data("gather/GCF*.sig")
    testdata_sigs = glob.glob(testdata_glob)

    query_sig = utils.get_test_data("gather/combined.sig")

    cmd = ["index", "gcf_all"]
    cmd.extend(testdata_sigs)
    cmd.extend(["-k", "21"])

    runtmp.sourmash(*cmd)

    assert os.path.exists(runtmp.output("gcf_all.sbt.zip"))

    runtmp.sourmash("gather", query_sig, "gcf_all", "-k", "21", "--threshold-bp=0")

    print(runtmp.last_result.out)
    print(runtmp.last_result.err)

    assert "found 12 matches total" in runtmp.last_result.out
    assert "the recovered matches hit 100.0% of the query" in runtmp.last_result.out
    assert all(
        (
            "4.9 Mbp       33.2%  100.0%" in runtmp.last_result.out,
            "NC_003198.1 Salmonella enterica subsp" in runtmp.last_result.out,
        )
    )
    assert all(
        (
            "4.7 Mbp        0.5%    1.5%" in runtmp.last_result.out,
            "NC_011294.1 Salmonella enterica subs" in runtmp.last_result.out,
        )
    )


@utils.in_tempdir
def test_gather_metagenome_num_results(c):
    # set a threshold on the number of results to be reported by gather
    testdata_glob = utils.get_test_data("gather/GCF*.sig")
    testdata_sigs = glob.glob(testdata_glob)

    query_sig = utils.get_test_data("gather/combined.sig")

    cmd = ["index", "gcf_all"]
    cmd.extend(testdata_sigs)
    cmd.extend(["-k", "21"])

    c.run_sourmash(*cmd)

    assert os.path.exists(c.output("gcf_all.sbt.zip"))

    cmd = f"gather {query_sig} gcf_all -k 21 --num-results 10"
    cmd = cmd.split(" ")
    c.run_sourmash(*cmd)

    print(c.last_result.out)
    print(c.last_result.err)

    out = c.last_result.out

    assert "found 10 matches total" in out
    assert "(truncated gather because --num-results=10)" in out
    assert "the recovered matches hit 99.4% of the query" in out
    assert all(
        (
            "4.9 Mbp       33.2%  100.0%" in out,
            "NC_003198.1 Salmonella enterica subsp" in out,
        )
    )
    assert "4.3 Mbp        2.1%    7.3%    NC_006511.1 Salmonella enterica subsp" in out


def test_gather_metagenome_threshold_bp(runtmp, linear_gather, prefetch_gather):
    # set a threshold on the gather output
    testdata_glob = utils.get_test_data("gather/GCF*.sig")
    testdata_sigs = glob.glob(testdata_glob)

    query_sig = utils.get_test_data("gather/combined.sig")

    cmd = ["index", "gcf_all"]
    cmd.extend(testdata_sigs)
    cmd.extend(["-k", "21"])

    runtmp.sourmash(*cmd)

    assert os.path.exists(runtmp.output("gcf_all.sbt.zip"))

    runtmp.sourmash(
        "gather",
        query_sig,
        "gcf_all",
        "-k",
        "21",
        "--threshold-bp",
        "2e6",
        linear_gather,
        prefetch_gather,
    )

    print(runtmp.last_result.out)
    print(runtmp.last_result.err)

    assert "found 1 matches total" in runtmp.last_result.out
    assert "found less than 2.0 Mbp in common. => exiting" in runtmp.last_result.err
    assert "the recovered matches hit 33.2% of the query" in runtmp.last_result.out
    assert all(
        (
            "4.9 Mbp       33.2%  100.0%" in runtmp.last_result.out,
            "NC_003198.1 Salmonella enterica subsp" in runtmp.last_result.out,
        )
    )


def test_gather_metagenome_threshold_bp_low(runtmp, linear_gather, prefetch_gather):
    # set a threshold on the gather output => too low
    testdata_glob = utils.get_test_data("gather/GCF*.sig")
    testdata_sigs = glob.glob(testdata_glob)

    query_sig = utils.get_test_data("gather/combined.sig")

    cmd = ["index", "gcf_all"]
    cmd.extend(testdata_sigs)
    cmd.extend(["-k", "21"])

    runtmp.sourmash(*cmd)

    assert os.path.exists(runtmp.output("gcf_all.sbt.zip"))

    runtmp.sourmash(
        "gather",
        query_sig,
        "gcf_all",
        "-k",
        "21",
        "--threshold-bp",
        "1",
        linear_gather,
        prefetch_gather,
    )

    print(runtmp.last_result.out)
    print(runtmp.last_result.err)

    assert "found 12 matches total" in runtmp.last_result.out
    assert "found less than 1 bp in common. => exiting" in runtmp.last_result.err
    assert "the recovered matches hit 100.0% of the query" in runtmp.last_result.out


def test_gather_metagenome_threshold_bp_too_high(
    runtmp, linear_gather, prefetch_gather
):
    # set a threshold on the gather output => no results
    testdata_glob = utils.get_test_data("gather/GCF*.sig")
    testdata_sigs = glob.glob(testdata_glob)

    query_sig = utils.get_test_data("gather/combined.sig")

    cmd = ["index", "gcf_all"]
    cmd.extend(testdata_sigs)
    cmd.extend(["-k", "21"])

    runtmp.sourmash(*cmd)

    assert os.path.exists(runtmp.output("gcf_all.sbt.zip"))

    runtmp.sourmash(
        "gather",
        query_sig,
        "gcf_all",
        "-k",
        "21",
        "--threshold-bp",
        "5e6",
        linear_gather,
        prefetch_gather,
    )

    out = runtmp.last_result.out
    err = runtmp.last_result.err
    print(out)
    print(err)

    assert "No matches found for --threshold-bp at 5.0 Mbp." in err


def test_multigather_metagenome(runtmp):
    testdata_glob = utils.get_test_data("gather/GCF*.sig")
    testdata_sigs = glob.glob(testdata_glob)

    query_sig = utils.get_test_data("gather/combined.sig")

    cmd = ["index", "gcf_all"]
    cmd.extend(testdata_sigs)
    cmd.extend(["-k", "21"])

    runtmp.sourmash(*cmd)

    assert os.path.exists(runtmp.output("gcf_all.sbt.zip"))

    runtmp.sourmash(
        "multigather",
        "--query",
        query_sig,
        "--db",
        "gcf_all",
        "-k",
        "21",
        "--threshold-bp=0",
    )

    print(runtmp.last_result.out)
    print(runtmp.last_result.err)

    assert "found 12 matches total" in runtmp.last_result.out
    assert "the recovered matches hit 100.0% of the query" in runtmp.last_result.out
    assert all(
        (
            "4.9 Mbp       33.2%  100.0%" in runtmp.last_result.out,
            "NC_003198.1 Salmonella enterica subsp" in runtmp.last_result.out,
        )
    )
    assert all(
        (
            "4.7 Mbp        0.5%    1.5%" in runtmp.last_result.out,
            "NC_011294.1 Salmonella enterica subsp" in runtmp.last_result.out,
        )
    )


def test_multigather_check_scaled_bounds_negative(runtmp):
    c = runtmp
    testdata_glob = utils.get_test_data("gather/GCF*.sig")
    testdata_sigs = glob.glob(testdata_glob)

    query_sig = utils.get_test_data("gather/combined.sig")

    cmd = ["index", "gcf_all"]
    cmd.extend(testdata_sigs)
    cmd.extend(["-k", "21"])
    c.run_sourmash(*cmd)

    cmd = (
        "multigather --query {} --db gcf_all -k 21 --scaled -5 --threshold-bp=0".format(
            query_sig
        )
    )
    cmd = cmd.split(" ")
    with pytest.raises(SourmashCommandFailed) as exc:
        c.run_sourmash(*cmd)

    assert "ERROR: scaled value must be positive" in str(exc.value)


def test_multigather_check_scaled_bounds_less_than_minimum(runtmp):
    c = runtmp
    testdata_glob = utils.get_test_data("gather/GCF*.sig")
    testdata_sigs = glob.glob(testdata_glob)

    query_sig = utils.get_test_data("gather/combined.sig")

    cmd = ["index", "gcf_all"]
    cmd.extend(testdata_sigs)
    cmd.extend(["-k", "21"])
    c.run_sourmash(*cmd)

    cmd = (
        "multigather --query {} --db gcf_all -k 21 --scaled 50 --threshold-bp=0".format(
            query_sig
        )
    )
    cmd = cmd.split(" ")
    # Note: this is the value error that is emitted, but we want the Warning from below to be generated instead. (ValueError: new scaled 50.0 is lower than current sample scaled 10000)
    with pytest.raises(SourmashCommandFailed) as exc:
        c.run_sourmash(*cmd)

    assert "WARNING: scaled value should be >= 100. Continuing anyway." in str(
        exc.value
    )


def test_multigather_check_scaled_bounds_more_than_maximum(runtmp):
    c = runtmp
    testdata_glob = utils.get_test_data("gather/GCF*.sig")
    testdata_sigs = glob.glob(testdata_glob)

    query_sig = utils.get_test_data("gather/combined.sig")

    cmd = ["index", "gcf_all"]
    cmd.extend(testdata_sigs)
    cmd.extend(["-k", "21"])
    c.run_sourmash(*cmd)

    cmd = "multigather --query {} --db gcf_all -k 21 --scaled 1e9 --threshold-bp=0".format(
        query_sig
    )
    cmd = cmd.split(" ")

    c.run_sourmash(*cmd)

    assert (
        "WARNING: scaled value should be <= 1e6. Continuing anyway."
        in c.last_result.err
    )


def test_multigather_metagenome_query_from_file(runtmp):
    # test multigather --query-from-file
    c = runtmp
    testdata_glob = utils.get_test_data("gather/GCF*.sig")
    testdata_sigs = glob.glob(testdata_glob)

    query_sig = utils.get_test_data("gather/combined.sig")

    cmd = ["index", "gcf_all"]
    cmd.extend(testdata_sigs)
    cmd.extend(["-k", "21"])
    c.run_sourmash(*cmd)

    assert os.path.exists(c.output("gcf_all.sbt.zip"))

    # make list w/query sig
    query_list = c.output("query.list")
    with open(query_list, "w") as fp:
        print(query_sig, file=fp)

    cmd = "multigather --query-from-file {} --db gcf_all -k 21 --threshold-bp=0".format(
        query_list
    )
    cmd = cmd.split(" ")
    c.run_sourmash(*cmd)

    out = c.last_result.out
    print(out)
    err = c.last_result.err
    print(err)

    assert "found 12 matches total" in out
    assert "the recovered matches hit 100.0% of the query" in out
    assert all(
        (
            "4.9 Mbp       33.2%  100.0%" in out,
            "NC_003198.1 Salmonella enterica subsp" in out,
        )
    )
    assert all(
        (
            "4.7 Mbp        0.5%    1.5%" in out,
            "NC_011294.1 Salmonella enterica subsp" in out,
        )
    )


def test_multigather_metagenome_output(runtmp):
    # test multigather CSV output has more than one output line
    c = runtmp
    testdata_glob = utils.get_test_data("gather/GCF*.sig")
    testdata_sigs = glob.glob(testdata_glob)

    query_sig = utils.get_test_data("gather/combined.sig")

    cmd = ["index", "gcf_all"]
    cmd.extend(testdata_sigs)
    cmd.extend(["-k", "21"])
    c.run_sourmash(*cmd)

    assert os.path.exists(c.output("gcf_all.sbt.zip"))

    cmd = f"multigather --query {query_sig} --db gcf_all -k 21 --threshold-bp=0"
    cmd = cmd.split(" ")
    c.run_sourmash(*cmd)

<<<<<<< HEAD
    print(runtmp.last_result.out)
    print(runtmp.last_result.err)

    output_csv = runtmp.output('b92dbf45dd57867cbec2321ccfa55af8.csv')
=======
    output_csv = runtmp.output("-.csv")
>>>>>>> 0d2359d3
    assert os.path.exists(output_csv)
    with open(output_csv, newline="") as fp:
        x = fp.readlines()
        assert len(x) == 13


def test_multigather_metagenome_output_outdir(runtmp):
    # test multigather CSV output to different location
    c = runtmp
    testdata_glob = utils.get_test_data("gather/GCF*.sig")
    testdata_sigs = glob.glob(testdata_glob)

    query_sig = utils.get_test_data("gather/combined.sig")

    cmd = ["index", "gcf_all"]
    cmd.extend(testdata_sigs)
    cmd.extend(["-k", "21"])
    c.run_sourmash(*cmd)

    assert os.path.exists(c.output("gcf_all.sbt.zip"))

    # create output directory
    outdir = runtmp.output("savehere")
    os.mkdir(outdir)

    cmd = f"multigather --query {query_sig} --db gcf_all -k 21 --threshold-bp=0 --output-dir {outdir}"
    cmd = cmd.split(" ")
    c.run_sourmash(*cmd)

<<<<<<< HEAD
    output_csv = runtmp.output('savehere/b92dbf45dd57867cbec2321ccfa55af8.csv')
=======
    output_csv = runtmp.output("savehere/-.csv")
>>>>>>> 0d2359d3
    assert os.path.exists(output_csv)
    with open(output_csv, newline="") as fp:
        x = fp.readlines()
        assert len(x) == 13


<<<<<<< HEAD
def test_multigather_metagenome_query_with_sbt(runtmp):
    # multigather should work with an SBT as a query
    c = runtmp

    testdata_glob = utils.get_test_data('gather/GCF*.sig')
=======
@utils.in_tempdir
def test_multigather_metagenome_query_with_sbt(c):
    testdata_glob = utils.get_test_data("gather/GCF*.sig")
>>>>>>> 0d2359d3
    testdata_sigs = glob.glob(testdata_glob)

    utils.get_test_data("gather/combined.sig")

    cmd = ["index", "gcf_all.sbt.zip"]
    cmd.extend(testdata_sigs)
    cmd.extend(["-k", "21"])
    c.run_sourmash(*cmd)

    assert os.path.exists(c.output("gcf_all.sbt.zip"))

    cmd = "multigather --query gcf_all.sbt.zip --db gcf_all.sbt.zip -k 21 --threshold-bp=0"
    cmd = cmd.split(" ")
    c.run_sourmash(*cmd)

    out = c.last_result.out
    print(out)
    err = c.last_result.err
    print(err)

    assert "conducted gather searches on 12 signatures" in err
    assert "the recovered matches hit 100.0% of the query" in out
    assert all(
        (
            "4.7 Mbp      100.0%  100.0%" in out,
            "NC_011080.1 Salmonella enterica subsp" in out,
        )
    )
    assert all(
        (
            "4.5 Mbp      100.0%  100.0%" in out,
            "NC_004631.1 Salmonella enterica subsp" in out,
        )
    )
    assert all(
        (
            "1.6 Mbp      100.0%  100.0%" in out,
            "NC_002163.1 Campylobacter jejuni subs" in out,
        )
    )
    assert all(
        (
            "1.9 Mbp      100.0%  100.0%" in out,
            "NC_000853.1 Thermotoga maritima MSB8 " in out,
        )
    )


<<<<<<< HEAD
def test_multigather_metagenome_query_with_lca(runtmp):
    # make sure that LCA databases can be used as queries
    c = runtmp

    testdata_glob = utils.get_test_data('47*.fa.sig')
=======
@utils.in_tempdir
def test_multigather_metagenome_query_with_lca(c):
    testdata_glob = utils.get_test_data("47*.fa.sig")
>>>>>>> 0d2359d3
    testdata_sigs = glob.glob(testdata_glob)

    lca_db = utils.get_test_data("lca/47+63.lca.json")

    cmd = ["index", "47+63.sbt.zip"]
    cmd.extend(testdata_sigs)
    cmd.extend(["-k", "31"])
    c.run_sourmash(*cmd)

    assert os.path.exists(c.output("47+63.sbt.zip"))

    cmd = f"multigather --query {lca_db} --db 47+63.sbt.zip -k 31 --threshold-bp=0"
    cmd = cmd.split(" ")
    c.run_sourmash(*cmd)

    out = c.last_result.out
    print(out)
    err = c.last_result.err
    print(err)

    assert "conducted gather searches on 2 signatures" in err
    assert "the recovered matches hit 100.0% of the query" in out
    #    assert '5.1 Mbp      100.0%   64.9%    491c0a81'  in out
    assert "5.5 Mbp      100.0%   69.4%    491c0a81" in out


<<<<<<< HEAD
def test_multigather_metagenome_query_on_lca_db(runtmp):
    # test multigather against LCA databases
    c = runtmp

    testdata_sig1 = utils.get_test_data('47.fa.sig')
    testdata_sig2 = utils.get_test_data('63.fa.sig')
    lca_db = utils.get_test_data('lca/47+63.lca.json')

    cmd = 'multigather --query {} {} --db {} -k 31 --threshold-bp=0'.format(testdata_sig1, testdata_sig2, lca_db)
    cmd = cmd.split(' ')
=======
@utils.in_tempdir
def test_multigather_metagenome_query_on_lca_db(c):
    testdata_sig1 = utils.get_test_data("47.fa.sig")
    testdata_sig2 = utils.get_test_data("63.fa.sig")
    lca_db = utils.get_test_data("lca/47+63.lca.json")

    cmd = "multigather --query {} {} --db {} -k 31 --threshold-bp=0".format(
        testdata_sig1, testdata_sig2, lca_db
    )
    cmd = cmd.split(" ")
>>>>>>> 0d2359d3
    c.run_sourmash(*cmd)

    out = c.last_result.out
    print(out)
    err = c.last_result.err
    print(err)

    assert "conducted gather searches on 2 signatures" in err
    assert "the recovered matches hit 100.0% of the query" in out
    assert all(
        (
            "5.1 Mbp      100.0%  100.0%" in out,
            "NC_009665.1 Shewanella baltica OS185," in out,
        )
    )
    assert all(
        (
            "5.5 Mbp      100.0%  100.0%" in out,
            "NC_011663.1 Shewanella baltica OS223," in out,
        )
    )


<<<<<<< HEAD
def test_multigather_metagenome_query_with_sbt_addl_query(runtmp):
    c = runtmp

    testdata_glob = utils.get_test_data('gather/GCF*.sig')
=======
@utils.in_tempdir
def test_multigather_metagenome_query_with_sbt_addl_query(c):
    testdata_glob = utils.get_test_data("gather/GCF*.sig")
>>>>>>> 0d2359d3
    testdata_sigs = glob.glob(testdata_glob)
    another_query = utils.get_test_data('gather/GCF_000195995.1_ASM19599v1_genomic.fna.gz.sig')

    testdata_sigs.remove(another_query)

    utils.get_test_data("gather/combined.sig")

    cmd = ["index", "gcf_all.sbt.zip"]
    cmd.extend(testdata_sigs)
    cmd.extend(["-k", "21"])
    c.run_sourmash(*cmd)

    assert os.path.exists(c.output("gcf_all.sbt.zip"))

<<<<<<< HEAD
    cmd = 'multigather --query {} gcf_all.sbt.zip --db gcf_all.sbt.zip {} -k 21 --threshold-bp=0'.format(another_query, another_query)
    cmd = cmd.split(' ')
=======
    another_query = utils.get_test_data(
        "gather/GCF_000195995.1_ASM19599v1_genomic.fna.gz.sig"
    )

    cmd = "multigather --query {} gcf_all.sbt.zip --db gcf_all.sbt.zip -k 21 --threshold-bp=0".format(
        another_query
    )
    cmd = cmd.split(" ")
>>>>>>> 0d2359d3
    c.run_sourmash(*cmd)

    out = c.last_result.out
    print(out)
    err = c.last_result.err
    print(err)

<<<<<<< HEAD
    assert 'conducted gather searches on 12 signatures' in err
    assert 'the recovered matches hit 100.0% of the query' in out
    #check for matches to some of the sbt signatures
    assert all(('4.7 Mbp      100.0%  100.0%'  in out,
                'NC_011080.1 Salmonella enterica subsp' in out))
    assert all(('4.5 Mbp      100.0%  100.0%' in out,
                'NC_004631.1 Salmonella enterica subsp' in out))
    assert all (('1.6 Mbp      100.0%  100.0%' in out,
                 'NC_002163.1 Campylobacter jejuni subs' in out))
    assert all(('1.9 Mbp      100.0%  100.0%' in out,
                'NC_000853.1 Thermotoga maritima MSB8 ' in out))

    #check additional query sig
    assert all(('4.9 Mbp      100.0%  100.0%' in out,
                'NC_003198.1 Salmonella enterica subsp' in out))


def test_multigather_metagenome_query_with_sbt_addl_query_fail_overwrite(runtmp):
    # provide multiple identical queries - fails
    c = runtmp

    testdata_glob = utils.get_test_data('gather/GCF*.sig')
    testdata_sigs = glob.glob(testdata_glob)
    another_query = utils.get_test_data('gather/GCF_000195995.1_ASM19599v1_genomic.fna.gz.sig')

    query_sig = utils.get_test_data('gather/combined.sig')

    cmd = ['index', 'gcf_all.sbt.zip']
    cmd.extend(testdata_sigs)
    cmd.extend(['-k', '21'])
    c.run_sourmash(*cmd)

    assert os.path.exists(c.output('gcf_all.sbt.zip'))

    cmd = 'multigather --query {} {} --db gcf_all.sbt.zip -k 21 --threshold-bp=0'.format(another_query, another_query)
    cmd = cmd.split(' ')


    with pytest.raises(SourmashCommandFailed) as exc:
        c.run_sourmash(*cmd)

    out = c.last_result.out
    print(out)
    err = c.last_result.err
    print(err)

    assert "ERROR: detected overwritten outputs! 'GCF_000195995.1_ASM19599v1_genomic.fna.gz' has already been used. Failing." in err


def test_multigather_metagenome_query_with_sbt_addl_query_fail_overwrite_force(runtmp):
    # provide multiple identical queries - fails -> overwrite with --force
    c = runtmp

    testdata_glob = utils.get_test_data('gather/GCF*.sig')
=======
    assert "conducted gather searches on 13 signatures" in err
    assert "the recovered matches hit 100.0% of the query" in out
    # check for matches to some of the sbt signatures
    assert all(
        (
            "4.7 Mbp      100.0%  100.0%" in out,
            "NC_011080.1 Salmonella enterica subsp" in out,
        )
    )
    assert all(
        (
            "4.5 Mbp      100.0%  100.0%" in out,
            "NC_004631.1 Salmonella enterica subsp" in out,
        )
    )
    assert all(
        (
            "1.6 Mbp      100.0%  100.0%" in out,
            "NC_002163.1 Campylobacter jejuni subs" in out,
        )
    )
    assert all(
        (
            "1.9 Mbp      100.0%  100.0%" in out,
            "NC_000853.1 Thermotoga maritima MSB8 " in out,
        )
    )

    # check additional query sig
    assert all(
        (
            "4.9 Mbp      100.0%  100.0%" in out,
            "NC_003198.1 Salmonella enterica subsp" in out,
        )
    )


@utils.in_tempdir
def test_multigather_metagenome_sbt_query_from_file_with_addl_query(c):
    testdata_glob = utils.get_test_data("gather/GCF*.sig")
>>>>>>> 0d2359d3
    testdata_sigs = glob.glob(testdata_glob)
    another_query = utils.get_test_data('gather/GCF_000195995.1_ASM19599v1_genomic.fna.gz.sig')

    query_sig = utils.get_test_data('gather/combined.sig')

    cmd = ['index', 'gcf_all.sbt.zip']
    cmd.extend(testdata_sigs)
    cmd.extend(['-k', '21'])
    c.run_sourmash(*cmd)

    assert os.path.exists(c.output('gcf_all.sbt.zip'))

    cmd = 'multigather --query {} {} --db gcf_all.sbt.zip -k 21 --threshold-bp=0 --force-allow-overwrite-output'.format(another_query, another_query)
    cmd = cmd.split(' ')


    c.run_sourmash(*cmd)

    out = c.last_result.out
    print(out)
    err = c.last_result.err
    print(err)

    assert "ERROR: detected overwritten outputs! 'GCF_000195995.1_ASM19599v1_genomic.fna.gz' has already been used. Failing." in err
    assert "continuing because --force-allow-overwrite was specified" in err


def test_multigather_metagenome_sbt_query_from_file_with_addl_query(runtmp):
    c = runtmp

    testdata_glob = utils.get_test_data('gather/GCF*.sig')
    testdata_sigs = glob.glob(testdata_glob)
    another_query = utils.get_test_data('gather/GCF_000195995.1_ASM19599v1_genomic.fna.gz.sig')

    testdata_sigs.remove(another_query)

    utils.get_test_data("gather/combined.sig")

    cmd = ["index", "gcf_all.sbt.zip"]
    cmd.extend(testdata_sigs)
    cmd.extend(["-k", "21"])
    c.run_sourmash(*cmd)

    assert os.path.exists(c.output("gcf_all.sbt.zip"))

    # make list w/query sbt
<<<<<<< HEAD
    query_list = c.output('query.list')
    with open(query_list, 'wt') as fp:
        print('gcf_all.sbt.zip', file=fp)

    cmd = 'multigather --query {} --query-from-file {} --db gcf_all.sbt.zip {} -k 21 --threshold-bp=0'.format(another_query, query_list, another_query)
    cmd = cmd.split(' ')
=======
    query_list = c.output("query.list")
    with open(query_list, "w") as fp:
        print("gcf_all.sbt.zip", file=fp)

    another_query = utils.get_test_data(
        "gather/GCF_000195995.1_ASM19599v1_genomic.fna.gz.sig"
    )

    cmd = "multigather --query {} --query-from-file {} --db gcf_all.sbt.zip -k 21 --threshold-bp=0".format(
        another_query, query_list
    )
    cmd = cmd.split(" ")
>>>>>>> 0d2359d3
    c.run_sourmash(*cmd)

    out = c.last_result.out
    print(out)
    err = c.last_result.err
    print(err)

<<<<<<< HEAD
    assert 'conducted gather searches on 12 signatures' in err
    assert 'the recovered matches hit 100.0% of the query' in out
    #check for matches to some of the sbt signatures
    assert all(('4.7 Mbp      100.0%  100.0%'  in out,
                'NC_011080.1 Salmonella enterica subsp' in out))
    assert all(('4.5 Mbp      100.0%  100.0%' in out,
                'NC_004631.1 Salmonella enterica subsp' in out))
    assert all (('1.6 Mbp      100.0%  100.0%' in out,
                 'NC_002163.1 Campylobacter jejuni subs' in out))
    assert all(('1.9 Mbp      100.0%  100.0%' in out,
                'NC_000853.1 Thermotoga maritima MSB8 ' in out))

    #check additional query sig
    assert all(('4.9 Mbp      100.0%  100.0%' in out,
                'NC_003198.1 Salmonella enterica subsp' in out))


def test_multigather_metagenome_sbt_query_from_file_incorrect(runtmp):
    # use the wrong type of file with --query-from-file
    c = runtmp

    testdata_glob = utils.get_test_data('gather/GCF*.sig')
=======
    assert "conducted gather searches on 13 signatures" in err
    assert "the recovered matches hit 100.0% of the query" in out
    # check for matches to some of the sbt signatures
    assert all(
        (
            "4.7 Mbp      100.0%  100.0%" in out,
            "NC_011080.1 Salmonella enterica subsp" in out,
        )
    )
    assert all(
        (
            "4.5 Mbp      100.0%  100.0%" in out,
            "NC_004631.1 Salmonella enterica subsp" in out,
        )
    )
    assert all(
        (
            "1.6 Mbp      100.0%  100.0%" in out,
            "NC_002163.1 Campylobacter jejuni subs" in out,
        )
    )
    assert all(
        (
            "1.9 Mbp      100.0%  100.0%" in out,
            "NC_000853.1 Thermotoga maritima MSB8 " in out,
        )
    )

    # check additional query sig
    assert all(
        (
            "4.9 Mbp      100.0%  100.0%" in out,
            "NC_003198.1 Salmonella enterica subsp" in out,
        )
    )


@utils.in_tempdir
def test_multigather_metagenome_sbt_query_from_file_incorrect(c):
    testdata_glob = utils.get_test_data("gather/GCF*.sig")
>>>>>>> 0d2359d3
    testdata_sigs = glob.glob(testdata_glob)

    utils.get_test_data("gather/combined.sig")

    cmd = ["index", "gcf_all.sbt.zip"]
    cmd.extend(testdata_sigs)
    cmd.extend(["-k", "21"])
    c.run_sourmash(*cmd)

    assert os.path.exists(c.output("gcf_all.sbt.zip"))

    # incorrectly query with sbt using `--query-from-file`
    cmd = "multigather --query-from-file gcf_all.sbt.zip --db gcf_all.sbt.zip -k 21 --threshold-bp=0"
    cmd = cmd.split(" ")

    with pytest.raises(SourmashCommandFailed):
        c.run_sourmash(*cmd)

    print(c.last_result.out)
    print(c.last_result.err)


<<<<<<< HEAD
def test_multigather_metagenome_lca_query_from_file(runtmp):
    # putting an LCA database in a file for a query should work
    c = runtmp

    testdata_glob = utils.get_test_data('47*.fa.sig')
=======
@utils.in_tempdir
def test_multigather_metagenome_lca_query_from_file(c):
    testdata_glob = utils.get_test_data("47*.fa.sig")
>>>>>>> 0d2359d3
    testdata_sigs = glob.glob(testdata_glob)

    lca_db = utils.get_test_data("lca/47+63.lca.json")

    cmd = ["index", "47+63.sbt.zip"]
    cmd.extend(testdata_sigs)
    cmd.extend(["-k", "31"])
    c.run_sourmash(*cmd)

    assert os.path.exists(c.output("47+63.sbt.zip"))

    # make list w/query sig
    query_list = c.output("query.list")
    with open(query_list, "w") as fp:
        print(lca_db, file=fp)

    cmd = "multigather --query-from-file {} --db 47+63.sbt.zip -k 31 --threshold-bp=0".format(
        query_list
    )
    cmd = cmd.split(" ")
    c.run_sourmash(*cmd)

    out = c.last_result.out
    print(out)
    err = c.last_result.err
    print(err)

    assert "conducted gather searches on 2 signatures" in err
    assert "the recovered matches hit 100.0% of the query" in out
    #    assert '5.1 Mbp      100.0%   64.9%    491c0a81'  in out
    assert "5.5 Mbp      100.0%   69.4%    491c0a81" in out


def test_multigather_metagenome_query_from_file_with_addl_query(runtmp):
    # test multigather --query-from-file and --query too
<<<<<<< HEAD
    c = runtmp

    testdata_glob = utils.get_test_data('gather/GCF*.sig')
=======
    testdata_glob = utils.get_test_data("gather/GCF*.sig")
>>>>>>> 0d2359d3
    testdata_sigs = glob.glob(testdata_glob)

    query_sig = utils.get_test_data("gather/combined.sig")

    cmd = ["index", "gcf_all"]
    cmd.extend(testdata_sigs)
    cmd.extend(["-k", "21"])
    c.run_sourmash(*cmd)

    assert os.path.exists(c.output("gcf_all.sbt.zip"))

    # make list w/query sig
    query_list = c.output("query.list")
    with open(query_list, "w") as fp:
        print(query_sig, file=fp)

    another_query = utils.get_test_data(
        "gather/GCF_000195995.1_ASM19599v1_genomic.fna.gz.sig"
    )

    cmd = "multigather --query-from-file {} --query {} --db gcf_all -k 21 --threshold-bp=0".format(
        query_list, another_query
    )
    cmd = cmd.split(" ")
    c.run_sourmash(*cmd)

    out = c.last_result.out
    print(out)
    err = c.last_result.err
    print(err)

    # first gather query
    assert "found 12 matches total" in out
    assert "the recovered matches hit 100.0% of the query" in out
    assert all(
        (
            "4.9 Mbp       33.2%  100.0%" in out,
            "NC_003198.1 Salmonella enterica subsp" in out,
        )
    )
    assert all(
        (
            "4.7 Mbp        0.5%    1.5%" in out,
            "NC_011294.1 Salmonella enterica subsp" in out,
        )
    )

    # second gather query
    assert "4.9 Mbp      100.0%  100.0%    NC_003198.1 Salmonella enterica subsp" in out
    assert "found 1 matches total;" in out
    assert "the recovered matches hit 100.0% of the query" in out


def test_gather_metagenome_traverse(runtmp, linear_gather, prefetch_gather):
    # set up a directory $location/gather that contains
    # everything in the 'tests/test-data/gather' directory
    # *except* the query sequence, which is 'combined.sig'.
    testdata_dir = utils.get_test_data("gather")
    copy_testdata = runtmp.output("somesigs")
    shutil.copytree(testdata_dir, copy_testdata)
    os.unlink(os.path.join(copy_testdata, "combined.sig"))

    query_sig = utils.get_test_data("gather/combined.sig")

    # now, feed in the new directory --
    runtmp.sourmash(
        "gather",
        query_sig,
        copy_testdata,
        "-k",
        "21",
        "--threshold-bp=0",
        linear_gather,
        prefetch_gather,
    )

    print(runtmp.last_result.out)
    print(runtmp.last_result.err)

    assert "found 12 matches total" in runtmp.last_result.out
    assert "the recovered matches hit 100.0% of the query" in runtmp.last_result.out
    assert all(
        (
            "4.9 Mbp       33.2%  100.0%" in runtmp.last_result.out,
            "NC_003198.1 Salmonella enterica subsp" in runtmp.last_result.out,
        )
    )
    assert all(
        (
            "4.7 Mbp        0.5%    1.5%" in runtmp.last_result.out,
            "NC_011294.1 Salmonella enterica subsp" in runtmp.last_result.out,
        )
    )


def test_gather_metagenome_traverse_check_csv(runtmp, linear_gather, prefetch_gather):
    # this test confirms that the CSV 'filename' output for signatures loaded
    # via directory traversal properly contains the actual path to the
    # signature file from which the signature was loaded.
    # set up a directory $location/gather that contains
    # everything in the 'tests/test-data/gather' directory
    # *except* the query sequence, which is 'combined.sig'.
    testdata_dir = utils.get_test_data("gather")
    copy_testdata = runtmp.output("somesigs")
    shutil.copytree(testdata_dir, copy_testdata)
    os.unlink(os.path.join(copy_testdata, "combined.sig"))

    query_sig = utils.get_test_data("gather/combined.sig")
    out_csv = runtmp.output("out.csv")

    # now, feed in the new directory --
    runtmp.sourmash(
        "gather",
        query_sig,
        copy_testdata,
        "-k",
        "21",
        "--threshold-bp=0",
        "-o",
        out_csv,
        linear_gather,
        prefetch_gather,
    )

    print(runtmp.last_result.out)
    print(runtmp.last_result.err)

    with open(out_csv) as fp:
        prefix_len = len(copy_testdata)
        r = csv.DictReader(fp)
        for row in r:
            filename = row["filename"]
            assert filename.startswith(copy_testdata), filename
            # should have full path to file sig was loaded from
            assert len(filename) > prefix_len

    assert "found 12 matches total" in runtmp.last_result.out
    assert "the recovered matches hit 100.0% of the query" in runtmp.last_result.out
    assert all(
        (
            "4.9 Mbp       33.2%  100.0%" in runtmp.last_result.out,
            "NC_003198.1 Salmonella enterica subsp" in runtmp.last_result.out,
        )
    )
    assert all(
        (
            "4.7 Mbp        0.5%    1.5%" in runtmp.last_result.out,
            "NC_011294.1 Salmonella enterica subsp" in runtmp.last_result.out,
        )
    )


@utils.in_tempdir
def test_gather_traverse_incompatible(c):
    searchdir = c.output("searchme")
    os.mkdir(searchdir)

    num_sig = utils.get_test_data("num/47.fa.sig")
    scaled_sig = utils.get_test_data("47.fa.sig")
    shutil.copyfile(num_sig, c.output("searchme/num.sig"))
    shutil.copyfile(scaled_sig, c.output("searchme/scaled.sig"))

    c.run_sourmash("gather", scaled_sig, c.output("searchme"))
    print(c.last_result.out)
    print(c.last_result.err)
    assert (
        "5.2 Mbp      100.0%  100.0%    NC_009665.1 Shewanella baltica OS185,"
        in c.last_result.out
    )


def test_gather_metagenome_output_unassigned(runtmp):
    testdata_glob = utils.get_test_data("gather/GCF_000195995*g")
    testdata_sigs = glob.glob(testdata_glob)[0]

    query_sig = utils.get_test_data("gather/combined.sig")

    runtmp.sourmash(
        "gather",
        query_sig,
        testdata_sigs,
        "-k",
        "21",
        "--output-unassigned=unassigned.sig",
    )

    print(runtmp.last_result.out)
    print(runtmp.last_result.err)

    assert "found 1 matches total" in runtmp.last_result.out
    assert "the recovered matches hit 33.2% of the query" in runtmp.last_result.out
    assert all(
        (
            "4.9 Mbp       33.2%  100.0%" in runtmp.last_result.out,
            "NC_003198.1 Salmonella enterica subsp" in runtmp.last_result.out,
        )
    )

    # now examine unassigned
    testdata2_glob = utils.get_test_data("gather/GCF_000009505.1*.sig")
    testdata2_sigs = glob.glob(testdata2_glob)[0]

    runtmp.sourmash(
        "gather", "unassigned.sig", testdata_sigs, testdata2_sigs, "-k", "21"
    )

    print(runtmp.last_result.out)
    print(runtmp.last_result.err)
    assert all(
        (
            "1.3 Mbp       13.6%   28.2%" in runtmp.last_result.out,
            "NC_011294.1" in runtmp.last_result.out,
        )
    )


def test_gather_metagenome_output_unassigned_as_zip(runtmp):
    testdata_glob = utils.get_test_data("gather/GCF_000195995*g")
    testdata_sigs = glob.glob(testdata_glob)[0]

    query_sig = utils.get_test_data("gather/combined.sig")

    runtmp.sourmash(
        "gather",
        query_sig,
        testdata_sigs,
        "-k",
        "21",
        "--output-unassigned=unassigned.sig.zip",
    )

    print(runtmp.last_result.out)
    print(runtmp.last_result.err)

    assert "found 1 matches total" in runtmp.last_result.out
    assert "the recovered matches hit 33.2% of the query" in runtmp.last_result.out
    assert all(
        (
            "4.9 Mbp       33.2%  100.0%" in runtmp.last_result.out,
            "NC_003198.1 Salmonella enterica subsp" in runtmp.last_result.out,
        )
    )

    assert zipfile.is_zipfile(runtmp.output("unassigned.sig.zip"))

    # now examine unassigned
    testdata2_glob = utils.get_test_data("gather/GCF_000009505.1*.sig")
    testdata2_sigs = glob.glob(testdata2_glob)[0]

    runtmp.sourmash(
        "gather", "unassigned.sig.zip", testdata_sigs, testdata2_sigs, "-k", "21"
    )

    print(runtmp.last_result.out)
    print(runtmp.last_result.err)
    assert all(
        (
            "1.3 Mbp       13.6%   28.2%" in runtmp.last_result.out,
            "NC_011294.1" in runtmp.last_result.out,
        )
    )


def test_gather_metagenome_output_unassigned_none(runtmp):
    # test what happens when there's nothing unassigned to output
    testdata_glob = utils.get_test_data("gather/GCF_*.sig")
    testdata_sigs = glob.glob(testdata_glob)

    query_sig = utils.get_test_data("gather/combined.sig")

    runtmp.sourmash(
        "gather",
        query_sig,
        *testdata_sigs,
        "-k",
        "21",
        "--output-unassigned=unassigned.sig",
        "--threshold=0",
    )

    print(runtmp.last_result.out)
    print(runtmp.last_result.err)

    assert "found 12 matches total" in runtmp.last_result.out
    assert "the recovered matches hit 100.0% of the query" in runtmp.last_result.out
    assert all(
        (
            "4.9 Mbp       33.2%  100.0%" in runtmp.last_result.out,
            "NC_003198.1 Salmonella enterica subsp" in runtmp.last_result.out,
        )
    )
    assert all(
        (
            "4.5 Mbp        0.1%    0.4%" in runtmp.last_result.out,
            "NC_004631.1 Salmonella enterica subsp" in runtmp.last_result.out,
        )
    )

    # now examine unassigned
    assert not os.path.exists(runtmp.output("unassigned.sig"))
    assert (
        "no unassigned hashes to save with --output-unassigned!"
        in runtmp.last_result.err
    )


def test_gather_metagenome_output_unassigned_nomatches(
    runtmp, prefetch_gather, linear_gather
):
    c = runtmp

    # test --output-unassigned when there are no matches
    query_sig = utils.get_test_data("2.fa.sig")
    against_sig = utils.get_test_data("47.fa.sig")

    c.run_sourmash(
        "gather",
        query_sig,
        against_sig,
        "--output-unassigned",
        "foo.sig",
        linear_gather,
        prefetch_gather,
    )

    print(c.last_result.out)
    assert "No matches found for --threshold-bp at 50.0 kbp." in c.last_result.err

    x = sourmash.load_one_signature(query_sig, ksize=31)
    y = sourmash.load_one_signature(c.output("foo.sig"))

    assert x.minhash == y.minhash


def test_gather_metagenome_output_unassigned_nomatches_protein(
    runtmp, linear_gather, prefetch_gather
):
    c = runtmp

    # test --output-unassigned with protein signatures
    query_sig = utils.get_test_data(
        "prot/protein/GCA_001593925.1_ASM159392v1_protein.faa.gz.sig"
    )
    against_sig = utils.get_test_data(
        "prot/protein/GCA_001593935.1_ASM159393v1_protein.faa.gz.sig"
    )

    c.run_sourmash(
        "gather",
        query_sig,
        against_sig,
        "--output-unassigned",
        "foo.sig",
        linear_gather,
        prefetch_gather,
    )

    print(c.last_result.out)
    assert "No matches found for --threshold-bp at 50.0 kbp." in c.last_result.err

    c.run_sourmash("sig", "describe", c.output("foo.sig"))
    print(c.last_result.out)

    x = sourmash.load_one_signature(query_sig, ksize=57)
    y = sourmash.load_one_signature(c.output("foo.sig"))

    assert x.minhash == y.minhash
    assert y.minhash.moltype == "protein"


def test_gather_check_scaled_bounds_negative(runtmp, prefetch_gather, linear_gather):
    testdata_glob = utils.get_test_data("gather/GCF*.sig")
    glob.glob(testdata_glob)

    query_sig = utils.get_test_data("gather/combined.sig")

    with pytest.raises(SourmashCommandFailed):
        runtmp.sourmash(
            "gather",
            query_sig,
            prefetch_gather,
            linear_gather,
            "gcf_all",
            "-k",
            "21",
            "--scaled",
            "-5",
            "--threshold-bp",
            "50000",
        )

    assert "ERROR: scaled value must be positive" in runtmp.last_result.err


def test_gather_check_scaled_bounds_less_than_minimum(
    runtmp, prefetch_gather, linear_gather
):
    testdata_glob = utils.get_test_data("gather/GCF*.sig")
    glob.glob(testdata_glob)

    query_sig = utils.get_test_data("gather/combined.sig")

    with pytest.raises(SourmashCommandFailed):
        runtmp.sourmash(
            "gather",
            query_sig,
            prefetch_gather,
            linear_gather,
            "gcf_all",
            "-k",
            "21",
            "--scaled",
            "50",
            "--threshold-bp",
            "50000",
        )

    assert (
        "WARNING: scaled value should be >= 100. Continuing anyway."
        in runtmp.last_result.err
    )


def test_gather_check_scaled_bounds_more_than_maximum(
    runtmp, prefetch_gather, linear_gather
):
    testdata_glob = utils.get_test_data("gather/GCF*.sig")
    glob.glob(testdata_glob)

    query_sig = utils.get_test_data("gather/combined.sig")

    with pytest.raises(SourmashCommandFailed):
        runtmp.sourmash(
            "gather",
            query_sig,
            prefetch_gather,
            linear_gather,
            "-k",
            "21",
            "--scaled",
            "1e9",
            "--threshold-bp",
            "50000",
        )

    assert (
        "WARNING: scaled value should be <= 1e6. Continuing anyway."
        in runtmp.last_result.err
    )


def test_gather_metagenome_downsample(runtmp, prefetch_gather, linear_gather):
    # downsample w/scaled of 100,000
    testdata_glob = utils.get_test_data("gather/GCF*.sig")
    testdata_sigs = glob.glob(testdata_glob)

    query_sig = utils.get_test_data("gather/combined.sig")

    cmd = ["index", "gcf_all"]
    cmd.extend(testdata_sigs)
    cmd.extend(["-k", "21"])

    runtmp.sourmash(*cmd)

    assert os.path.exists(runtmp.output("gcf_all.sbt.zip"))

    runtmp.sourmash(
        "gather",
        query_sig,
        "gcf_all",
        "-k",
        "21",
        "--scaled",
        "100000",
        prefetch_gather,
        linear_gather,
        "--threshold-bp",
        "50000",
    )

    print(runtmp.last_result.out)
    print(runtmp.last_result.err)

    assert "found 11 matches total" in runtmp.last_result.out
    assert "the recovered matches hit 100.0% of the query" in runtmp.last_result.out
    assert all(
        (
            "5.2 Mbp       32.9%  100.0%" in runtmp.last_result.out,
            "NC_003198.1" in runtmp.last_result.out,
        )
    )
    assert all(
        (
            "4.1 Mbp        0.6%    2.4%" in runtmp.last_result.out,
            "4.1 Mbp        4.4%   17.1%" in runtmp.last_result.out,
        )
    )


def test_gather_query_downsample(runtmp, linear_gather, prefetch_gather):
    testdata_glob = utils.get_test_data("gather/GCF*.sig")
    testdata_sigs = glob.glob(testdata_glob)
    print(testdata_sigs)

    query_sig = utils.get_test_data("GCF_000006945.2-s500.sig")

    runtmp.sourmash(
        "gather", "-k", "31", linear_gather, prefetch_gather, query_sig, *testdata_sigs
    )

    print(runtmp.last_result.out)
    print(runtmp.last_result.err)

    err = runtmp.last_result.err

    assert "loaded 36 total signatures from 12 locations." in err
    assert "after selecting signatures compatible with search, 12 remain." in err

    assert all(
        (
            "4.9 Mbp      100.0%  100.0%" in runtmp.last_result.out,
            "NC_003197.2" in runtmp.last_result.out,
        )
    )

    assert (
        "WARNING: final scaled was 10000, vs query scaled of 500"
        in runtmp.last_result.out
    )


def test_gather_query_downsample_explicit(runtmp, linear_gather, prefetch_gather):
    # do an explicit downsampling to fix `test_gather_query_downsample`
    testdata_glob = utils.get_test_data("gather/GCF*.sig")
    testdata_sigs = glob.glob(testdata_glob)

    query_sig = utils.get_test_data("GCF_000006945.2-s500.sig")

    runtmp.sourmash(
        "gather",
        "-k",
        "31",
        "--scaled",
        "10000",
        linear_gather,
        prefetch_gather,
        query_sig,
        *testdata_sigs,
    )

    print(runtmp.last_result.out)
    print(runtmp.last_result.err)

    err = runtmp.last_result.err

    assert "loaded 36 total signatures from 12 locations." in err
    assert "after selecting signatures compatible with search, 12 remain." in err

    assert all(
        (
            "4.9 Mbp      100.0%  100.0%" in runtmp.last_result.out,
            "NC_003197.2" in runtmp.last_result.out,
        )
    )


def test_gather_downsample_multiple(runtmp, linear_gather, prefetch_gather):
    # test multiple different downsamplings in gather code
    query_sig = utils.get_test_data("GCF_000006945.2-s500.sig")

    # load in the hashes and do split them into four bins, randomly.
    ss = sourmash.load_one_signature(query_sig)
    hashes = list(ss.minhash.hashes)

    random.seed(a=1)  # fix seed so test is reproducible
    random.shuffle(hashes)

    # split into 4 bins:
    mh_bins = [ss.minhash.copy_and_clear() for i in range(4)]
    for i, hashval in enumerate(hashes):
        mh_bins[i % 4].add_hash(hashval)

    # downsample with different scaleds; initial scaled is 500, note.
    mh_bins[0] = mh_bins[0].downsample(scaled=750)
    mh_bins[1] = mh_bins[1].downsample(scaled=600)
    mh_bins[2] = mh_bins[2].downsample(scaled=1000)
    mh_bins[3] = mh_bins[3].downsample(scaled=650)

    gathersigs = []
    for i in range(4):
        binsig = signature.SourmashSignature(mh_bins[i], name=f"bin{i}")

        with open(runtmp.output(f"bin{i}.sig"), "wb") as fp:
            sourmash.save_signatures([binsig], fp)

        gathersigs.append(f"bin{i}.sig")

    runtmp.sourmash(
        "gather", "-k", "31", linear_gather, prefetch_gather, query_sig, *gathersigs
    )

    print(runtmp.last_result.out)
    print(runtmp.last_result.err)

    assert (
        "WARNING: final scaled was 1000, vs query scaled of 500"
        in runtmp.last_result.out
    )


def test_gather_with_picklist(runtmp, linear_gather, prefetch_gather):
    # test 'sourmash gather' with picklists
    gcf_sigs = glob.glob(utils.get_test_data("gather/GCF*.sig"))
    metag_sig = utils.get_test_data("gather/combined.sig")
    picklist = utils.get_test_data("gather/thermotoga-picklist.csv")

    runtmp.sourmash(
        "gather",
        metag_sig,
        *gcf_sigs,
        "--threshold-bp=0",
        "-k",
        "21",
        "--picklist",
        f"{picklist}:md5:md5",
        linear_gather,
        prefetch_gather,
    )

    err = runtmp.last_result.err
    print(err)
    assert "for given picklist, found 3 matches to 9 distinct values" in err
    # these are the different ksizes
    assert "WARNING: 6 missing picklist values." in err

    out = runtmp.last_result.out
    print(out)
    assert "found 3 matches total;" in out
    assert "1.9 Mbp       13.1%  100.0%    NC_000853.1 Thermotoga" in out
    assert "1.9 Mbp       11.5%   89.9%    NC_011978.1 Thermotoga" in out
    assert "1.9 Mbp        6.3%   48.4%    NC_009486.1 Thermotoga" in out


def test_gather_with_picklist_exclude(runtmp, linear_gather, prefetch_gather):
    # test 'sourmash gather' with picklists - exclude
    gcf_sigs = glob.glob(utils.get_test_data("gather/GCF*.sig"))
    metag_sig = utils.get_test_data("gather/combined.sig")
    picklist = utils.get_test_data("gather/thermotoga-picklist.csv")

    runtmp.sourmash(
        "gather",
        metag_sig,
        *gcf_sigs,
        "--threshold-bp=0",
        "-k",
        "21",
        "--picklist",
        f"{picklist}:md5:md5:exclude",
        linear_gather,
        prefetch_gather,
    )

    err = runtmp.last_result.err
    print(err)
    assert "for given picklist, found 9 matches by excluding 9 distinct values" in err
    # these are the different ksizes

    out = runtmp.last_result.out
    print(out)
    assert "found 9 matches total;" in out
    assert "4.9 Mbp       33.2%  100.0%    NC_003198.1 Salmonella enterica subsp" in out
    assert "1.6 Mbp       10.7%  100.0%    NC_002163.1 Campylobacter jejuni subs" in out
    assert "4.8 Mbp       10.4%   31.3%    NC_003197.2 Salmonella enterica subsp" in out
    assert "4.7 Mbp        5.2%   16.1%    NC_006905.1 Salmonella enterica subsp" in out
    assert "4.7 Mbp        4.0%   12.6%    NC_011080.1 Salmonella enterica subsp" in out
    assert "4.6 Mbp        2.9%    9.2%    NC_011274.1 Salmonella enterica subsp" in out
    assert "4.3 Mbp        2.1%    7.3%    NC_006511.1 Salmonella enterica subsp" in out
    assert "4.7 Mbp        0.5%    1.5%    NC_011294.1 Salmonella enterica subsp" in out
    assert "4.5 Mbp        0.1%    0.4%    NC_004631.1 Salmonella enterica subsp" in out


def test_gather_with_pattern_include(runtmp, linear_gather, prefetch_gather):
    # test 'sourmash gather' with --include-db-pattern
    gcf_sigs = glob.glob(utils.get_test_data("gather/GCF*.sig"))
    metag_sig = utils.get_test_data("gather/combined.sig")

    runtmp.sourmash(
        "gather",
        metag_sig,
        *gcf_sigs,
        "--threshold-bp=0",
        "-k",
        "21",
        "--include",
        "thermotoga",
        linear_gather,
        prefetch_gather,
    )

    err = runtmp.last_result.err
    print(err)

    out = runtmp.last_result.out
    print(out)
    assert "found 3 matches total;" in out
    assert "1.9 Mbp       13.1%  100.0%    NC_000853.1 Thermotoga" in out
    assert "1.9 Mbp       11.5%   89.9%    NC_011978.1 Thermotoga" in out
    assert "1.9 Mbp        6.3%   48.4%    NC_009486.1 Thermotoga" in out


def test_gather_with_pattern_exclude(runtmp, linear_gather, prefetch_gather):
    # test 'sourmash gather' with --exclude
    gcf_sigs = glob.glob(utils.get_test_data("gather/GCF*.sig"))
    metag_sig = utils.get_test_data("gather/combined.sig")

    runtmp.sourmash(
        "gather",
        metag_sig,
        *gcf_sigs,
        "--threshold-bp=0",
        "-k",
        "21",
        "--exclude",
        "thermotoga",
        linear_gather,
        prefetch_gather,
    )

    err = runtmp.last_result.err
    print(err)

    out = runtmp.last_result.out
    print(out)
    assert "found 9 matches total;" in out
    assert "4.9 Mbp       33.2%  100.0%    NC_003198.1 Salmonella enterica subsp" in out
    assert "1.6 Mbp       10.7%  100.0%    NC_002163.1 Campylobacter jejuni subs" in out
    assert "4.8 Mbp       10.4%   31.3%    NC_003197.2 Salmonella enterica subsp" in out
    assert "4.7 Mbp        5.2%   16.1%    NC_006905.1 Salmonella enterica subsp" in out
    assert "4.7 Mbp        4.0%   12.6%    NC_011080.1 Salmonella enterica subsp" in out
    assert "4.6 Mbp        2.9%    9.2%    NC_011274.1 Salmonella enterica subsp" in out
    assert "4.3 Mbp        2.1%    7.3%    NC_006511.1 Salmonella enterica subsp" in out
    assert "4.7 Mbp        0.5%    1.5%    NC_011294.1 Salmonella enterica subsp" in out
    assert "4.5 Mbp        0.1%    0.4%    NC_004631.1 Salmonella enterica subsp" in out


def test_gather_save_matches(runtmp, linear_gather, prefetch_gather):
    testdata_glob = utils.get_test_data("gather/GCF*.sig")
    testdata_sigs = glob.glob(testdata_glob)

    query_sig = utils.get_test_data("gather/combined.sig")

    cmd = ["index", "gcf_all"]
    cmd.extend(testdata_sigs)
    cmd.extend(["-k", "21"])

    runtmp.sourmash(*cmd)

    assert os.path.exists(runtmp.output("gcf_all.sbt.zip"))

    runtmp.sourmash(
        "gather",
        query_sig,
        "gcf_all",
        "-k",
        "21",
        "--save-matches",
        "save.sigs",
        linear_gather,
        prefetch_gather,
        "--threshold-bp",
        "0",
    )

    print(runtmp.last_result.out)
    print(runtmp.last_result.err)

    assert "found 12 matches total" in runtmp.last_result.out
    assert "the recovered matches hit 100.0% of the query" in runtmp.last_result.out
    assert os.path.exists(runtmp.output("save.sigs"))


def test_gather_save_matches_and_save_prefetch(runtmp, linear_gather):
    testdata_glob = utils.get_test_data("gather/GCF*.sig")
    testdata_sigs = glob.glob(testdata_glob)

    query_sig = utils.get_test_data("gather/combined.sig")

    cmd = ["index", "gcf_all"]
    cmd.extend(testdata_sigs)
    cmd.extend(["-k", "21"])

    runtmp.sourmash(*cmd)

    assert os.path.exists(runtmp.output("gcf_all.sbt.zip"))

    runtmp.sourmash(
        "gather",
        query_sig,
        "gcf_all",
        "-k",
        "21",
        "--save-matches",
        "save.sigs",
        "--save-prefetch",
        "save2.sigs",
        linear_gather,
        "--threshold-bp",
        "0",
    )

    print(runtmp.last_result.out)
    print(runtmp.last_result.err)

    assert "found 12 matches total" in runtmp.last_result.out
    assert "the recovered matches hit 100.0% of the query" in runtmp.last_result.out

    matches_save = runtmp.output("save.sigs")
    prefetch_save = runtmp.output("save2.sigs")
    assert os.path.exists(matches_save)
    assert os.path.exists(prefetch_save)

    matches = list(sourmash.load_file_as_signatures(matches_save))
    prefetch = list(sourmash.load_file_as_signatures(prefetch_save))

    assert set(matches) == set(prefetch)


@utils.in_tempdir
def test_gather_error_no_sigs_traverse(c):
    # test gather applied to a directory
    query = utils.get_test_data(
        "prot/protein/GCA_001593925.1_ASM159392v1_protein.faa.gz.sig"
    )

    emptydir = c.output("")

    with pytest.raises(SourmashCommandFailed):
        c.run_sourmash("gather", query, emptydir)

    err = c.last_result.err
    print(err)
    assert f"Error while reading signatures from '{emptydir}'" in err


def test_gather_error_no_cardinality_query(runtmp, linear_gather, prefetch_gather):
    testdata1 = utils.get_test_data("short.fa")
    testdata2 = utils.get_test_data("short2.fa")

    runtmp.sourmash("sketch", "dna", "-p", "k=31,num=500", testdata1, testdata2)

    testdata3 = utils.get_test_data("short3.fa")

    runtmp.sourmash("sketch", "translate", "-p", "k=31,num=500", testdata3)

    runtmp.sourmash("index", "zzz", "short.fa.sig", "short2.fa.sig")

    assert os.path.exists(runtmp.output("zzz.sbt.zip"))

    with pytest.raises(SourmashCommandFailed):
        runtmp.sourmash(
            "gather", "short3.fa.sig", "zzz", linear_gather, prefetch_gather
        )

    assert runtmp.last_result.status == -1
    assert "query signature needs to be created with --scaled" in runtmp.last_result.err


def test_gather_deduce_ksize(runtmp, prefetch_gather, linear_gather):
    testdata1 = utils.get_test_data("short.fa")
    testdata2 = utils.get_test_data("short2.fa")

    runtmp.sourmash("sketch", "dna", "-p", "k=23,scaled=10", testdata1, testdata2)

    runtmp.sourmash(
        "sketch", "dna", "-p", "k=23,scaled=10", "-o", "query.fa.sig", testdata2
    )

    runtmp.sourmash("index", "zzz", "short.fa.sig", "short2.fa.sig")

    assert os.path.exists(runtmp.output("zzz.sbt.zip"))

    runtmp.sourmash(
        "gather",
        "query.fa.sig",
        "zzz",
        prefetch_gather,
        linear_gather,
        "--threshold-bp=1",
    )

    print(runtmp.last_result.out)
    print(runtmp.last_result.err)

    assert "0.9 kbp      100.0%  100.0%" in runtmp.last_result.out


def test_gather_deduce_moltype(runtmp, linear_gather, prefetch_gather):
    # gather should automatically figure out ksize
    testdata1 = utils.get_test_data("short.fa")
    testdata2 = utils.get_test_data("short2.fa")

    runtmp.sourmash("sketch", "translate", "-p", "k=10,scaled=10", testdata1, testdata2)

    runtmp.sourmash(
        "sketch", "translate", "-p", "k=10,scaled=10", "-o", "query.fa.sig", testdata2
    )

    runtmp.sourmash("index", "zzz", "short.fa.sig", "short2.fa.sig")

    assert os.path.exists(runtmp.output("zzz.sbt.zip"))

    runtmp.sourmash(
        "gather",
        "query.fa.sig",
        "zzz",
        linear_gather,
        prefetch_gather,
        "--threshold-bp=1",
    )

    print(runtmp.last_result.out)
    print(runtmp.last_result.err)

    assert "1.9 kbp      100.0%  100.0%" in runtmp.last_result.out


def test_gather_abund_1_1(runtmp, linear_gather, prefetch_gather):
    # check gather with a hand-constructed abundance-weighted query, mark 1
    c = runtmp
    #
    # make r1.fa with 2x coverage of genome s10
    # make r2.fa with 20x coverage of genome s10.
    # make r3.fa with 2x coverage of genome s11.
    #
    # nullgraph/make-reads.py -S 1 -r 200 -C 2 tests/test-data/genome-s10.fa.gz > r1.fa
    # nullgraph/make-reads.py -S 1 -r 200 -C 20 tests/test-data/genome-s10.fa.gz > r2.fa
    # nullgraph/make-reads.py -S 1 -r 200 -C 2 tests/test-data/genome-s11.fa.gz > r3.fa

    #
    # make signature s10-s11 with r1 and r3, i.e. 1:1 abundance
    # make signature s10x10-s11 with r2 and r3, i.e. 10:1 abundance
    #
    # ./sourmash compute -k 21 --scaled 1000 --merge=1-1 -o reads-s10-s11.sig r[13].fa --track-abundance
    # ./sourmash compute -k 21 --scaled 1000 --merge=10-1 -o reads-s10x10-s11.sig r[23].fa --track-abundance

    query = utils.get_test_data("gather-abund/reads-s10-s11.sig")
    against_list = ["genome-s10", "genome-s11", "genome-s12"]
    against_list = ["gather-abund/" + i + ".fa.gz.sig" for i in against_list]
    against_list = [utils.get_test_data(i) for i in against_list]

    status, out, err = c.run_sourmash(
        "gather", query, *against_list, linear_gather, prefetch_gather
    )

    print(out)
    print(err)

    # when we project s10-s11 (r1+r3), 1:1 abundance,
    # onto s10 and s11 genomes with gather, we get:
    # * approximately 50% of each query matching (first column, p_query)
    # * approximately 80% of subject genomes contents being matched
    #   (this is due to the low coverage of 2 used to build queries)
    # * approximately 2.0 abundance (third column, avg_abund)

    assert "49.6%   78.5%       1.8    tests/test-data/genome-s10.fa.gz" in out
    assert "50.4%   80.0%       1.9    tests/test-data/genome-s11.fa.gz" in out
    assert "genome-s12.fa.gz" not in out

    assert "the recovered matches hit 100.0% of the abundance-weighted query" in out
    assert "the recovered matches hit 100.0% of the query k-mers (unweighted)" in out


def test_gather_abund_10_1(runtmp, prefetch_gather, linear_gather):
    # check gather with a hand-constructed abundance-weighted query
    c = runtmp
    # see comments in test_gather_abund_1_1, above.
    # nullgraph/make-reads.py -S 1 -r 200 -C 2 tests/test-data/genome-s10.fa.gz > r1.fa
    # nullgraph/make-reads.py -S 1 -r 200 -C 20 tests/test-data/genome-s10.fa.gz > r2.fa
    # nullgraph/make-reads.py -S 1 -r 200 -C 2 tests/test-data/genome-s11.fa.gz > r3.fa
    # ./sourmash compute -k 21 --scaled 1000 --merge=1-1 -o reads-s10-s11.sig r[13].fa --track-abundance
    # ./sourmash compute -k 21 --scaled 1000 --merge=10-1 -o reads-s10x10-s11.sig r[23].fa --track-abundance

    query = utils.get_test_data("gather-abund/reads-s10x10-s11.sig")
    against_list = ["genome-s10", "genome-s11", "genome-s12"]
    against_list = ["gather-abund/" + i + ".fa.gz.sig" for i in against_list]
    against_list = [utils.get_test_data(i) for i in against_list]

    status, out, err = c.run_sourmash(
        "gather", query, "-o", "xxx.csv", *against_list, linear_gather, prefetch_gather
    )

    print(out)
    print(err)

    # when we project s10x10-s11 (r2+r3), 10:1 abundance,
    # onto s10 and s11 genomes with gather, we get:
    # * approximately 91% of s10 matching
    # * approximately 9% of s11 matching
    # * approximately 100% of the high coverage genome being matched,
    #       with only 80% of the low coverage genome
    # * approximately 2.0 abundance (third column, avg_abund) for s11,
    #   and (very) approximately 20x abundance for genome s10.

    assert "91.0%  100.0%      14.5    tests/test-data/genome-s10.fa.gz" in out
    assert "9.0%   80.0%       1.9    tests/test-data/genome-s11.fa.gz" in out
    assert "genome-s12.fa.gz" not in out
    assert "the recovered matches hit 100.0% of the abundance-weighted query" in out

    # check the calculations behind the above output by looking into
    # the CSV.
    with open(c.output("xxx.csv")) as fp:
        r = csv.DictReader(fp)

        overlaps = []
        unique_overlaps = []
        f_weighted_list = []
        average_abunds = []
        remaining_bps = []

        n_weighted_list = []
        sum_weighted_list = []
        total_weighted_list = []

        for n, row in enumerate(r):
            assert int(row["gather_result_rank"]) == n

            # other than f_weighted, these are all 'flat' numbers - no abunds.
            overlap = float(row["intersect_bp"])
            remaining_bp = float(row["remaining_bp"])
            unique_overlap = float(row["unique_intersect_bp"])
            f_weighted = float(row["f_unique_weighted"])
            average_abund = float(row["average_abund"])

            overlaps.append(overlap)
            unique_overlaps.append(unique_overlap)
            f_weighted_list.append(f_weighted)
            average_abunds.append(average_abund)
            remaining_bps.append(remaining_bp)

            # also track weighted calculations
            n_weighted_list.append(float(row["n_unique_weighted_found"]))
            sum_weighted_list.append(float(row["sum_weighted_found"]))
            total_weighted_list.append(float(row["total_weighted_hashes"]))

    weighted_calc = []
    for overlap, average_abund in zip(overlaps, average_abunds):
        prod = overlap * average_abund
        weighted_calc.append(prod)  # @CTB redundant terms with below?

    total_weighted = sum(weighted_calc)
    for prod, f_weighted in zip(weighted_calc, f_weighted_list):
        assert prod / total_weighted == f_weighted, (prod, f_weighted)

    query_sig = sourmash.load_one_signature(query)
    query_mh = query_sig.minhash

    total_bp_analyzed = sum(unique_overlaps) + remaining_bps[-1]
    total_query_bp = len(query_mh) * query_mh.scaled
    assert total_bp_analyzed == total_query_bp

    # running sum of n_weighted_list should match sum_weighted_list
    sofar_sum = 0
    for i in range(len(n_weighted_list)):
        n_weighted = n_weighted_list[i]
        sum_weighted = sum_weighted_list[i]

        sofar_sum += n_weighted
        assert sum_weighted == sofar_sum

    # weighted list should all be the same, and should match sum_weighted_list
    # for this query, since 100% found.
    assert min(total_weighted_list) == max(total_weighted_list)
    assert min(total_weighted_list) == 7986
    assert sum_weighted_list[-1] == 7986

    # check/verify calculations for f_weighted -
    for i in range(len(n_weighted_list)):
        n_weighted = n_weighted_list[i]
        f_weighted = f_weighted_list[i]
        assert f_weighted == n_weighted / 7986


def test_gather_abund_10_1_ignore_abundance(runtmp, linear_gather, prefetch_gather):
    # check gather with an abundance-weighted query, then flattened with
    # --ignore-abund

    c = runtmp
    # see comments in test_gather_abund_1_1, above.
    # nullgraph/make-reads.py -S 1 -r 200 -C 2 tests/test-data/genome-s10.fa.gz > r1.fa
    # nullgraph/make-reads.py -S 1 -r 200 -C 20 tests/test-data/genome-s10.fa.gz > r2.fa
    # nullgraph/make-reads.py -S 1 -r 200 -C 2 tests/test-data/genome-s11.fa.gz > r3.fa
    # ./sourmash compute -k 21 --scaled 1000 --merge=1-1 -o reads-s10-s11.sig r[13].fa --track-abundance
    # ./sourmash compute -k 21 --scaled 1000 --merge=10-1 -o reads-s10x10-s11.sig r[23].fa --track-abundance

    query = utils.get_test_data("gather-abund/reads-s10x10-s11.sig")
    against_list = ["genome-s10", "genome-s11", "genome-s12"]
    against_list = ["gather-abund/" + i + ".fa.gz.sig" for i in against_list]
    against_list = [utils.get_test_data(i) for i in against_list]

    status, out, err = c.run_sourmash(
        "gather",
        query,
        "--ignore-abundance",
        *against_list,
        linear_gather,
        prefetch_gather,
        "-o",
        c.output("results.csv"),
    )

    print(out)
    print(err)
    assert "the recovered matches hit 100.0% of the abundance-weighted query" not in out
    assert "the recovered matches hit 100.0% of the query k-mers (unweighted)" in out

    # when we project s10x10-s11 (r2+r3), 10:1 abundance,
    # onto s10 and s11 genomes with gather --ignore-abundance, we get:
    # * approximately 50% of s10 and s11 matching (first column)
    # * approximately 100% of the high coverage genome being matched,
    #       with only 80% of the low coverage genome

    assert all(("57.2%  100.0%", "tests/test-data/genome-s10.fa.gz" in out))
    assert all(("42.8%   80.0%", "tests/test-data/genome-s11.fa.gz" in out))
    assert "genome-s12.fa.gz" not in out

    with open(c.output("results.csv")) as fp:
        r = csv.DictReader(fp)
        some_results = False
        for row in r:
            some_results = True
            assert row["average_abund"] == ""
            assert row["median_abund"] == ""
            assert row["std_abund"] == ""

            assert row["query_abundance"] == "False", row["query_abundance"]
            assert row["n_unique_weighted_found"] == ""

        assert some_results


def test_gather_output_unassigned_with_abundance(
    runtmp, prefetch_gather, linear_gather
):
    # check --output-unassigned with an abund query
    # @CTB: could add check on sum weighted etc.
    c = runtmp
    query = utils.get_test_data("gather-abund/reads-s10x10-s11.sig")
    against = utils.get_test_data("gather-abund/genome-s10.fa.gz.sig")

    c.run_sourmash(
        "gather",
        query,
        against,
        "--output-unassigned",
        c.output("unassigned.sig"),
        linear_gather,
        prefetch_gather,
    )

    assert os.path.exists(c.output("unassigned.sig"))

    nomatch = sourmash.load_one_signature(c.output("unassigned.sig"))
    assert nomatch.minhash.track_abundance

    query_ss = sourmash.load_one_signature(query)
    against_ss = sourmash.load_one_signature(against)

    # unassigned should have nothing that is in the database
    nomatch_mh = nomatch.minhash
    for hashval in against_ss.minhash.hashes:
        assert hashval not in nomatch_mh.hashes

    # unassigned should have abundances from original query, if not in database
    for hashval, abund in query_ss.minhash.hashes.items():
        if hashval not in against_ss.minhash.hashes:
            assert nomatch_mh.hashes[hashval] == abund


def test_gather_empty_db_fail(runtmp, linear_gather, prefetch_gather):
    # gather should fail on empty db with --fail-on-empty-database
    query = utils.get_test_data("2.fa.sig")
    against = utils.get_test_data("47.fa.sig")
    against2 = utils.get_test_data("lca/47+63.lca.json")

    with pytest.raises(SourmashCommandFailed):
        runtmp.sourmash(
            "gather",
            query,
            against,
            against2,
            "-k",
            "51",
            linear_gather,
            prefetch_gather,
        )

    err = runtmp.last_result.err
    assert "no compatible signatures found in " in err


def test_gather_empty_db_nofail(runtmp, prefetch_gather, linear_gather):
    # gather should not fail on empty db with --no-fail-on-empty-database
    query = utils.get_test_data("2.fa.sig")
    against = utils.get_test_data("47.fa.sig")
    against2 = utils.get_test_data("lca/47+63.lca.json")

    runtmp.sourmash(
        "gather",
        query,
        against,
        against2,
        "-k",
        "51",
        "--no-fail-on-empty-data",
        linear_gather,
        prefetch_gather,
    )

    out = runtmp.last_result.out
    err = runtmp.last_result.err
    print(out)
    print(err)

    assert "no compatible signatures found in " in err
    assert (
        "ksize on this database is 31; this is different from requested ksize of 51"
        in err
    )
    assert "loaded 50 total signatures from 2 locations" in err
    assert "after selecting signatures compatible with search, 0 remain." in err

<<<<<<< HEAD
def test_multigather_output_unassigned_with_abundance(runtmp, sig_save_extension_abund):
=======

def test_multigather_output_unassigned_with_abundance(runtmp):
>>>>>>> 0d2359d3
    c = runtmp
    query = utils.get_test_data("gather-abund/reads-s10x10-s11.sig")
    against = utils.get_test_data("gather-abund/genome-s10.fa.gz.sig")

<<<<<<< HEAD
    cmd = 'multigather --query {} --db {} -E {}'.format(query, against, sig_save_extension_abund).split()
=======
    cmd = f"multigather --query {query} --db {against}".split()
>>>>>>> 0d2359d3
    c.run_sourmash(*cmd)

    print(c.last_result.out)
    print(c.last_result.err)

    out = c.last_result.out
    assert "the recovered matches hit 91.0% of the abundance-weighted query." in out
    assert "the recovered matches hit 57.2% of the query k-mers (unweighted)." in out

<<<<<<< HEAD
    assert os.path.exists(c.output(f'r3.fa.unassigned{sig_save_extension_abund}'))

    nomatch = sourmash.load_file_as_signatures(c.output(f'r3.fa.unassigned{sig_save_extension_abund}'))
    nomatch = list(nomatch)[0]
=======
    assert os.path.exists(c.output("r3.fa.unassigned.sig"))

    nomatch = sourmash.load_one_signature(c.output("r3.fa.unassigned.sig"))
>>>>>>> 0d2359d3
    assert nomatch.minhash.track_abundance

    query_ss = sourmash.load_one_signature(query)
    against_ss = sourmash.load_one_signature(against)

    # unassigned should have nothing that is in the database
    nomatch_mh = nomatch.minhash
    for hashval in against_ss.minhash.hashes:
        assert hashval not in nomatch_mh.hashes

    # unassigned should have abundances from original query, if not in database
    for hashval, abund in query_ss.minhash.hashes.items():
        if hashval not in against_ss.minhash.hashes:
            assert nomatch_mh.hashes[hashval] == abund


def test_multigather_empty_db_fail(runtmp):
    # multigather should fail on empty db with --fail-on-empty-database
    query = utils.get_test_data("2.fa.sig")
    against = utils.get_test_data("47.fa.sig")
    against2 = utils.get_test_data("lca/47+63.lca.json")

    with pytest.raises(SourmashCommandFailed):
        runtmp.sourmash(
            "multigather", "--query", query, "--db", against, against2, "-k", "51"
        )

    err = runtmp.last_result.err
    assert "no compatible signatures found in " in err


def test_multigather_empty_db_nofail(runtmp):
    # multigather should not fail on empty db with --no-fail-on-empty-database
    query = utils.get_test_data("2.fa.sig")
    against = utils.get_test_data("47.fa.sig")
    against2 = utils.get_test_data("lca/47+63.lca.json")

    runtmp.sourmash(
        "multigather",
        "--query",
        query,
        "--db",
        against,
        against2,
        "-k",
        "51",
        "--no-fail-on-empty-data",
    )

    out = runtmp.last_result.out
    err = runtmp.last_result.err
    print(out)
    print(err)

    assert "no compatible signatures found in " in err
    assert (
        "ksize on this database is 31; this is different from requested ksize of 51"
        in err
    )
    assert "conducted gather searches on 0 signatures" in err
    assert "loaded 50 total signatures from 2 locations" in err
    assert "after selecting signatures compatible with search, 0 remain." in err


def test_multigather_nomatch(runtmp):
    testdata_query = utils.get_test_data(
        "gather/GCF_000006945.2_ASM694v2_genomic.fna.gz.sig"
    )
    testdata_match = utils.get_test_data("lca/TARA_ASE_MAG_00031.sig")

    runtmp.sourmash(
        "multigather", "--query", testdata_query, "--db", testdata_match, "-k", "31"
    )

    print(runtmp.last_result.out)
    print(runtmp.last_result.err)

    assert "found 0 matches total" in runtmp.last_result.out
    assert "the recovered matches hit 0.0% of the query" in runtmp.last_result.out


def test_multigather_abund_nomatch(runtmp):
    testdata_query = utils.get_test_data("gather-abund/reads-s10x10-s11.sig")
    testdata_match = utils.get_test_data(
        "gather/GCF_000006945.2_ASM694v2_genomic.fna.gz.sig"
    )

    runtmp.sourmash("multigather", "--query", testdata_query, "--db", testdata_match)

    print(runtmp.last_result.out)
    print(runtmp.last_result.err)

    assert "found 0 matches total" in runtmp.last_result.out
    assert "the recovered matches hit 0.0% of the query" in runtmp.last_result.out


def test_sbt_categorize(runtmp):
    testdata1 = utils.get_test_data("genome-s10.fa.gz.sig")
    testdata2 = utils.get_test_data("genome-s11.fa.gz.sig")
    testdata3 = utils.get_test_data("genome-s12.fa.gz.sig")
    testdata4 = utils.get_test_data("genome-s10+s11.sig")

    # all four in the current directory for categorize .
    shutil.copyfile(testdata1, runtmp.output("1.sig"))
    shutil.copyfile(testdata2, runtmp.output("2.sig"))
    shutil.copyfile(testdata3, runtmp.output("3.sig"))
    shutil.copyfile(testdata4, runtmp.output("4.sig"))

    # omit 3
    args = ["index", "--dna", "-k", "21", "zzz", "1.sig", "2.sig"]
    runtmp.sourmash(*args)

    # categorize all of the ones that were copied to 'location'
    args = ["categorize", "zzz", ".", "--ksize", "21", "--dna", "--csv", "out.csv"]
    runtmp.sourmash(*args)

    print(runtmp.last_result.out)
    print(runtmp.last_result.err)

    # mash dist genome-s10.fa.gz genome-s10+s11.fa.gz
    # yields 521/1000 ==> ~0.5
    assert "for genome-s10+s11, found: 0.50 genome-s10" in runtmp.last_result.err

    out_csv = Path(runtmp.output("out.csv")).read_text()
    print(out_csv)
    assert "4.sig,genome-s10+s11,genome-s10,0.504" in out_csv


def test_sbt_categorize_ignore_abundance_1(runtmp):
    # --- Categorize without ignoring abundance ---
    query = utils.get_test_data("gather-abund/reads-s10x10-s11.sig")
    against_list = ["reads-s10-s11"]
    against_list = ["gather-abund/" + i + ".sig" for i in against_list]
    against_list = [utils.get_test_data(i) for i in against_list]

    # omit 3
    args = ["index", "--dna", "-k", "21", "thebestdatabase"] + against_list
    runtmp.sourmash(*args)

    args = [
        "categorize",
        "thebestdatabase",
        "--ksize",
        "21",
        "--dna",
        "--csv",
        "out3.csv",
        query,
    ]
    with pytest.raises(SourmashCommandFailed):
        runtmp.sourmash(*args)

    assert runtmp.last_result.status != 0

    print(runtmp.last_result.out)
    print(runtmp.last_result.err)

    assert (
        "ERROR: this search cannot be done on signatures calculated with abundance."
        in runtmp.last_result.err
    )
    assert "ERROR: please specify --ignore-abundance." in runtmp.last_result.err


def test_sbt_categorize_ignore_abundance_3(runtmp):
    # --- Now categorize with ignored abundance ---
    query = utils.get_test_data("gather-abund/reads-s10x10-s11.sig")
    against_list = ["reads-s10-s11"]
    against_list = ["gather-abund/" + i + ".sig" for i in against_list]
    against_list = [utils.get_test_data(i) for i in against_list]

    # omit 3
    args = ["index", "--dna", "-k", "21", "thebestdatabase"] + against_list
    runtmp.sourmash(*args)

    args = [
        "categorize",
        "--ignore-abundance",
        "--ksize",
        "21",
        "--dna",
        "--csv",
        "out4.csv",
        "thebestdatabase",
        query,
    ]
    runtmp.sourmash(*args)

    print(runtmp.last_result.out)
    print(runtmp.last_result.err)

    assert "for 1-1, found: 0.88 1-1" in runtmp.last_result.err

    out_csv4 = Path(runtmp.output("out4.csv")).read_text()
    assert "reads-s10x10-s11.sig,1-1,1-1,0.87699" in out_csv4


def test_sbt_categorize_already_done(runtmp):
    testdata1 = utils.get_test_data("genome-s10.fa.gz.sig")
    testdata2 = utils.get_test_data("genome-s11.fa.gz.sig")
    testdata3 = utils.get_test_data("genome-s12.fa.gz.sig")
    testdata4 = utils.get_test_data("genome-s10+s11.sig")

    shutil.copyfile(testdata1, runtmp.output("1.sig"))
    shutil.copyfile(testdata2, runtmp.output("2.sig"))
    shutil.copyfile(testdata3, runtmp.output("3.sig"))
    shutil.copyfile(testdata4, runtmp.output("4.sig"))

    # omit 3
    args = ["index", "--dna", "-k", "21", "zzz", "1.sig", "2.sig"]
    runtmp.sourmash(*args)

    with open(runtmp.output("in.csv"), "w") as fp:
        fp.write("./4.sig,genome-s10.fa.gz,0.50")

    args = [
        "categorize",
        "zzz",
        "./2.sig",
        "./4.sig",
        "--ksize",
        "21",
        "--dna",
        "--load-csv",
        "in.csv",
    ]
    runtmp.sourmash(*args)

    print(runtmp.last_result.out)
    print(runtmp.last_result.err)
    assert "for genome-s11.fa.gz, no match found"
    assert "for s10+s11, found: 0.50 genome-s10.fa.gz" not in runtmp.last_result.err


def test_sbt_categorize_already_done_traverse(runtmp):
    testdata1 = utils.get_test_data("genome-s10.fa.gz.sig")
    testdata2 = utils.get_test_data("genome-s11.fa.gz.sig")
    testdata3 = utils.get_test_data("genome-s12.fa.gz.sig")
    testdata4 = utils.get_test_data("genome-s10+s11.sig")

    shutil.copyfile(testdata1, runtmp.output("1.sig"))
    shutil.copyfile(testdata2, runtmp.output("2.sig"))
    shutil.copyfile(testdata3, runtmp.output("3.sig"))
    shutil.copyfile(testdata4, runtmp.output("4.sig"))

    # omit 3
    args = ["index", "--dna", "-k", "21", "zzz", "1.sig", "2.sig"]
    runtmp.sourmash(*args)

    with open(runtmp.output("in.csv"), "w") as fp:
        fp.write("./4.sig,genome-s10.fa.gz,0.50")

    args = ["categorize", "zzz", ".", "--ksize", "21", "--dna", "--load-csv", "in.csv"]
    runtmp.sourmash(*args)

    print(runtmp.last_result.out)
    print(runtmp.last_result.err)
    assert "for genome-s11.fa.gz, no match found"
    assert "for s10+s11, found: 0.50 genome-s10.fa.gz" not in runtmp.last_result.err


def test_sbt_categorize_multiple_ksizes_moltypes(runtmp):
    # 'categorize' works fine with multiple moltypes/ksizes
    testdata1 = utils.get_test_data("genome-s10.fa.gz.sig")
    testdata2 = utils.get_test_data("genome-s11.fa.gz.sig")
    testdata3 = utils.get_test_data("genome-s12.fa.gz.sig")

    shutil.copyfile(testdata1, runtmp.output("1.sig"))
    shutil.copyfile(testdata2, runtmp.output("2.sig"))
    shutil.copyfile(testdata3, runtmp.output("3.sig"))

    args = ["index", "--dna", "-k", "21", "zzz", "1.sig", "2.sig"]
    runtmp.sourmash(*args)

    args = ["categorize", "zzz", "."]
    runtmp.sourmash(*args)


def test_watch_check_num_bounds_negative(runtmp):
    # check that watch properly outputs error on negative num
    c = runtmp
    testdata0 = utils.get_test_data("genome-s10.fa.gz")
    testdata1 = utils.get_test_data("genome-s10.fa.gz.sig")
    shutil.copyfile(testdata1, c.output("1.sig"))

    c.run_sourmash("index", "--dna", "-k", "21", "zzz", "1.sig")

    with pytest.raises(SourmashCommandFailed):
        c.run_sourmash("watch", "--ksize", "21", "-n", "-5", "--dna", "zzz", testdata0)

    assert "ERROR: num value must be positive" in c.last_result.err


def test_watch_check_num_bounds_less_than_minimum(runtmp):
    # check that watch properly outputs warnings on small num
    c = runtmp
    testdata0 = utils.get_test_data("genome-s10.fa.gz")
    testdata1 = utils.get_test_data("genome-s10.fa.gz.sig")
    shutil.copyfile(testdata1, c.output("1.sig"))

    c.run_sourmash("index", "--dna", "-k", "21", "zzz", "1.sig")

    c.run_sourmash("watch", "--ksize", "21", "-n", "25", "--dna", "zzz", testdata0)

    assert "WARNING: num value should be >= 50. Continuing anyway." in c.last_result.err


def test_watch_check_num_bounds_more_than_maximum(runtmp):
    # check that watch properly outputs warnings on large num
    c = runtmp
    testdata0 = utils.get_test_data("genome-s10.fa.gz")
    testdata1 = utils.get_test_data("genome-s10.fa.gz.sig")
    shutil.copyfile(testdata1, c.output("1.sig"))

    c.run_sourmash("index", "--dna", "-k", "21", "zzz", "1.sig")

    c.run_sourmash("watch", "--ksize", "21", "-n", "100000", "--dna", "zzz", testdata0)

    assert (
        "WARNING: num value should be <= 50000. Continuing anyway." in c.last_result.err
    )


def test_watch(runtmp):
    # check basic watch functionality
    c = runtmp
    testdata0 = utils.get_test_data("genome-s10.fa.gz")
    testdata1 = utils.get_test_data("genome-s10.fa.gz.sig")
    shutil.copyfile(testdata1, c.output("1.sig"))

    c.run_sourmash("index", "--dna", "-k", "21", "zzz", "1.sig")

    c.run_sourmash("watch", "--ksize", "21", "--dna", "zzz", testdata0)

    print(c.last_result.out)
    print(c.last_result.err)
    assert "FOUND: genome-s10, at 1.000" in c.last_result.out


def test_watch_deduce_ksize(runtmp):
    # check that watch guesses ksize automatically from database
    c = runtmp
    testdata0 = utils.get_test_data("genome-s10.fa.gz")
    c.run_sourmash("sketch", "dna", "-p", "k=29,num=500", "-o", "1.sig", testdata0)

    c.run_sourmash("index", "--dna", "-k", "29", "zzz", "1.sig")

    c.run_sourmash("watch", "--dna", "zzz", testdata0)

    print(c.last_result.out)
    print(c.last_result.err)
    assert "Computing signature for k=29" in c.last_result.err
    assert "genome-s10.fa.gz, at 1.000" in c.last_result.out


def test_watch_coverage(runtmp):
    # check output details/coverage of found
    testdata0 = utils.get_test_data("genome-s10.fa.gz")
    testdata1 = utils.get_test_data("genome-s10.fa.gz.sig")
    shutil.copyfile(testdata1, runtmp.output("1.sig"))

    args = ["index", "--dna", "-k", "21", "zzz", "1.sig"]
    runtmp.sourmash(*args)

    with open(runtmp.output("query.fa"), "w") as fp:
        record = list(screed.open(testdata0))[0]
        for start in range(0, len(record), 100):
            fp.write(f">{start}\n{record.sequence[start : start + 500]}\n")

    args = ["watch", "--ksize", "21", "--dna", "zzz", "query.fa"]
    runtmp.sourmash(*args)

    print(runtmp.last_result.out)
    print(runtmp.last_result.err)
    assert "FOUND: genome-s10, at 1.000" in runtmp.last_result.out


def test_watch_output_sig(runtmp):
    # test watch --output
    testdata0 = utils.get_test_data("genome-s10.fa.gz")
    testdata1 = utils.get_test_data("genome-s10.fa.gz.sig")
    shutil.copyfile(testdata1, runtmp.output("1.sig"))

    args = ["index", "--dna", "-k", "21", "zzz", "1.sig"]
    runtmp.sourmash(*args)

    with open(runtmp.output("query.fa"), "w") as fp:
        record = list(screed.open(testdata0))[0]
        for start in range(0, len(record), 100):
            fp.write(f">{start}\n{record.sequence[start : start + 500]}\n")

    args = [
        "watch",
        "--ksize",
        "21",
        "--dna",
        "zzz",
        "query.fa",
        "-o",
        "out.sig",
        "--name",
        "xyzfoo",
    ]
    runtmp.sourmash(*args)

    print(runtmp.last_result.out)
    print(runtmp.last_result.err)

    out_sig = runtmp.output("out.sig")
    assert os.path.exists(out_sig)

    siglist = list(sourmash.load_file_as_signatures(out_sig))
    assert len(siglist) == 1
    assert siglist[0].filename == "stdin"
    assert siglist[0].name == "xyzfoo"


def test_storage_convert(runtmp):
    testdata = utils.get_test_data("v2.sbt.json")
    shutil.copyfile(testdata, runtmp.output("v2.sbt.json"))
    shutil.copytree(
        os.path.join(os.path.dirname(testdata), ".sbt.v2"), runtmp.output(".sbt.v2")
    )
    testsbt = runtmp.output("v2.sbt.json")

    original = SBT.load(testsbt, leaf_loader=SigLeaf.load)

    args = ["storage", "convert", "-b", "ipfs", testsbt]
    try:
        runtmp.sourmash(*args)
    except SourmashCommandFailed:
        pass

    if runtmp.last_result.status:
        if "ipfshttpclient.ConnectionError" in runtmp.last_result.err:
            raise pytest.xfail("ipfs probably not running")
        if "No module named 'ipfshttpclient'" in runtmp.last_result.err:
            raise pytest.xfail("ipfshttpclient module not installed")

    print("NO FAIL; KEEP ON GOING!")

    ipfs = SBT.load(testsbt, leaf_loader=SigLeaf.load)

    assert len(original) == len(ipfs)
    assert all(
        n1[1].name == n2[1].name for (n1, n2) in zip(sorted(original), sorted(ipfs))
    )

    args = [
        "storage",
        "convert",
        "-b",
        """'ZipStorage("{}")'""".format(runtmp.output("v2.sbt.zip")),
        testsbt,
    ]
    runtmp.sourmash(*args)

    tar = SBT.load(testsbt, leaf_loader=SigLeaf.load)

    assert len(original) == len(tar)
    assert all(
        n1[1].name == n2[1].name for (n1, n2) in zip(sorted(original), sorted(tar))
    )

    print("it all worked!!")


def test_storage_convert_identity(runtmp):
    testdata = utils.get_test_data("v2.sbt.json")
    shutil.copyfile(testdata, runtmp.output("v2.sbt.json"))
    shutil.copytree(
        os.path.join(os.path.dirname(testdata), ".sbt.v2"), runtmp.output(".sbt.v2")
    )
    testsbt = runtmp.output("v2.sbt.json")

    original = SBT.load(testsbt, leaf_loader=SigLeaf.load)

    args = ["storage", "convert", "-b", "fsstorage", testsbt]
    runtmp.sourmash(*args)

    identity = SBT.load(testsbt, leaf_loader=SigLeaf.load)

    assert len(original) == len(identity)
    assert all(
        n1[1].name == n2[1].name for (n1, n2) in zip(sorted(original), sorted(identity))
    )


def test_storage_convert_fsstorage_newpath(runtmp):
    testdata = utils.get_test_data("v2.sbt.json")
    shutil.copyfile(testdata, runtmp.output("v2.sbt.json"))
    shutil.copytree(
        os.path.join(os.path.dirname(testdata), ".sbt.v2"), runtmp.output(".sbt.v2")
    )
    testsbt = runtmp.output("v2.sbt.json")

    original = SBT.load(testsbt, leaf_loader=SigLeaf.load)

    args = [
        "storage",
        "convert",
        "-b",
        "fsstorage({})".format(runtmp.output("v3")),
        testsbt,
    ]
    runtmp.sourmash(*args)

    identity = SBT.load(testsbt, leaf_loader=SigLeaf.load)

    assert len(original) == len(identity)
    assert all(
        n1[1].name == n2[1].name for (n1, n2) in zip(sorted(original), sorted(identity))
    )


def test_migrate(runtmp):
    testdata = utils.get_test_data("v3.sbt.json")
    shutil.copyfile(testdata, runtmp.output("v3.sbt.json"))
    shutil.copytree(
        os.path.join(os.path.dirname(testdata), ".sbt.v3"), runtmp.output(".sbt.v3")
    )
    testsbt = runtmp.output("v3.sbt.json")

    original = SBT.load(testsbt, leaf_loader=SigLeaf.load)

    runtmp.sourmash("migrate", testsbt)

    identity = SBT.load(testsbt, leaf_loader=SigLeaf.load)

    assert len(original) == len(identity)
    assert all(
        n1[1].name == n2[1].name for (n1, n2) in zip(sorted(original), sorted(identity))
    )

    assert "this is an old index version" not in runtmp.last_result.err
    assert all(
        "min_n_below" in node.metadata for node in identity if isinstance(node, Node)
    )


def test_license_cc0(runtmp):
    testdata1 = utils.get_test_data("short.fa")
    runtmp.sourmash("sketch", "translate", "-p", "k=31", testdata1)

    sigfile = runtmp.output("short.fa.sig")
    assert os.path.exists(sigfile)

    sig = next(signature.load_signatures(sigfile))
    assert str(sig).endswith("short.fa")

    assert sig.license == "CC0"


def test_license_non_cc0(runtmp):
    testdata1 = utils.get_test_data("short.fa")
    with pytest.raises(SourmashCommandFailed):
        runtmp.sourmash(
            "sketch", "translate", "-p", "k=31", "--license", "GPL", testdata1
        )

    assert runtmp.last_result.status != 0
    print(runtmp.last_result.out)
    print(runtmp.last_result.err)
    assert "sourmash only supports CC0" in runtmp.last_result.err


def test_license_load_non_cc0():
    sigfile = utils.get_test_data("bad-license.sig")

    try:
        next(signature.load_signatures(sigfile, do_raise=True))
    except Exception as e:
        assert "sourmash only supports CC0-licensed signatures" in str(e)


@utils.in_tempdir
def test_do_sourmash_index_zipfile(c):
    testdata_glob = utils.get_test_data("gather/GCF*.sig")
    testdata_sigs = glob.glob(testdata_glob)

    c.run_sourmash("index", "-k", "31", "zzz.sbt.zip", *testdata_sigs)

    outfile = c.output("zzz.sbt.zip")
    assert os.path.exists(outfile)

    print(c)
    assert c.last_result.status == 0
    assert "Finished saving SBT index, available at" in c.last_result.err

    # look internally at the zip file
    with zipfile.ZipFile(outfile) as zf:
        content = zf.namelist()
        assert len(content) == 26
        assert len([c for c in content if "internal" in c]) == 11
        assert ".sbt.zzz/" in content
        sbts = [c for c in content if c.endswith(".sbt.json")]
        assert len(sbts) == 1
        assert sbts[0] == "zzz.sbt.json"


@utils.in_tempdir
def test_do_sourmash_index_zipfile_append(c):
    testdata_glob = utils.get_test_data("gather/GCF*.sig")
    testdata_sigs = glob.glob(testdata_glob)
    half_point = int(len(testdata_sigs) / 2)
    first_half = testdata_sigs[:half_point]
    second_half = testdata_sigs[half_point:]

    print(first_half)
    print(second_half)

    # should be no overlap
    assert not set(first_half).intersection(set(second_half))

    with warnings.catch_warnings(record=True) as record:
        c.run_sourmash("index", "-k", "31", "zzz.sbt.zip", *first_half)
    # UserWarning is raised when there are duplicated entries in the zipfile
    assert not record, record

    outfile = c.output("zzz.sbt.zip")
    assert os.path.exists(outfile)

    print(c)
    assert c.last_result.status == 0
    assert "Finished saving SBT index, available at" in c.last_result.err

    with warnings.catch_warnings(record=True) as record:
        c.run_sourmash("index", "--append", "-k", "31", "zzz.sbt.zip", *second_half)
    # UserWarning is raised when there are duplicated entries in the zipfile
    print(record)
    # assert not record, record

    print(c)
    assert c.last_result.status == 0
    assert "Finished saving SBT index, available at" in c.last_result.err

    # look internally at the zip file
    with zipfile.ZipFile(outfile) as zf:
        content = zf.namelist()
        print(content)
        assert len(content) == 26
        assert len([c for c in content if "internal" in c]) == 11
        assert ".sbt.zzz/" in content
        sbts = [c for c in content if c.endswith(".sbt.json")]
        assert len(sbts) == 1
        assert sbts[0] == "zzz.sbt.json"


def test_index_with_picklist(runtmp):
    # test 'sourmash index' with picklists
    gcf_sig_dir = utils.get_test_data("gather/")
    picklist = utils.get_test_data("gather/thermotoga-picklist.csv")

    output_db = runtmp.output("thermo.sbt.zip")

    runtmp.sourmash(
        "index", output_db, gcf_sig_dir, "-k", "31", "--picklist", f"{picklist}:md5:md5"
    )

    err = runtmp.last_result.err
    print(err)
    assert "for given picklist, found 3 matches to 9 distinct values" in err

    # these are the different ksizes
    assert "WARNING: 6 missing picklist values." in err

    # verify:
    siglist = list(sourmash.load_file_as_signatures(output_db))
    assert len(siglist) == 3
    for ss in siglist:
        assert "Thermotoga" in ss.name


def test_index_with_picklist_exclude(runtmp):
    # test 'sourmash index' with picklists - exclude
    gcf_sig_dir = utils.get_test_data("gather/")
    picklist = utils.get_test_data("gather/thermotoga-picklist.csv")

    output_db = runtmp.output("thermo-exclude.sbt.zip")

    runtmp.sourmash(
        "index",
        output_db,
        gcf_sig_dir,
        "-k",
        "31",
        "--picklist",
        f"{picklist}:md5:md5:exclude",
    )

    err = runtmp.last_result.err
    print(err)
    assert "for given picklist, found 9 matches by excluding 9 distinct values" in err

    # verify:
    siglist = list(sourmash.load_file_as_signatures(output_db))
    assert len(siglist) == 9
    for ss in siglist:
        assert "Thermotoga" not in ss.name


def test_index_matches_search_with_picklist(runtmp):
    # test 'sourmash index' with picklists
    gcf_sig_dir = utils.get_test_data("gather/")
    glob.glob(utils.get_test_data("gather/GCF*.sig"))
    picklist = utils.get_test_data("gather/thermotoga-picklist.csv")
    metag_sig = utils.get_test_data("gather/combined.sig")

    output_db = runtmp.output("thermo.sbt.zip")

    runtmp.sourmash("index", output_db, gcf_sig_dir, "-k", "21")
    print(runtmp.last_result.out)
    print(runtmp.last_result.err)

    # verify:
    siglist = list(sourmash.load_file_as_signatures(output_db))
    assert len(siglist) > 3  # all signatures included...

    n_thermo = 0
    for ss in siglist:
        if "Thermotoga" in ss.name:
            n_thermo += 1

    assert n_thermo == 3

    runtmp.sourmash(
        "search",
        metag_sig,
        output_db,
        "--containment",
        "-k",
        "21",
        "--picklist",
        f"{picklist}:md5:md5",
    )

    err = runtmp.last_result.err
    print(err)
    assert "for given picklist, found 3 matches to 9 distinct values" in err
    # these are the different ksizes
    assert "WARNING: 6 missing picklist values." in err

    out = runtmp.last_result.out
    print(out)
    assert "3 matches" in out
    assert "13.1%       NC_000853.1 Thermotoga" in out
    assert "13.0%       NC_009486.1 Thermotoga" in out
    assert "12.8%       NC_011978.1 Thermotoga" in out


def test_index_matches_search_with_picklist_exclude(runtmp):
    # test 'sourmash index' with picklists - exclude
    gcf_sig_dir = utils.get_test_data("gather/")
    glob.glob(utils.get_test_data("gather/GCF*.sig"))
    picklist = utils.get_test_data("gather/thermotoga-picklist.csv")
    metag_sig = utils.get_test_data("gather/combined.sig")

    output_db = runtmp.output("thermo-exclude.sbt.zip")

    runtmp.sourmash("index", output_db, gcf_sig_dir, "-k", "21")
    print(runtmp.last_result.out)
    print(runtmp.last_result.err)

    # verify:
    siglist = list(sourmash.load_file_as_signatures(output_db))
    assert len(siglist) > 3  # all signatures included...

    n_thermo = 0
    for ss in siglist:
        if "Thermotoga" in ss.name:
            n_thermo += 1

    assert n_thermo == 3

    runtmp.sourmash(
        "search",
        metag_sig,
        output_db,
        "--containment",
        "-k",
        "21",
        "--picklist",
        f"{picklist}:md5:md5:exclude",
    )

    err = runtmp.last_result.err
    print(err)
    assert "for given picklist, found 10 matches by excluding 9 distinct values" in err
    ### NTP: FIX REPORTING
    assert "WARNING: -1 missing picklist values"

    out = runtmp.last_result.out
    print(out)
    assert "10 matches above threshold 0.080; showing first 3:" in out
    assert "100.0%       -" in out
    assert "33.2%       NC_003198.1 Salmonella" in out
    assert "33.1%       NC_003197.2 Salmonella" in out


def test_gather_with_prefetch_picklist(runtmp, linear_gather):
    # test 'gather' using a picklist taken from 'sourmash prefetch' output
    gcf_sigs = glob.glob(utils.get_test_data("gather/GCF*.sig"))
    metag_sig = utils.get_test_data("gather/combined.sig")
    prefetch_csv = runtmp.output("prefetch-out.csv")

    runtmp.sourmash("prefetch", metag_sig, *gcf_sigs, "-k", "21", "-o", prefetch_csv)

    err = runtmp.last_result.err
    print(err)

    out = runtmp.last_result.out
    print(out)

    assert "total of 12 matching signatures." in err
    assert (
        "of 1466 distinct query hashes, 1466 were found in matches above threshold."
        in err
    )

    # now, do a gather with the results
    runtmp.sourmash(
        "gather",
        metag_sig,
        *gcf_sigs,
        linear_gather,
        "-k",
        "21",
        "--picklist",
        f"{prefetch_csv}:match_md5:md5short",
    )

    err = runtmp.last_result.err
    print(err)

    out = runtmp.last_result.out
    print(out)

    assert "found 11 matches total;" in out
    assert "the recovered matches hit 99.9% of the query" in out

    assert "4.9 Mbp       33.2%  100.0%    NC_003198.1 " in out
    assert "1.9 Mbp       13.1%  100.0%    NC_000853.1 " in out


def test_gather_with_prefetch_picklist_2_prefetch(runtmp, linear_gather):
    # test 'gather' using a picklist taken from 'sourmash prefetch' output
    # using ::prefetch
    gcf_sigs = glob.glob(utils.get_test_data("gather/GCF*.sig"))
    metag_sig = utils.get_test_data("gather/combined.sig")
    prefetch_csv = runtmp.output("prefetch-out.csv")

    runtmp.sourmash("prefetch", metag_sig, *gcf_sigs, "-k", "21", "-o", prefetch_csv)

    err = runtmp.last_result.err
    print(err)

    out = runtmp.last_result.out
    print(out)

    assert "total of 12 matching signatures." in err
    assert (
        "of 1466 distinct query hashes, 1466 were found in matches above threshold."
        in err
    )

    # now, do a gather with the results
    runtmp.sourmash(
        "gather",
        metag_sig,
        *gcf_sigs,
        linear_gather,
        "-k",
        "21",
        "--picklist",
        f"{prefetch_csv}::prefetch",
    )

    err = runtmp.last_result.err
    print(err)

    out = runtmp.last_result.out
    print(out)

    assert "found 11 matches total;" in out
    assert "the recovered matches hit 99.9% of the query" in out

    assert "4.9 Mbp       33.2%  100.0%    NC_003198.1 " in out
    assert "1.9 Mbp       13.1%  100.0%    NC_000853.1 " in out


def test_gather_with_prefetch_picklist_3_gather(runtmp, linear_gather):
    # test 'gather' using a picklist taken from 'sourmash gather' output,
    # using ::gather.
    # (this doesn't really do anything useful, but it's an ok test :)
    gcf_sigs = glob.glob(utils.get_test_data("gather/GCF*.sig"))
    metag_sig = utils.get_test_data("gather/combined.sig")
    gather_csv = runtmp.output("gather-out.csv")

    runtmp.sourmash("gather", metag_sig, *gcf_sigs, "-k", "21", "-o", gather_csv)

    err = runtmp.last_result.err
    print(err)

    out = runtmp.last_result.out
    print(out)

    assert "found 11 matches total;" in out
    assert "the recovered matches hit 99.9% of the query" in out

    assert "4.9 Mbp       33.2%  100.0%    NC_003198.1 " in out
    assert "1.9 Mbp       13.1%  100.0%    NC_000853.1 " in out

    # now, do another gather with the results
    runtmp.sourmash(
        "gather",
        metag_sig,
        *gcf_sigs,
        linear_gather,
        "-k",
        "21",
        "--picklist",
        f"{gather_csv}::gather",
    )

    err = runtmp.last_result.err
    print(err)

    out = runtmp.last_result.out
    print(out)

    assert "found 11 matches total;" in out
    assert "the recovered matches hit 99.9% of the query" in out

    assert "4.9 Mbp       33.2%  100.0%    NC_003198.1 " in out
    assert "1.9 Mbp       13.1%  100.0%    NC_000853.1 " in out


def test_gather_with_prefetch_picklist_3_gather_badcol(runtmp):
    # test 'gather' using a picklist taken from 'sourmash gather' output,
    # using ::gather.
    # (this doesn't really do anything useful, but it's an ok test :)
    gcf_sigs = glob.glob(utils.get_test_data("gather/GCF*.sig"))
    metag_sig = utils.get_test_data("gather/combined.sig")
    gather_csv = runtmp.output("gather-out.csv")

    runtmp.sourmash("gather", metag_sig, *gcf_sigs, "-k", "21", "-o", gather_csv)

    err = runtmp.last_result.err
    print(err)

    out = runtmp.last_result.out
    print(out)

    assert "found 11 matches total;" in out
    assert "the recovered matches hit 99.9% of the query" in out

    assert "4.9 Mbp       33.2%  100.0%    NC_003198.1 " in out
    assert "1.9 Mbp       13.1%  100.0%    NC_000853.1 " in out

    # now, do another gather with the results, but with a bad picklist
    # parameter
    with pytest.raises(SourmashCommandFailed):
        runtmp.sourmash(
            "gather",
            metag_sig,
            *gcf_sigs,
            "-k",
            "21",
            "--picklist",
            f"{gather_csv}:FOO:gather",
        )

    err = runtmp.last_result.err
    print(err)

    out = runtmp.last_result.out
    print(out)

    assert "ERROR: could not load picklist." in err
    assert "no column name allowed for coltype 'gather'" in err


def test_gather_with_prefetch_picklist_4_manifest(runtmp, linear_gather):
    # test 'gather' using a picklist taken from 'sourmash sig manifest'
    # output, using ::manifest.
    # (this doesn't really do anything useful, but it's an ok test :)
    gather_dir = utils.get_test_data("gather/")
    metag_sig = utils.get_test_data("gather/combined.sig")
    manifest_csv = runtmp.output("manifest.csv")

    runtmp.sourmash("sig", "manifest", gather_dir, "-o", manifest_csv)

    err = runtmp.last_result.err
    print(err)

    out = runtmp.last_result.out
    print(out)

    # now, do a gather on the manifest
    runtmp.sourmash(
        "gather",
        metag_sig,
        gather_dir,
        linear_gather,
        "-k",
        "21",
        "--picklist",
        f"{manifest_csv}::manifest",
    )

    err = runtmp.last_result.err
    print(err)

    out = runtmp.last_result.out
    print(out)

    assert "found 1 matches total;" in out
    assert "the recovered matches hit 100.0% of the query" in out

    # the query sig itself is in there, so :shrug: that matches at 100%
    assert "14.7 Mbp     100.0%  100.0%    -" in out


def test_gather_with_prefetch_picklist_4_manifest_excl(runtmp, linear_gather):
    # test 'gather' using a picklist taken from 'sourmash sig manifest'
    # output, using ::manifest.
    # (this doesn't really do anything useful, but it's an ok test :)
    gather_dir = utils.get_test_data("gather/")
    metag_sig = utils.get_test_data("gather/combined.sig")
    manifest_csv = runtmp.output("manifest.csv")

    runtmp.sourmash("sig", "manifest", gather_dir, "-o", manifest_csv)

    err = runtmp.last_result.err
    print(err)

    out = runtmp.last_result.out
    print(out)

    # now, do a gather on the manifest
    runtmp.sourmash(
        "gather",
        metag_sig,
        gather_dir,
        linear_gather,
        "-k",
        "21",
        "--picklist",
        f"{manifest_csv}::manifest:exclude",
    )

    err = runtmp.last_result.err
    print(err)

    out = runtmp.last_result.out
    print(out)

    # excluded everything, so nothing to match!
    assert "No matches found for --threshold-bp at 50.0 kbp." in runtmp.last_result.err


def test_gather_with_prefetch_picklist_5_search(runtmp):
    # test 'gather' using a picklist taken from 'sourmash prefetch' output
    # using ::prefetch
    gcf_sigs = glob.glob(utils.get_test_data("gather/GCF*.sig"))
    metag_sig = utils.get_test_data("gather/combined.sig")
    search_csv = runtmp.output("search-out.csv")

    runtmp.sourmash(
        "search", "--containment", metag_sig, *gcf_sigs, "-k", "21", "-o", search_csv
    )

    err = runtmp.last_result.err
    print(err)

    out = runtmp.last_result.out
    print(out)

    assert "12 matches above threshold 0.080; showing first 3:" in out
    assert " 33.2%       NC_003198.1 Salmonella enterica subsp." in out

    # now, do a gather with the results
    runtmp.sourmash(
        "gather",
        metag_sig,
        *gcf_sigs,
        "-k",
        "21",
        "--picklist",
        f"{search_csv}::search",
    )

    err = runtmp.last_result.err
    print(err)

    out = runtmp.last_result.out
    print(out)

    assert "found 11 matches total;" in out
    assert "the recovered matches hit 99.9% of the query" in out

    assert "4.9 Mbp       33.2%  100.0%    NC_003198.1 " in out
    assert "1.9 Mbp       13.1%  100.0%    NC_000853.1 " in out


def test_gather_scaled_1(runtmp, linear_gather, prefetch_gather):
    # test gather on a sig indexed with scaled=1
    inp = utils.get_test_data("short.fa")
    outp = runtmp.output("out.sig")

    # prepare a signature with a scaled of 1
    runtmp.sourmash("sketch", "dna", "-p", "scaled=1,k=31", inp, "-o", outp)

    # run with a low threshold
    runtmp.sourmash("gather", outp, outp, "--threshold-bp", "0")

    print(runtmp.last_result.out)
    print("---")
    print(runtmp.last_result.err)

    assert "1.0 kbp      100.0%  100.0%" in runtmp.last_result.out
    assert "found 1 matches total;" in runtmp.last_result.out


def test_standalone_manifest_search(runtmp):
    # test loading/searching a manifest file from the command line.
    sig47 = utils.get_test_data("47.fa.sig")
    sig63 = utils.get_test_data("63.fa.sig")

    dirname = runtmp.output("somedir")
    os.mkdir(dirname)
    subdir = runtmp.output("somedir/subdir")
    os.mkdir(subdir)
    shutil.copyfile(sig47, os.path.join(dirname, "47.fa.sig"))
    shutil.copyfile(sig63, os.path.join(subdir, "63.fa.sig"))

    # for now, the output manifest must be within top level dir for
    # CLI stuff to work properly.
    mf = os.path.join(dirname, "mf.csv")

    # build manifest...
    runtmp.sourmash("sig", "manifest", dirname, "-o", mf)

    # ...and now use for a search!
    runtmp.sourmash("search", sig47, mf)

    out = runtmp.last_result.out
    print(out)
    print(runtmp.last_result.err)

    assert "100.0%       NC_009665.1 Shewanella baltica OS185, complete genome" in out


def test_standalone_manifest_search_fail(runtmp):
    # test loading/searching a manifest file from the command line; should
    # fail if manifest is not located within tld.
    sig47 = utils.get_test_data("47.fa.sig")
    sig63 = utils.get_test_data("63.fa.sig")

    dirname = runtmp.output("somedir")
    os.mkdir(dirname)
    subdir = runtmp.output("somedir/subdir")
    os.mkdir(subdir)
    shutil.copyfile(sig47, os.path.join(dirname, "47.fa.sig"))
    shutil.copyfile(sig63, os.path.join(subdir, "63.fa.sig"))

    # for now, the output manifest must be within top level dir for
    # CLI stuff to work properly. here we intentionally break this,
    # for testing purposes.
    mf = runtmp.output("mf.csv")

    # build manifest...
    runtmp.sourmash("sig", "manifest", dirname, "-o", mf)

    # ...and now use for a search!
    with pytest.raises(SourmashCommandFailed):
        runtmp.sourmash("search", sig47, mf)


def test_search_ani_jaccard(runtmp):
    c = runtmp
    sig47 = utils.get_test_data("47.fa.sig")
    sig4763 = utils.get_test_data("47+63.fa.sig")

    c.run_sourmash("search", sig47, sig4763, "-o", "xxx.csv")
    print(c.last_result.status, c.last_result.out, c.last_result.err)

    search_result_names = SearchResult.search_write_cols

    csv_file = c.output("xxx.csv")

    with open(csv_file) as fp:
        reader = csv.DictReader(fp)
        row = next(reader)
        print(row)
        assert search_result_names == list(row.keys())
        assert float(row["similarity"]) == 0.6564798376870403
        assert row["filename"].endswith("47+63.fa.sig")
        assert row["md5"] == "491c0a81b2cfb0188c0d3b46837c2f42"
        assert row["query_filename"].endswith("47.fa")
        assert (
            row["query_name"] == "NC_009665.1 Shewanella baltica OS185, complete genome"
        )
        assert row["query_md5"] == "09a08691"
        assert row["ani"] == "0.992530907924384"


def test_search_ani_jaccard_error_too_high(runtmp):
    c = runtmp
    testdata1 = utils.get_test_data("short.fa")
    testdata2 = utils.get_test_data("short2.fa")
    c.run_sourmash("sketch", "dna", "-p", "k=31,scaled=1", testdata1, testdata2)

    c.run_sourmash("search", "short.fa.sig", "short2.fa.sig", "-o", "xxx.csv")
    print(c.last_result.status, c.last_result.out, c.last_result.err)

    search_result_names = SearchResult.search_write_cols

    csv_file = c.output("xxx.csv")

    with open(csv_file) as fp:
        reader = csv.DictReader(fp)
        row = next(reader)
        print(row)
        assert search_result_names == list(row.keys())
        assert float(row["similarity"]) == 0.9288577154308617
        assert row["filename"].endswith("short2.fa.sig")
        assert row["md5"] == "bf752903d635b1eb83c53fe4aae951db"
        assert row["query_filename"].endswith("short.fa")
        assert row["query_name"] == ""
        assert row["query_md5"] == "9191284a"
        # assert row['ani'] == "0.9987884602947684"
        assert row["ani"] == ""

    assert (
        "WARNING: Jaccard estimation for at least one of these comparisons is likely inaccurate. Could not estimate ANI for these comparisons."
        in c.last_result.err
    )


def test_searchabund_no_ani(runtmp):
    c = runtmp
    testdata1 = utils.get_test_data("short.fa")
    testdata2 = utils.get_test_data("short2.fa")
    c.run_sourmash("sketch", "dna", "-p", "k=31,scaled=10,abund", testdata1, testdata2)

    c.run_sourmash("search", "short.fa.sig", "short2.fa.sig", "-o", "xxx.csv")
    print(c.last_result.status, c.last_result.out, c.last_result.err)

    csv_file = c.output("xxx.csv")
    search_result_names = SearchResult.search_write_cols

    with open(csv_file) as fp:
        reader = csv.DictReader(fp)
        row = next(reader)
        print(row)
        assert search_result_names == list(row.keys())
        assert float(row["similarity"]) == 0.8224046424612483
        assert row["md5"] == "c9d5a795eeaaf58e286fb299133e1938"
        assert row["filename"].endswith("short2.fa.sig")
        assert row["query_filename"].endswith("short.fa")
        assert row["query_name"] == ""
        assert row["query_md5"] == "b5cc464c"
        assert row["ani"] == ""  # do we want empty column to appear??


def test_search_ani_containment(runtmp):
    c = runtmp
    testdata1 = utils.get_test_data("2+63.fa.sig")
    testdata2 = utils.get_test_data("47+63.fa.sig")

    c.run_sourmash("search", "--containment", testdata1, testdata2, "-o", "xxx.csv")
    print(c.last_result.status, c.last_result.out, c.last_result.err)

    search_result_names = SearchResult.search_write_cols

    csv_file = c.output("xxx.csv")

    with open(csv_file) as fp:
        reader = csv.DictReader(fp)
        row = next(reader)
        print(row)
        assert search_result_names == list(row.keys())
        assert float(row["similarity"]) == 0.6597808288197506
        assert row["filename"].endswith("47+63.fa.sig")
        assert row["md5"] == "491c0a81b2cfb0188c0d3b46837c2f42"
        assert row["query_name"] == ""
        assert row["query_md5"] == "832a45e8"
        assert row["ani"] == "0.9866751346467802"

    # search other direction
    c.run_sourmash("search", "--containment", testdata2, testdata1, "-o", "xxxx.csv")
    print(c.last_result.status, c.last_result.out, c.last_result.err)

    csv_file = c.output("xxxx.csv")

    with open(csv_file) as fp:
        reader = csv.DictReader(fp)
        row = next(reader)
        print(row)
        assert search_result_names == list(row.keys())
        assert float(row["similarity"]) == 0.6642150646715699
        assert row["filename"].endswith("2+63.fa.sig")
        assert row["md5"] == "832a45e85bdca6eaef5d73047e3e6321"
        assert row["query_name"] == ""
        assert row["query_md5"] == "491c0a81"
        assert row["ani"] == "0.9868883523107224"


def test_search_ani_containment_asymmetry(runtmp):
    # test contained_by asymmetries, viz #2215
    query_sig = utils.get_test_data("47.fa.sig")
    merged_sig = utils.get_test_data("47-63-merge.sig")

    runtmp.sourmash(
        "search", query_sig, merged_sig, "-o", "query-in-merged.csv", "--containment"
    )
    runtmp.sourmash(
        "search", merged_sig, query_sig, "-o", "merged-in-query.csv", "--containment"
    )

    with sourmash_args.FileInputCSV(runtmp.output("query-in-merged.csv")) as r:
        query_in_merged = list(r)[0]

    with sourmash_args.FileInputCSV(runtmp.output("merged-in-query.csv")) as r:
        merged_in_query = list(r)[0]

    assert query_in_merged["ani"] == "1.0"
    assert merged_in_query["ani"] == "0.9865155060423993"


def test_search_ani_containment_fail(runtmp):
    c = runtmp
    testdata1 = utils.get_test_data("short.fa")
    testdata2 = utils.get_test_data("short2.fa")
    c.run_sourmash("sketch", "dna", "-p", "k=31,scaled=10", testdata1, testdata2)

    c.run_sourmash(
        "search", "--containment", "short.fa.sig", "short2.fa.sig", "-o", "xxx.csv"
    )
    print(c.last_result.status, c.last_result.out, c.last_result.err)

    search_result_names = SearchResult.search_write_cols
    csv_file = c.output("xxx.csv")

    with open(csv_file) as fp:
        reader = csv.DictReader(fp)
        row = next(reader)
        print(row)
        assert search_result_names == list(row.keys())
        assert round(float(row["similarity"]), 3) == 0.967
        assert row["ani"] == "0.998906999319701"
    # With PR #2268, this error message should not appear
    # assert "WARNING: size estimation for at least one of these sketches may be inaccurate. ANI values will not be reported for these comparisons." in c.last_result.err


def test_search_ani_containment_estimate_ci(runtmp):
    # test ANI confidence intervals, based on (asymmetric) containment

    c = runtmp
    testdata1 = utils.get_test_data("2+63.fa.sig")
    testdata2 = utils.get_test_data("47+63.fa.sig")

    c.run_sourmash(
        "search",
        "--containment",
        testdata1,
        testdata2,
        "-o",
        "xxx.csv",
        "--estimate-ani-ci",
    )
    print(c.last_result.status, c.last_result.out, c.last_result.err)

    search_result_names_ci = SearchResult.search_write_cols_ci
    csv_file = c.output("xxx.csv")

    with open(csv_file) as fp:
        reader = csv.DictReader(fp)
        row = next(reader)
        print(row)
        assert search_result_names_ci == list(row.keys())
        assert float(row["similarity"]) == 0.6597808288197506
        assert row["filename"].endswith("47+63.fa.sig")
        assert row["md5"] == "491c0a81b2cfb0188c0d3b46837c2f42"
        assert row["query_name"] == ""
        assert row["query_md5"] == "832a45e8"
        assert row["ani"] == "0.9866751346467802"
        assert row["ani_low"] == "0.9861576758035308"  # "0.9861559138341189"
        assert row["ani_high"] == "0.9871770716451368"  # "0.9871787293232042"

    # search other direction
    c.run_sourmash(
        "search",
        "--containment",
        testdata2,
        testdata1,
        "-o",
        "xxxx.csv",
        "--estimate-ani-ci",
    )
    print(c.last_result.status, c.last_result.out, c.last_result.err)

    csv_file = c.output("xxxx.csv")

    with open(csv_file) as fp:
        reader = csv.DictReader(fp)
        row = next(reader)
        print(row)
        assert search_result_names_ci == list(row.keys())
        assert float(row["similarity"]) == 0.6642150646715699
        assert row["filename"].endswith("2+63.fa.sig")
        assert row["md5"] == "832a45e85bdca6eaef5d73047e3e6321"
        assert row["query_name"] == ""
        assert row["query_md5"] == "491c0a81"
        assert row["ani"] == "0.9868883523107224"
        assert row["ani_low"] == "0.986374049720872"  # "0.9863757952722036"
        assert row["ani_high"] == "0.9873870188726516"  # "0.9873853776786775"


def test_search_ani_max_containment(runtmp):
    c = runtmp
    testdata1 = utils.get_test_data("2+63.fa.sig")
    testdata2 = utils.get_test_data("47+63.fa.sig")

    c.run_sourmash("search", "--max-containment", testdata1, testdata2, "-o", "xxx.csv")
    print(c.last_result.status, c.last_result.out, c.last_result.err)

    csv_file = c.output("xxx.csv")
    search_result_names = SearchResult.search_write_cols

    with open(csv_file) as fp:
        reader = csv.DictReader(fp)
        row = next(reader)
        print(row)
        assert search_result_names == list(row.keys())
        assert float(row["similarity"]) == 0.6642150646715699
        assert row["filename"].endswith("47+63.fa.sig")
        assert row["md5"] == "491c0a81b2cfb0188c0d3b46837c2f42"
        assert row["query_name"] == ""
        assert row["query_md5"] == "832a45e8"
        assert row["ani"] == "0.9868883523107224"


def test_search_ani_max_containment_estimate_ci(runtmp):
    # test ANI confidence intervals, based on (symmetric) max-containment

    c = runtmp
    testdata1 = utils.get_test_data("2+63.fa.sig")
    testdata2 = utils.get_test_data("47+63.fa.sig")

    c.run_sourmash(
        "search",
        "--max-containment",
        testdata1,
        testdata2,
        "-o",
        "xxx.csv",
        "--estimate-ani-ci",
    )
    print(c.last_result.status, c.last_result.out, c.last_result.err)

    csv_file = c.output("xxx.csv")
    search_result_names_ci = SearchResult.search_write_cols_ci

    with open(csv_file) as fp:
        reader = csv.DictReader(fp)
        row = next(reader)
        print(row)
        assert search_result_names_ci == list(row.keys())
        assert float(row["similarity"]) == 0.6642150646715699
        assert row["filename"].endswith("47+63.fa.sig")
        assert row["md5"] == "491c0a81b2cfb0188c0d3b46837c2f42"
        assert row["query_name"] == ""
        assert row["query_md5"] == "832a45e8"
        assert row["ani"] == "0.9868883523107224"
        assert row["ani_low"] == "0.986374049720872"
        assert row["ani_high"] == "0.9873870188726516"


def test_search_jaccard_ani_downsample(runtmp):
    c = runtmp

    sig47 = utils.get_test_data("47.fa.sig")
    sig4763 = utils.get_test_data("47+63.fa.sig")
    ss47 = sourmash.load_one_signature(sig47)
    ss4763 = sourmash.load_one_signature(sig4763)
    print(f"SCALED: sig1: {ss47.minhash.scaled}, sig2: {ss4763.minhash.scaled}")

    c.run_sourmash("search", sig47, sig4763, "-o", "xxx.csv")
    print(c.last_result.status, c.last_result.out, c.last_result.err)

    search_result_names = SearchResult.search_write_cols
    search_result_names_ci = SearchResult.search_write_cols_ci

    csv_file = c.output("xxx.csv")

    with open(csv_file) as fp:
        reader = csv.DictReader(fp)
        row = next(reader)
        print(row)
        assert search_result_names == list(row.keys())
        assert search_result_names_ci != list(row.keys())
        assert float(row["similarity"]) == 0.6564798376870403
        assert row["filename"].endswith("47+63.fa.sig")
        assert row["md5"] == "491c0a81b2cfb0188c0d3b46837c2f42"
        assert row["query_filename"].endswith("47.fa")
        assert (
            row["query_name"] == "NC_009665.1 Shewanella baltica OS185, complete genome"
        )
        assert row["query_md5"] == "09a08691"
        assert row["ani"] == "0.992530907924384"

    # downsample one and check similarity and ANI
    ds_sig47 = c.output("ds_sig47.sig")
    c.run_sourmash("sig", "downsample", sig47, "--scaled", "2000", "-o", ds_sig47)
    c.run_sourmash("search", ds_sig47, sig4763, "-o", "xxx.csv")
    #
    csv_file = c.output("xxx.csv")
    with open(csv_file) as fp:
        reader = csv.DictReader(fp)
        row = next(reader)
        print(row)
        assert round(float(row["similarity"]), 3) == round(0.6634517766497462, 3)
        assert round(float(row["ani"]), 3) == 0.993

    # downsample manually and assert same ANI
    ss47_ds = signature.load_one_signature(ds_sig47)
    print("SCALED:", ss47_ds.minhash.scaled, ss4763.minhash.scaled)
    ani_info = ss47_ds.jaccard_ani(ss4763, downsample=True)
    print(ani_info)
    assert round(ani_info.ani, 3) == 0.993
    assert (1 - round(ani_info.dist, 3)) == 0.993


def test_gather_ani_csv(runtmp, linear_gather, prefetch_gather):
    testdata1 = utils.get_test_data("63.fa.sig")
    testdata2 = utils.get_test_data("47+63.fa.sig")

    runtmp.sourmash("index", "-k", "31", "zzz", testdata2)

    assert os.path.exists(runtmp.output("zzz.sbt.zip"))

    runtmp.sourmash(
        "gather",
        testdata1,
        "zzz",
        "-o",
        "foo.csv",
        "--threshold-bp=1",
        linear_gather,
        prefetch_gather,
    )

    print(runtmp.last_result.out)
    print(runtmp.last_result.err)

    csv_file = runtmp.output("foo.csv")
    gather_result_names = GatherResult.gather_write_cols
    gather_result_names_ci = GatherResult.gather_write_cols_ci

    with open(csv_file) as fp:
        reader = csv.DictReader(fp)
        row = next(reader)
        print(row)
        assert gather_result_names == list(row.keys())
        assert gather_result_names_ci != list(row.keys())
        assert float(row["intersect_bp"]) == 5238000.0
        assert float(row["unique_intersect_bp"]) == 5238000.0
        assert float(row["remaining_bp"]) == 0.0
        assert float(row["f_orig_query"]) == 1.0
        assert float(row["f_unique_to_query"]) == 1.0
        assert float(row["f_match"]) == 0.6642150646715699
        assert row["filename"] == "zzz"
        assert row["md5"] == "491c0a81b2cfb0188c0d3b46837c2f42"
        assert row["gather_result_rank"] == "0"
        assert row["query_md5"] == "38729c63"
        assert row["query_bp"] == "5238000"
        assert row["query_containment_ani"] == "1.0"
        assert round(float(row["match_containment_ani"]), 3) == 0.987
        assert round(float(row["average_containment_ani"]), 3) == 0.993
        assert round(float(row["max_containment_ani"]), 3) == 1.0
        assert row["potential_false_negative"] == "False"


def test_gather_ani_csv_estimate_ci(runtmp, linear_gather, prefetch_gather):
    testdata1 = utils.get_test_data("short.fa")
    testdata2 = utils.get_test_data("short2.fa")

    runtmp.sourmash(
        "sketch", "dna", "-p", "scaled=10", "--name-from-first", testdata1, testdata2
    )

    runtmp.sourmash(
        "sketch",
        "dna",
        "-p",
        "scaled=10",
        "-o",
        "query.fa.sig",
        "--name-from-first",
        testdata2,
    )

    runtmp.sourmash("index", "-k", "31", "zzz", "short.fa.sig", "short2.fa.sig")

    assert os.path.exists(runtmp.output("zzz.sbt.zip"))

    runtmp.sourmash(
        "gather",
        "query.fa.sig",
        "zzz",
        "-o",
        "foo.csv",
        "--threshold-bp=1",
        "--estimate-ani-ci",
        linear_gather,
        prefetch_gather,
    )

    print(runtmp.last_result.out)
    print(runtmp.last_result.err)

    csv_file = runtmp.output("foo.csv")

    gather_result_names = GatherResult.gather_write_cols_ci

    with open(csv_file) as fp:
        reader = csv.DictReader(fp)
        row = next(reader)
        print(row)
        assert gather_result_names == list(row.keys())
        assert float(row["intersect_bp"]) == 910
        assert float(row["unique_intersect_bp"]) == 910
        assert float(row["remaining_bp"]) == 0
        assert float(row["f_orig_query"]) == 1.0
        assert float(row["f_unique_to_query"]) == 1.0
        assert float(row["f_match"]) == 1.0
        assert row["filename"] == "zzz"
        assert row["name"] == "tr1 4"
        assert row["md5"] == "c9d5a795eeaaf58e286fb299133e1938"
        assert row["gather_result_rank"] == "0"
        assert row["query_filename"].endswith("short2.fa")
        assert row["query_name"] == "tr1 4"
        assert row["query_md5"] == "c9d5a795"
        assert row["query_bp"] == "910"
        assert row["query_containment_ani"] == "1.0"
        assert row["query_containment_ani_low"] == "1.0"
        assert row["query_containment_ani_high"] == "1.0"
        assert row["match_containment_ani"] == "1.0"
        assert row["match_containment_ani_low"] == "1.0"
        assert row["match_containment_ani_high"] == "1.0"
        assert row["average_containment_ani"] == "1.0"
        assert row["max_containment_ani"] == "1.0"
        assert row["potential_false_negative"] == "False"


def test_compare_containment_ani(runtmp):
    # test compare --containment --ani
    c = runtmp

    sigfiles = ["2.fa.sig", "2+63.fa.sig", "47.fa.sig", "63.fa.sig"]
    testdata_sigs = [utils.get_test_data(c) for c in sigfiles]

    c.run_sourmash(
        "compare",
        "--containment",
        "-k",
        "31",
        "--ani",
        "--csv",
        "output.csv",
        *testdata_sigs,
    )

    # load the matrix output
    mat, idx_to_sig = _load_compare_matrix_and_sigs(
        c.output("output.csv"), testdata_sigs
    )

    # check explicit containment against output of compare
    for i in range(len(idx_to_sig)):
        ss_i = idx_to_sig[i]
        for j in range(len(idx_to_sig)):
            mat_val = round(mat[i][j], 3)
            print(mat_val)
            if i == j:
                assert 1 == mat_val
            else:
                ss_j = idx_to_sig[j]
                containment_ani = ss_j.containment_ani(ss_i).ani
                if containment_ani is not None:
                    containment_ani = round(containment_ani, 3)
                else:
                    containment_ani = 0.0
                mat_val = round(mat[i][j], 3)

                assert containment_ani == mat_val  # , (i, j)

    print(c.last_result.err)
    print(c.last_result.out)
    assert (
        "WARNING: Some of these sketches may have no hashes in common based on chance alone (false negatives). Consider decreasing your scaled value to prevent this."
        in c.last_result.err
    )


def test_compare_containment_ani_asymmetry(runtmp):
    # very specifically test asymmetry of ANI in containment matrices ;)
    c = runtmp

    import numpy

    sigfiles = ["47.fa.sig", "47-63-merge.sig"]
    testdata_sigs = [utils.get_test_data(c) for c in sigfiles]

    c.run_sourmash(
        "compare",
        "--containment",
        "-k",
        "31",
        "--ani",
        "--csv",
        "output.csv",
        *testdata_sigs,
    )

    # load the matrix output of compare --containment --estimate-ani
    with open(c.output("output.csv")) as fp:
        r = iter(csv.reader(fp))
        headers = next(r)

        mat = numpy.zeros((len(headers), len(headers)))
        for i, row in enumerate(r):
            for j, val in enumerate(row):
                mat[i][j] = float(val)

        print(mat)

    # load in all the input signatures
    idx_to_sig = {}
    for idx, filename in enumerate(testdata_sigs):
        ss = sourmash.load_one_signature(filename, ksize=31)
        idx_to_sig[idx] = ss

    # check explicit containment against output of compare
    for i in range(len(idx_to_sig)):
        ss_i = idx_to_sig[i]
        for j in range(len(idx_to_sig)):
            mat_val = round(mat[i][j], 6)
            print(mat_val)
            if i == j:
                assert 1 == mat_val
            else:
                ss_j = idx_to_sig[j]
                containment_ani = ss_j.containment_ani(ss_i).ani
                if containment_ani is not None:
                    containment_ani = round(containment_ani, 6)
                else:
                    containment_ani = 0.0
                mat_val = round(mat[i][j], 6)

                assert containment_ani == mat_val  # , (i, j)

    print(c.last_result.err)
    print(c.last_result.out)


def test_compare_jaccard_ani(runtmp):
    c = runtmp

    sigfiles = ["47.fa.sig", "47-63-merge.sig"]
    testdata_sigs = [utils.get_test_data(c) for c in sigfiles]

    c.run_sourmash(
        "compare",
        "--containment",
        "-k",
        "31",
        "--ani",
        "--csv",
        "output.csv",
        *testdata_sigs,
    )

    # load the matrix output
    mat, idx_to_sig = _load_compare_matrix_and_sigs(
        c.output("output.csv"), testdata_sigs
    )

    # check explicit containment against output of compare
    for i in range(len(idx_to_sig)):
        ss_i = idx_to_sig[i]
        for j in range(len(idx_to_sig)):
            mat_val = round(mat[i][j], 6)
            print(mat_val)
            if i == j:
                assert 1 == mat_val
            else:
                ss_j = idx_to_sig[j]
                containment_ani = ss_j.containment_ani(ss_i).ani
                if containment_ani is not None:
                    containment_ani = round(containment_ani, 6)
                else:
                    containment_ani = 0.0
                mat_val = round(mat[i][j], 6)

                assert containment_ani == mat_val  # , (i, j)

    print(c.last_result.err)
    print(c.last_result.out)


def test_compare_jaccard_protein_parallel_ani_bug(runtmp):
    # this checks a bug that occurred with serialization of protein minhash
    # in parallel situations. See #2262.
    c = runtmp

    sigfile = utils.get_test_data("prot/protein.zip")

    c.run_sourmash("compare", "--ani", "-p", "2", "--csv", "output.csv", sigfile)

    print(c.last_result.err)
    print(c.last_result.out)


def test_compare_containment_ani_asymmetry_distance(runtmp):
    # very specifically test asymmetry of ANI in containment matrices ;)
    # ...calculated with --distance
    c = runtmp

    sigfiles = ["47.fa.sig", "47-63-merge.sig"]
    testdata_sigs = [utils.get_test_data(c) for c in sigfiles]

    c.run_sourmash(
        "compare",
        "--containment",
        "-k",
        "31",
        "--distance-matrix",
        "--ani",
        "--csv",
        "output.csv",
        *testdata_sigs,
    )

    # load the matrix output
    mat, idx_to_sig = _load_compare_matrix_and_sigs(
        c.output("output.csv"), testdata_sigs
    )

    # check explicit containment against output of compare
    for i in range(len(idx_to_sig)):
        ss_i = idx_to_sig[i]
        for j in range(len(idx_to_sig)):
            mat_val = round(mat[i][j], 6)
            print(mat_val)
            if i == j:
                assert 0 == mat_val
            else:
                ss_j = idx_to_sig[j]
                containment_ani = 1 - ss_j.containment_ani(ss_i).ani
                if containment_ani is not None:
                    containment_ani = round(containment_ani, 6)
                else:
                    containment_ani = 1
                mat_val = round(mat[i][j], 6)

                assert containment_ani == mat_val  # , (i, j)

    print(c.last_result.err)
    print(c.last_result.out)


def test_compare_jaccard_ani(runtmp):
    c = runtmp

    sigfiles = ["2.fa.sig", "2+63.fa.sig", "47.fa.sig", "63.fa.sig"]
    testdata_sigs = [utils.get_test_data(c) for c in sigfiles]

    c.run_sourmash(
        "compare", "-k", "31", "--estimate-ani", "--csv", "output.csv", *testdata_sigs
    )

    # load the matrix output
    mat, idx_to_sig = _load_compare_matrix_and_sigs(
        c.output("output.csv"), testdata_sigs
    )

    # check explicit calculations against output of compare
    for i in range(len(idx_to_sig)):
        ss_i = idx_to_sig[i]
        for j in range(len(idx_to_sig)):
            mat_val = round(mat[i][j], 3)
            print(mat_val)
            if i == j:
                assert 1 == mat_val
            else:
                ss_j = idx_to_sig[j]
                jaccard_ani = ss_j.jaccard_ani(ss_i).ani
                if jaccard_ani is not None:
                    jaccard_ani = round(jaccard_ani, 3)
                else:
                    jaccard_ani = 0.0
                print(jaccard_ani)

                assert jaccard_ani == mat_val  # , (i, j)

    print(c.last_result.err)
    print(c.last_result.out)
    assert (
        "WARNING: Some of these sketches may have no hashes in common based on chance alone (false negatives). Consider decreasing your scaled value to prevent this."
        in c.last_result.err
    )


def test_compare_jaccard_ani_jaccard_error_too_high(runtmp):
    c = runtmp

    testdata1 = utils.get_test_data("short.fa")
    sig1 = c.output("short.fa.sig")
    testdata2 = utils.get_test_data("short2.fa")
    sig2 = c.output("short2.fa.sig")
    c.run_sourmash("sketch", "dna", "-p", "k=31,scaled=1", "-o", sig1, testdata1)
    c.run_sourmash("sketch", "dna", "-p", "k=31,scaled=1", "-o", sig2, testdata2)
    testdata_sigs = [sig1, sig2]

    c.run_sourmash(
        "compare",
        "-k",
        "31",
        "--estimate-ani",
        "--csv",
        "output.csv",
        "short.fa.sig",
        "short2.fa.sig",
    )
    print(c.last_result.status, c.last_result.out, c.last_result.err)

    # load the matrix output
    mat, idx_to_sig = _load_compare_matrix_and_sigs(
        c.output("output.csv"), testdata_sigs
    )

    # check explicit containment against output of compare
    for i in range(len(idx_to_sig)):
        ss_i = idx_to_sig[i]
        for j in range(len(idx_to_sig)):
            mat_val = round(mat[i][j], 3)
            print(mat_val)
            if i == j:
                assert 1 == mat_val
            else:
                ss_j = idx_to_sig[j]
                jaccard_ani = ss_j.jaccard_ani(ss_i).ani
                if jaccard_ani is not None:
                    jaccard_ani = round(jaccard_ani, 3)
                else:
                    jaccard_ani = 0.0
                print(jaccard_ani)

                assert jaccard_ani == mat_val  # , (i, j)

    assert (
        "WARNING: Jaccard estimation for at least one of these comparisons is likely inaccurate. Could not estimate ANI for these comparisons."
        in c.last_result.err
    )


def test_compare_max_containment_ani(runtmp):
    c = runtmp

    sigfiles = ["2.fa.sig", "2+63.fa.sig", "47.fa.sig", "63.fa.sig"]
    testdata_sigs = [utils.get_test_data(c) for c in sigfiles]

    c.run_sourmash(
        "compare",
        "--max-containment",
        "-k",
        "31",
        "--estimate-ani",
        "--csv",
        "output.csv",
        *testdata_sigs,
    )

    # load the matrix output
    mat, idx_to_sig = _load_compare_matrix_and_sigs(
        c.output("output.csv"), testdata_sigs
    )

    # check explicit containment against output of compare
    for i in range(len(idx_to_sig)):
        ss_i = idx_to_sig[i]
        for j in range(len(idx_to_sig)):
            mat_val = round(mat[i][j], 3)
            print(mat_val)
            if i == j:
                assert 1 == mat_val
            else:
                ss_j = idx_to_sig[j]
                containment_ani = ss_j.max_containment_ani(ss_i).ani
                if containment_ani is not None:
                    containment_ani = round(containment_ani, 3)
                else:
                    containment_ani = 0.0

                assert containment_ani == mat_val, (i, j)

    print(c.last_result.err)
    print(c.last_result.out)
    assert (
        "WARNING: Some of these sketches may have no hashes in common based on chance alone (false negatives). Consider decreasing your scaled value to prevent this."
        in c.last_result.err
    )


def test_compare_avg_containment_ani(runtmp):
    # test compare --avg-containment --ani
    c = runtmp

    sigfiles = ["2.fa.sig", "2+63.fa.sig", "47.fa.sig", "63.fa.sig"]
    testdata_sigs = [utils.get_test_data(c) for c in sigfiles]

    c.run_sourmash(
        "compare",
        "--avg-containment",
        "-k",
        "31",
        "--estimate-ani",
        "--csv",
        "output.csv",
        *testdata_sigs,
    )

    # load the matrix output
    mat, idx_to_sig = _load_compare_matrix_and_sigs(
        c.output("output.csv"), testdata_sigs
    )

    # check explicit avg containment against output of compare
    for i in range(len(idx_to_sig)):
        ss_i = idx_to_sig[i]
        for j in range(len(idx_to_sig)):
            mat_val = round(mat[i][j], 3)
            print(mat_val)
            if i == j:
                assert 1 == mat_val
            else:
                ss_j = idx_to_sig[j]
                containment_ani = ss_j.avg_containment_ani(ss_i)
                if containment_ani is not None:
                    containment_ani = round(containment_ani, 3)
                else:
                    containment_ani = 0.0

                assert containment_ani == mat_val, (i, j)

    print(c.last_result.err)
    print(c.last_result.out)
    assert (
        "WARNING: Some of these sketches may have no hashes in common based on chance alone (false negatives). Consider decreasing your scaled value to prevent this."
        in c.last_result.err
    )


def test_compare_ANI_require_scaled(runtmp):
    # check that compare with containment requires scaled sketches
    c = runtmp

    s47 = utils.get_test_data("num/47.fa.sig")
    s63 = utils.get_test_data("num/63.fa.sig")

    # containment and estimate ANI will give this error
    with pytest.raises(SourmashCommandFailed):
        c.run_sourmash(
            "compare",
            "--containment",
            "--estimate-ani",
            "-k",
            "31",
            s47,
            s63,
            fail_ok=True,
        )
    assert (
        "must use scaled signatures with --containment, --max-containment, and --avg-containment"
        in c.last_result.err
    )
    assert c.last_result.status != 0

    # jaccard + estimate ANI will give this error
    with pytest.raises(SourmashCommandFailed):
        c.run_sourmash("compare", "--estimate-ani", "-k", "31", s47, s63, fail_ok=True)

    assert "must use scaled signatures with --estimate-ani" in c.last_result.err
    assert c.last_result.status != 0<|MERGE_RESOLUTION|>--- conflicted
+++ resolved
@@ -4886,14 +4886,10 @@
     cmd = cmd.split(" ")
     c.run_sourmash(*cmd)
 
-<<<<<<< HEAD
     print(runtmp.last_result.out)
     print(runtmp.last_result.err)
 
     output_csv = runtmp.output('b92dbf45dd57867cbec2321ccfa55af8.csv')
-=======
-    output_csv = runtmp.output("-.csv")
->>>>>>> 0d2359d3
     assert os.path.exists(output_csv)
     with open(output_csv, newline="") as fp:
         x = fp.readlines()
@@ -4923,28 +4919,18 @@
     cmd = cmd.split(" ")
     c.run_sourmash(*cmd)
 
-<<<<<<< HEAD
     output_csv = runtmp.output('savehere/b92dbf45dd57867cbec2321ccfa55af8.csv')
-=======
-    output_csv = runtmp.output("savehere/-.csv")
->>>>>>> 0d2359d3
     assert os.path.exists(output_csv)
     with open(output_csv, newline="") as fp:
         x = fp.readlines()
         assert len(x) == 13
 
 
-<<<<<<< HEAD
 def test_multigather_metagenome_query_with_sbt(runtmp):
     # multigather should work with an SBT as a query
     c = runtmp
 
     testdata_glob = utils.get_test_data('gather/GCF*.sig')
-=======
-@utils.in_tempdir
-def test_multigather_metagenome_query_with_sbt(c):
-    testdata_glob = utils.get_test_data("gather/GCF*.sig")
->>>>>>> 0d2359d3
     testdata_sigs = glob.glob(testdata_glob)
 
     utils.get_test_data("gather/combined.sig")
@@ -4993,17 +4979,11 @@
     )
 
 
-<<<<<<< HEAD
 def test_multigather_metagenome_query_with_lca(runtmp):
     # make sure that LCA databases can be used as queries
     c = runtmp
 
     testdata_glob = utils.get_test_data('47*.fa.sig')
-=======
-@utils.in_tempdir
-def test_multigather_metagenome_query_with_lca(c):
-    testdata_glob = utils.get_test_data("47*.fa.sig")
->>>>>>> 0d2359d3
     testdata_sigs = glob.glob(testdata_glob)
 
     lca_db = utils.get_test_data("lca/47+63.lca.json")
@@ -5030,20 +5010,10 @@
     assert "5.5 Mbp      100.0%   69.4%    491c0a81" in out
 
 
-<<<<<<< HEAD
 def test_multigather_metagenome_query_on_lca_db(runtmp):
     # test multigather against LCA databases
     c = runtmp
 
-    testdata_sig1 = utils.get_test_data('47.fa.sig')
-    testdata_sig2 = utils.get_test_data('63.fa.sig')
-    lca_db = utils.get_test_data('lca/47+63.lca.json')
-
-    cmd = 'multigather --query {} {} --db {} -k 31 --threshold-bp=0'.format(testdata_sig1, testdata_sig2, lca_db)
-    cmd = cmd.split(' ')
-=======
-@utils.in_tempdir
-def test_multigather_metagenome_query_on_lca_db(c):
     testdata_sig1 = utils.get_test_data("47.fa.sig")
     testdata_sig2 = utils.get_test_data("63.fa.sig")
     lca_db = utils.get_test_data("lca/47+63.lca.json")
@@ -5052,7 +5022,6 @@
         testdata_sig1, testdata_sig2, lca_db
     )
     cmd = cmd.split(" ")
->>>>>>> 0d2359d3
     c.run_sourmash(*cmd)
 
     out = c.last_result.out
@@ -5076,16 +5045,10 @@
     )
 
 
-<<<<<<< HEAD
 def test_multigather_metagenome_query_with_sbt_addl_query(runtmp):
     c = runtmp
 
     testdata_glob = utils.get_test_data('gather/GCF*.sig')
-=======
-@utils.in_tempdir
-def test_multigather_metagenome_query_with_sbt_addl_query(c):
-    testdata_glob = utils.get_test_data("gather/GCF*.sig")
->>>>>>> 0d2359d3
     testdata_sigs = glob.glob(testdata_glob)
     another_query = utils.get_test_data('gather/GCF_000195995.1_ASM19599v1_genomic.fna.gz.sig')
 
@@ -5100,10 +5063,6 @@
 
     assert os.path.exists(c.output("gcf_all.sbt.zip"))
 
-<<<<<<< HEAD
-    cmd = 'multigather --query {} gcf_all.sbt.zip --db gcf_all.sbt.zip {} -k 21 --threshold-bp=0'.format(another_query, another_query)
-    cmd = cmd.split(' ')
-=======
     another_query = utils.get_test_data(
         "gather/GCF_000195995.1_ASM19599v1_genomic.fna.gz.sig"
     )
@@ -5112,7 +5071,6 @@
         another_query
     )
     cmd = cmd.split(" ")
->>>>>>> 0d2359d3
     c.run_sourmash(*cmd)
 
     out = c.last_result.out
@@ -5120,62 +5078,6 @@
     err = c.last_result.err
     print(err)
 
-<<<<<<< HEAD
-    assert 'conducted gather searches on 12 signatures' in err
-    assert 'the recovered matches hit 100.0% of the query' in out
-    #check for matches to some of the sbt signatures
-    assert all(('4.7 Mbp      100.0%  100.0%'  in out,
-                'NC_011080.1 Salmonella enterica subsp' in out))
-    assert all(('4.5 Mbp      100.0%  100.0%' in out,
-                'NC_004631.1 Salmonella enterica subsp' in out))
-    assert all (('1.6 Mbp      100.0%  100.0%' in out,
-                 'NC_002163.1 Campylobacter jejuni subs' in out))
-    assert all(('1.9 Mbp      100.0%  100.0%' in out,
-                'NC_000853.1 Thermotoga maritima MSB8 ' in out))
-
-    #check additional query sig
-    assert all(('4.9 Mbp      100.0%  100.0%' in out,
-                'NC_003198.1 Salmonella enterica subsp' in out))
-
-
-def test_multigather_metagenome_query_with_sbt_addl_query_fail_overwrite(runtmp):
-    # provide multiple identical queries - fails
-    c = runtmp
-
-    testdata_glob = utils.get_test_data('gather/GCF*.sig')
-    testdata_sigs = glob.glob(testdata_glob)
-    another_query = utils.get_test_data('gather/GCF_000195995.1_ASM19599v1_genomic.fna.gz.sig')
-
-    query_sig = utils.get_test_data('gather/combined.sig')
-
-    cmd = ['index', 'gcf_all.sbt.zip']
-    cmd.extend(testdata_sigs)
-    cmd.extend(['-k', '21'])
-    c.run_sourmash(*cmd)
-
-    assert os.path.exists(c.output('gcf_all.sbt.zip'))
-
-    cmd = 'multigather --query {} {} --db gcf_all.sbt.zip -k 21 --threshold-bp=0'.format(another_query, another_query)
-    cmd = cmd.split(' ')
-
-
-    with pytest.raises(SourmashCommandFailed) as exc:
-        c.run_sourmash(*cmd)
-
-    out = c.last_result.out
-    print(out)
-    err = c.last_result.err
-    print(err)
-
-    assert "ERROR: detected overwritten outputs! 'GCF_000195995.1_ASM19599v1_genomic.fna.gz' has already been used. Failing." in err
-
-
-def test_multigather_metagenome_query_with_sbt_addl_query_fail_overwrite_force(runtmp):
-    # provide multiple identical queries - fails -> overwrite with --force
-    c = runtmp
-
-    testdata_glob = utils.get_test_data('gather/GCF*.sig')
-=======
     assert "conducted gather searches on 13 signatures" in err
     assert "the recovered matches hit 100.0% of the query" in out
     # check for matches to some of the sbt signatures
@@ -5213,10 +5115,11 @@
     )
 
 
-@utils.in_tempdir
-def test_multigather_metagenome_sbt_query_from_file_with_addl_query(c):
-    testdata_glob = utils.get_test_data("gather/GCF*.sig")
->>>>>>> 0d2359d3
+def test_multigather_metagenome_query_with_sbt_addl_query_fail_overwrite(runtmp):
+    # provide multiple identical queries - fails
+    c = runtmp
+
+    testdata_glob = utils.get_test_data('gather/GCF*.sig')
     testdata_sigs = glob.glob(testdata_glob)
     another_query = utils.get_test_data('gather/GCF_000195995.1_ASM19599v1_genomic.fna.gz.sig')
 
@@ -5229,11 +5132,12 @@
 
     assert os.path.exists(c.output('gcf_all.sbt.zip'))
 
-    cmd = 'multigather --query {} {} --db gcf_all.sbt.zip -k 21 --threshold-bp=0 --force-allow-overwrite-output'.format(another_query, another_query)
+    cmd = 'multigather --query {} {} --db gcf_all.sbt.zip -k 21 --threshold-bp=0'.format(another_query, another_query)
     cmd = cmd.split(' ')
 
 
-    c.run_sourmash(*cmd)
+    with pytest.raises(SourmashCommandFailed) as exc:
+        c.run_sourmash(*cmd)
 
     out = c.last_result.out
     print(out)
@@ -5241,6 +5145,37 @@
     print(err)
 
     assert "ERROR: detected overwritten outputs! 'GCF_000195995.1_ASM19599v1_genomic.fna.gz' has already been used. Failing." in err
+
+
+def test_multigather_metagenome_query_with_sbt_addl_query_fail_overwrite_force(runtmp):
+    # provide multiple identical queries - fails -> overwrite with --force
+    c = runtmp
+
+    testdata_glob = utils.get_test_data('gather/GCF*.sig')
+    testdata_sigs = glob.glob(testdata_glob)
+    another_query = utils.get_test_data('gather/GCF_000195995.1_ASM19599v1_genomic.fna.gz.sig')
+
+    query_sig = utils.get_test_data('gather/combined.sig')
+
+    cmd = ['index', 'gcf_all.sbt.zip']
+    cmd.extend(testdata_sigs)
+    cmd.extend(['-k', '21'])
+    c.run_sourmash(*cmd)
+
+    assert os.path.exists(c.output('gcf_all.sbt.zip'))
+
+    cmd = 'multigather --query {} {} --db gcf_all.sbt.zip -k 21 --threshold-bp=0 --force-allow-overwrite-output'.format(another_query, another_query)
+    cmd = cmd.split(' ')
+
+
+    c.run_sourmash(*cmd)
+
+    out = c.last_result.out
+    print(out)
+    err = c.last_result.err
+    print(err)
+
+    assert "ERROR: detected overwritten outputs! 'GCF_000195995.1_ASM19599v1_genomic.fna.gz' has already been used. Failing." in err
     assert "continuing because --force-allow-overwrite was specified" in err
 
 
@@ -5263,14 +5198,6 @@
     assert os.path.exists(c.output("gcf_all.sbt.zip"))
 
     # make list w/query sbt
-<<<<<<< HEAD
-    query_list = c.output('query.list')
-    with open(query_list, 'wt') as fp:
-        print('gcf_all.sbt.zip', file=fp)
-
-    cmd = 'multigather --query {} --query-from-file {} --db gcf_all.sbt.zip {} -k 21 --threshold-bp=0'.format(another_query, query_list, another_query)
-    cmd = cmd.split(' ')
-=======
     query_list = c.output("query.list")
     with open(query_list, "w") as fp:
         print("gcf_all.sbt.zip", file=fp)
@@ -5283,7 +5210,6 @@
         another_query, query_list
     )
     cmd = cmd.split(" ")
->>>>>>> 0d2359d3
     c.run_sourmash(*cmd)
 
     out = c.last_result.out
@@ -5291,30 +5217,6 @@
     err = c.last_result.err
     print(err)
 
-<<<<<<< HEAD
-    assert 'conducted gather searches on 12 signatures' in err
-    assert 'the recovered matches hit 100.0% of the query' in out
-    #check for matches to some of the sbt signatures
-    assert all(('4.7 Mbp      100.0%  100.0%'  in out,
-                'NC_011080.1 Salmonella enterica subsp' in out))
-    assert all(('4.5 Mbp      100.0%  100.0%' in out,
-                'NC_004631.1 Salmonella enterica subsp' in out))
-    assert all (('1.6 Mbp      100.0%  100.0%' in out,
-                 'NC_002163.1 Campylobacter jejuni subs' in out))
-    assert all(('1.9 Mbp      100.0%  100.0%' in out,
-                'NC_000853.1 Thermotoga maritima MSB8 ' in out))
-
-    #check additional query sig
-    assert all(('4.9 Mbp      100.0%  100.0%' in out,
-                'NC_003198.1 Salmonella enterica subsp' in out))
-
-
-def test_multigather_metagenome_sbt_query_from_file_incorrect(runtmp):
-    # use the wrong type of file with --query-from-file
-    c = runtmp
-
-    testdata_glob = utils.get_test_data('gather/GCF*.sig')
-=======
     assert "conducted gather searches on 13 signatures" in err
     assert "the recovered matches hit 100.0% of the query" in out
     # check for matches to some of the sbt signatures
@@ -5352,10 +5254,11 @@
     )
 
 
-@utils.in_tempdir
-def test_multigather_metagenome_sbt_query_from_file_incorrect(c):
-    testdata_glob = utils.get_test_data("gather/GCF*.sig")
->>>>>>> 0d2359d3
+def test_multigather_metagenome_sbt_query_from_file_incorrect(runtmp):
+    # use the wrong type of file with --query-from-file
+    c = runtmp
+
+    testdata_glob = utils.get_test_data('gather/GCF*.sig')
     testdata_sigs = glob.glob(testdata_glob)
 
     utils.get_test_data("gather/combined.sig")
@@ -5378,17 +5281,11 @@
     print(c.last_result.err)
 
 
-<<<<<<< HEAD
 def test_multigather_metagenome_lca_query_from_file(runtmp):
     # putting an LCA database in a file for a query should work
     c = runtmp
 
     testdata_glob = utils.get_test_data('47*.fa.sig')
-=======
-@utils.in_tempdir
-def test_multigather_metagenome_lca_query_from_file(c):
-    testdata_glob = utils.get_test_data("47*.fa.sig")
->>>>>>> 0d2359d3
     testdata_sigs = glob.glob(testdata_glob)
 
     lca_db = utils.get_test_data("lca/47+63.lca.json")
@@ -5424,13 +5321,9 @@
 
 def test_multigather_metagenome_query_from_file_with_addl_query(runtmp):
     # test multigather --query-from-file and --query too
-<<<<<<< HEAD
     c = runtmp
 
     testdata_glob = utils.get_test_data('gather/GCF*.sig')
-=======
-    testdata_glob = utils.get_test_data("gather/GCF*.sig")
->>>>>>> 0d2359d3
     testdata_sigs = glob.glob(testdata_glob)
 
     query_sig = utils.get_test_data("gather/combined.sig")
@@ -6662,21 +6555,13 @@
     assert "loaded 50 total signatures from 2 locations" in err
     assert "after selecting signatures compatible with search, 0 remain." in err
 
-<<<<<<< HEAD
 def test_multigather_output_unassigned_with_abundance(runtmp, sig_save_extension_abund):
-=======
-
-def test_multigather_output_unassigned_with_abundance(runtmp):
->>>>>>> 0d2359d3
+
     c = runtmp
     query = utils.get_test_data("gather-abund/reads-s10x10-s11.sig")
     against = utils.get_test_data("gather-abund/genome-s10.fa.gz.sig")
 
-<<<<<<< HEAD
     cmd = 'multigather --query {} --db {} -E {}'.format(query, against, sig_save_extension_abund).split()
-=======
-    cmd = f"multigather --query {query} --db {against}".split()
->>>>>>> 0d2359d3
     c.run_sourmash(*cmd)
 
     print(c.last_result.out)
@@ -6686,16 +6571,10 @@
     assert "the recovered matches hit 91.0% of the abundance-weighted query." in out
     assert "the recovered matches hit 57.2% of the query k-mers (unweighted)." in out
 
-<<<<<<< HEAD
     assert os.path.exists(c.output(f'r3.fa.unassigned{sig_save_extension_abund}'))
 
     nomatch = sourmash.load_file_as_signatures(c.output(f'r3.fa.unassigned{sig_save_extension_abund}'))
     nomatch = list(nomatch)[0]
-=======
-    assert os.path.exists(c.output("r3.fa.unassigned.sig"))
-
-    nomatch = sourmash.load_one_signature(c.output("r3.fa.unassigned.sig"))
->>>>>>> 0d2359d3
     assert nomatch.minhash.track_abundance
 
     query_ss = sourmash.load_one_signature(query)
