--- conflicted
+++ resolved
@@ -2555,10 +2555,7 @@
 
         print(out)
         print(err)
-<<<<<<< HEAD
-=======
         assert '4.9 Mbp      33.2%  100.0%      NC_003198.1' not in out
->>>>>>> 8fc1073a
         assert '1.3 Mbp      13.6%   28.2%      NC_011294.1 Salmonella enterica subsp...' in out
 
 
