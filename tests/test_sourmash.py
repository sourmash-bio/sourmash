--- conflicted
+++ resolved
@@ -4020,7 +4020,6 @@
             assert nomatch_mh.hashes[hashval] == abund
 
 
-<<<<<<< HEAD
 def test_multigather_output_unassigned_with_abundance(runtmp):
     c = runtmp
     query = utils.get_test_data('gather-abund/reads-s10x10-s11.sig')
@@ -4051,25 +4050,6 @@
             assert nomatch_mh.hashes[hashval] == abund
 
 
-
-def test_sbt_categorize():
-    with utils.TempDirectory() as location:
-        testdata1 = utils.get_test_data('genome-s10.fa.gz.sig')
-        testdata2 = utils.get_test_data('genome-s11.fa.gz.sig')
-        testdata3 = utils.get_test_data('genome-s12.fa.gz.sig')
-        testdata4 = utils.get_test_data('genome-s10+s11.sig')
-
-        # all four in the current directory for categorize .
-        shutil.copyfile(testdata1, os.path.join(location, '1.sig'))
-        shutil.copyfile(testdata2, os.path.join(location, '2.sig'))
-        shutil.copyfile(testdata3, os.path.join(location, '3.sig'))
-        shutil.copyfile(testdata4, os.path.join(location, '4.sig'))
-
-        # omit 3
-        args = ['index', '--dna', '-k', '21', 'zzz', '1.sig', '2.sig']
-        status, out, err = utils.runscript('sourmash', args,
-                                           in_directory=location)
-=======
 def test_sbt_categorize(runtmp):
     testdata1 = utils.get_test_data('genome-s10.fa.gz.sig')
     testdata2 = utils.get_test_data('genome-s11.fa.gz.sig')
@@ -4085,7 +4065,7 @@
     # omit 3
     args = ['index', '--dna', '-k', '21', 'zzz', '1.sig', '2.sig']
     runtmp.sourmash(*args)
->>>>>>> 7a1eaf57
+
 
     # categorize all of the ones that were copied to 'location'
     args = ['categorize', 'zzz', '.',
