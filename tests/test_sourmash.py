"""
Tests for the 'sourmash' command line.
"""
from __future__ import print_function, unicode_literals
import os
import gzip
import shutil
import time
import screed
import time
import glob
import json

from . import sourmash_tst_utils as utils
from sourmash_lib import MinHash
try:
    import matplotlib
    matplotlib.use('Agg')
except ImportError:
    pass

from sourmash_lib import signature


def test_run_sourmash():
    status, out, err = utils.runscript('sourmash', [], fail_ok=True)
    assert status != 0                    # no args provided, ok ;)


def test_run_sourmash_badcmd():
    status, out, err = utils.runscript('sourmash', ['foobarbaz'], fail_ok=True)
    assert status != 0                    # bad arg!
    assert "Unrecognized command" in err


def test_do_sourmash_compute():
    with utils.TempDirectory() as location:
        testdata1 = utils.get_test_data('short.fa')
        status, out, err = utils.runscript('sourmash',
                                           ['compute', testdata1],
                                           in_directory=location)

        sigfile = os.path.join(location, 'short.fa.sig')
        assert os.path.exists(sigfile)

        sig = next(signature.load_signatures(sigfile))
        assert sig.name().endswith('short.fa')


def test_do_sourmash_compute_output_valid_file():
    """ Trigger bug #123 """
    with utils.TempDirectory() as location:
        testdata1 = utils.get_test_data('short.fa')
        testdata2 = utils.get_test_data('short2.fa')
        testdata3 = utils.get_test_data('short3.fa')
        sigfile = os.path.join(location, 'short.fa.sig')

        status, out, err = utils.runscript('sourmash',
                                           ['compute', '-o', sigfile,
                                            testdata1,
                                            testdata2, testdata3],
                                           in_directory=location)

        assert os.path.exists(sigfile)
        assert not out # stdout should be empty

        # is it valid json?
        with open(sigfile, 'r') as f:
            data = json.load(f)

        filesigs = [sig['filename'] for sig in data]
        assert all(testdata in filesigs
                   for testdata in (testdata1, testdata2, testdata3))


def test_do_sourmash_compute_output_stdout_valid():
    with utils.TempDirectory() as location:
        testdata1 = utils.get_test_data('short.fa')
        testdata2 = utils.get_test_data('short2.fa')
        testdata3 = utils.get_test_data('short3.fa')

        status, out, err = utils.runscript('sourmash',
                                           ['compute', '-o', '-',
                                            testdata1,
                                            testdata2, testdata3],
                                           in_directory=location)

        # is it valid json?
        data = json.loads(out)

        filesigs = [sig['filename'] for sig in data]
        assert all(testdata in filesigs
                   for testdata in (testdata1, testdata2, testdata3))


def test_do_sourmash_compute_output_and_name_valid_file():
    with utils.TempDirectory() as location:
        testdata1 = utils.get_test_data('short.fa')
        testdata2 = utils.get_test_data('short2.fa')
        testdata3 = utils.get_test_data('short3.fa')
        sigfile = os.path.join(location, 'short.fa.sig')

        status, out, err = utils.runscript('sourmash',
                                           ['compute', '-o', sigfile,
                                            '--merge', '"name"',
                                            testdata1,
                                            testdata2, testdata3],
                                           in_directory=location)

        assert os.path.exists(sigfile)

        # is it valid json?
        import json
        with open(sigfile, 'r') as f:
            data = json.load(f)

        assert len(data) == 1

        all_testdata = " ".join([testdata1, testdata2, testdata3])
        sigfile_merged = os.path.join(location, 'short.all.fa.sig')
        #cmd = "cat {} | {}/sourmash compute -o {} -".format(
        cmd = "cat {} | {}/sourmash compute -o {} -".format(
                all_testdata, utils.scriptpath(), sigfile_merged)
        status, out, err = utils.run_shell_cmd(cmd, in_directory=location)

        with open(sigfile_merged, 'r') as f:
            data_merged = json.load(f)

        assert data[0]['signatures'][0]['mins'] == data_merged[0]['signatures'][0]['mins']


def test_do_sourmash_compute_singleton():
    with utils.TempDirectory() as location:
        testdata1 = utils.get_test_data('short.fa')
        status, out, err = utils.runscript('sourmash',
                                           ['compute', '--singleton',
                                            testdata1],
                                           in_directory=location)

        sigfile = os.path.join(location, 'short.fa.sig')
        assert os.path.exists(sigfile)

        sig = next(signature.load_signatures(sigfile))
        assert sig.name().endswith('shortName')


def test_do_sourmash_compute_name():
    with utils.TempDirectory() as location:
        testdata1 = utils.get_test_data('short.fa')
        status, out, err = utils.runscript('sourmash',
                                           ['compute', '--merge', 'foo',
                                            testdata1, '-o', 'foo.sig'],
                                           in_directory=location)

        sigfile = os.path.join(location, 'foo.sig')
        assert os.path.exists(sigfile)

        sig = next(signature.load_signatures(sigfile))
        assert sig.name() == 'foo'

        status, out, err = utils.runscript('sourmash',
                                           ['compute', '--name', 'foo',
                                            testdata1, '-o', 'foo2.sig'],
                                           in_directory=location)

        sigfile2 = os.path.join(location, 'foo2.sig')
        assert os.path.exists(sigfile)

        sig2 = next(signature.load_signatures(sigfile))
        assert sig2.name() == 'foo'
        assert sig.name() == sig2.name()


def test_do_sourmash_compute_name_fail_no_output():
    with utils.TempDirectory() as location:
        testdata1 = utils.get_test_data('short.fa')
        status, out, err = utils.runscript('sourmash',
                                           ['compute', '--merge', 'foo',
                                            testdata1],
                                           in_directory=location,
                                           fail_ok=True)
        assert status == -1


def test_do_sourmash_compute_merge_fail_no_output():
    with utils.TempDirectory() as location:
        testdata1 = utils.get_test_data('short.fa')
        status, out, err = utils.runscript('sourmash',
                                           ['compute', '--merge', 'foo',
                                            testdata1],
                                           in_directory=location,
                                           fail_ok=True)
        assert status == -1

        status, out, err = utils.runscript('sourmash',
                                           ['compute', '--name', 'foo',
                                            testdata1],
                                           in_directory=location,
                                           fail_ok=True)
        assert status == -1


def test_do_sourmash_compute_name_from_first():
    with utils.TempDirectory() as location:
        testdata1 = utils.get_test_data('short3.fa')
        status, out, err = utils.runscript('sourmash',
                                           ['compute', '--name-from-first',
                                            testdata1],
                                           in_directory=location)

        sigfile = os.path.join(location, 'short3.fa.sig')
        assert os.path.exists(sigfile)

        sig = next(signature.load_signatures(sigfile))
        assert sig.name() == 'firstname'


def test_do_sourmash_compute_multik():
    with utils.TempDirectory() as location:
        testdata1 = utils.get_test_data('short.fa')
        status, out, err = utils.runscript('sourmash',
                                           ['compute', '-k', '21,31',
                                            testdata1],
                                           in_directory=location)
        outfile = os.path.join(location, 'short.fa.sig')
        assert os.path.exists(outfile)

        siglist = list(signature.load_signatures(outfile))
        assert len(siglist) == 2
        ksizes = set([ x.minhash.ksize for x in siglist ])
        assert 21 in ksizes
        assert 31 in ksizes


def test_do_sourmash_compute_multik_with_protein():
    with utils.TempDirectory() as location:
        testdata1 = utils.get_test_data('short.fa')
        status, out, err = utils.runscript('sourmash',
                                           ['compute', '-k', '21,30',
                                            '--protein',
                                            testdata1],
                                           in_directory=location)
        outfile = os.path.join(location, 'short.fa.sig')
        assert os.path.exists(outfile)

        with open(outfile, 'rt') as fp:
            sigdata = fp.read()
            siglist = list(signature.load_signatures(sigdata))
            assert len(siglist) == 4
            ksizes = set([ x.minhash.ksize for x in siglist ])
            assert 21 in ksizes
            assert 30 in ksizes


def test_do_sourmash_compute_multik_with_nothing():
    with utils.TempDirectory() as location:
        testdata1 = utils.get_test_data('short.fa')
        status, out, err = utils.runscript('sourmash',
                                           ['compute', '-k', '21,31',
                                            '--no-protein', '--no-dna',
                                            testdata1],
                                           in_directory=location,
                                           fail_ok=True)
        outfile = os.path.join(location, 'short.fa.sig')
        assert not os.path.exists(outfile)


def test_do_sourmash_compute_multik_protein_bad_ksize():
    with utils.TempDirectory() as location:
        testdata1 = utils.get_test_data('short.fa')
        status, out, err = utils.runscript('sourmash',
                                           ['compute', '-k', '20,32',
                                            '--protein', '--no-dna',
                                            testdata1],
                                           in_directory=location,
                                           fail_ok=True)
        outfile = os.path.join(location, 'short.fa.sig')
        assert not os.path.exists(outfile)
        assert 'protein ksizes must be divisible by 3' in err


def test_do_sourmash_compute_multik_only_protein():
    with utils.TempDirectory() as location:
        testdata1 = utils.get_test_data('short.fa')
        status, out, err = utils.runscript('sourmash',
                                           ['compute', '-k', '21,30',
                                            '--protein', '--no-dna',
                                            testdata1],
                                           in_directory=location)
        outfile = os.path.join(location, 'short.fa.sig')
        assert os.path.exists(outfile)

        with open(outfile, 'rt') as fp:
            sigdata = fp.read()
            siglist = list(signature.load_signatures(sigdata))
            assert len(siglist) == 2
            ksizes = set([ x.minhash.ksize for x in siglist ])
            assert 21 in ksizes
            assert 30 in ksizes


def test_do_sourmash_compute_multik_input_is_protein():
    with utils.TempDirectory() as location:
        testdata1 = utils.get_test_data('ecoli.faa')
        status, out, err = utils.runscript('sourmash',
                                           ['compute', '-k', '21,30',
                                            '--input-is-protein',
                                            testdata1],
                                           in_directory=location)
        outfile = os.path.join(location, 'ecoli.faa.sig')
        assert os.path.exists(outfile)

        with open(outfile, 'rt') as fp:
            sigdata = fp.read()
            siglist = list(signature.load_signatures(sigdata))
            assert len(siglist) == 2
            ksizes = set([ x.minhash.ksize for x in siglist ])
            assert 21 in ksizes
            assert 30 in ksizes

            moltype = set([ x.minhash.is_molecule_type('protein')
                            for x in siglist ])
            assert len(moltype) == 1
            assert True in moltype


def test_do_sourmash_compute_multik_outfile():
    with utils.TempDirectory() as location:
        testdata1 = utils.get_test_data('short.fa')
        outfile = os.path.join(location, 'FOO.xxx')
        status, out, err = utils.runscript('sourmash',
                                           ['compute', '-k', '21,31',
                                            testdata1, '-o', outfile],
                                           in_directory=location)
        assert os.path.exists(outfile)

        siglist = list(signature.load_signatures(outfile))
        assert len(siglist) == 2
        ksizes = set([ x.minhash.ksize for x in siglist ])
        assert 21 in ksizes
        assert 31 in ksizes


def test_do_sourmash_compute_with_scaled_1():
    with utils.TempDirectory() as location:
        testdata1 = utils.get_test_data('short.fa')
        outfile = os.path.join(location, 'FOO.xxx')
        status, out, err = utils.runscript('sourmash',
                                           ['compute', '-k', '21,31',
                                            '--scaled', '1',
                                            testdata1, '-o', outfile],
                                            in_directory=location)
        assert os.path.exists(outfile)

        siglist = list(signature.load_signatures(outfile))
        assert len(siglist) == 2

        max_hashes = [ x.minhash.max_hash for x in siglist ]
        assert len(max_hashes) == 2
        assert set(max_hashes) == { 0 }


def test_do_sourmash_compute_with_scaled_2():
    with utils.TempDirectory() as location:
        testdata1 = utils.get_test_data('short.fa')
        outfile = os.path.join(location, 'FOO.xxx')
        status, out, err = utils.runscript('sourmash',
                                           ['compute', '-k', '21,31',
                                            '--scaled', '2',
                                            testdata1, '-o', outfile],
                                            in_directory=location)
        assert os.path.exists(outfile)

        siglist = list(signature.load_signatures(outfile))
        assert len(siglist) == 2

        max_hashes = [ x.minhash.max_hash for x in siglist ]
        assert len(max_hashes) == 2
        assert set(max_hashes) == set([ int(2**64 /2.) ])


def test_do_sourmash_compute_with_scaled():
    with utils.TempDirectory() as location:
        testdata1 = utils.get_test_data('short.fa')
        outfile = os.path.join(location, 'FOO.xxx')
        status, out, err = utils.runscript('sourmash',
                                           ['compute', '-k', '21,31',
                                            '--scaled', '100',
                                            testdata1, '-o', outfile],
                                            in_directory=location)
        assert os.path.exists(outfile)

        siglist = list(signature.load_signatures(outfile))
        assert len(siglist) == 2

        max_hashes = [ x.minhash.max_hash for x in siglist ]
        assert len(max_hashes) == 2
        assert set(max_hashes) == set([ int(2**64 /100.) ])


def test_do_sourmash_compute_with_seed():
    with utils.TempDirectory() as location:
        testdata1 = utils.get_test_data('short.fa')
        outfile = os.path.join(location, 'FOO.xxx')
        status, out, err = utils.runscript('sourmash',
                                           ['compute', '-k', '21,31',
                                            '--seed', '43',
                                            testdata1, '-o', outfile],
                                            in_directory=location)
        assert os.path.exists(outfile)

        siglist = list(signature.load_signatures(outfile))
        assert len(siglist) == 2

        seeds = [ x.minhash.seed for x in siglist ]
        assert len(seeds) == 2
        assert set(seeds) == set([ 43 ])


def test_do_sourmash_check_protein_comparisons():
    # this test checks 2 x 2 protein comparisons with E. coli genes.
    with utils.TempDirectory() as location:
        testdata1 = utils.get_test_data('ecoli.faa')
        status, out, err = utils.runscript('sourmash',
                                           ['compute', '-k', '21',
                                            '--input-is-protein',
                                            '--singleton',
                                            testdata1],
                                           in_directory=location)
        sig1 = os.path.join(location, 'ecoli.faa.sig')
        assert os.path.exists(sig1)

        testdata2 = utils.get_test_data('ecoli.genes.fna')
        status, out, err = utils.runscript('sourmash',
                                           ['compute', '-k', '21',
                                            '--protein', '--no-dna',
                                            '--singleton',
                                            testdata2],
                                           in_directory=location)
        sig2 = os.path.join(location, 'ecoli.genes.fna.sig')
        assert os.path.exists(sig2)

        # I'm not sure why load_signatures is randomizing order, but ok.
        x = list(signature.load_signatures(sig1))
        sig1_aa, sig2_aa = sorted(x, key=lambda x: x.name())

        x = list(signature.load_signatures(sig2))
        sig1_trans, sig2_trans = sorted(x, key=lambda x: x.name())

        name1 = sig1_aa.name().split()[0]
        assert name1 == 'NP_414543.1'
        name2 = sig2_aa.name().split()[0]
        assert name2 == 'NP_414544.1'
        name3 = sig1_trans.name().split()[0]
        assert name3 == 'gi|556503834:2801-3733'
        name4 = sig2_trans.name().split()[0]
        assert name4 == 'gi|556503834:337-2799'

        print(name1, name3, round(sig1_aa.similarity(sig1_trans), 3))
        print(name2, name3, round(sig2_aa.similarity(sig1_trans), 3))
        print(name1, name4, round(sig1_aa.similarity(sig2_trans), 3))
        print(name2, name4, round(sig2_aa.similarity(sig2_trans), 3))

        assert round(sig1_aa.similarity(sig1_trans), 3) == 0.0
        assert round(sig2_aa.similarity(sig1_trans), 3) == 0.166
        assert round(sig1_aa.similarity(sig2_trans), 3) == 0.174
        assert round(sig2_aa.similarity(sig2_trans), 3) == 0.0


def test_do_sourmash_check_knowngood_dna_comparisons():
    # this test checks against a known good signature calculated
    # by utils/compute-dna-mh-another-way.py
    with utils.TempDirectory() as location:
        testdata1 = utils.get_test_data('ecoli.genes.fna')
        status, out, err = utils.runscript('sourmash',
                                           ['compute', '-k', '21',
                                            '--singleton', '--dna',
                                            testdata1],
                                           in_directory=location)
        sig1 = os.path.join(location, 'ecoli.genes.fna.sig')
        assert os.path.exists(sig1)

        x = list(signature.load_signatures(sig1))
        sig1, sig2 = sorted(x, key=lambda x: x.name())

        knowngood = utils.get_test_data('benchmark.dna.sig')
        good = list(signature.load_signatures(knowngood))[0]

        assert sig2.similarity(good) == 1.0


def test_do_sourmash_check_knowngood_input_protein_comparisons():
    # this test checks against a known good signature calculated
    # by utils/compute-input-prot-another-way.py
    with utils.TempDirectory() as location:
        testdata1 = utils.get_test_data('ecoli.faa')
        status, out, err = utils.runscript('sourmash',
                                           ['compute', '-k', '21',
                                            '--input-is-protein',
                                            '--singleton',
                                            testdata1],
                                           in_directory=location)
        sig1 = os.path.join(location, 'ecoli.faa.sig')
        assert os.path.exists(sig1)

        x = list(signature.load_signatures(sig1))
        sig1_aa, sig2_aa = sorted(x, key=lambda x: x.name())

        knowngood = utils.get_test_data('benchmark.input_prot.sig')
        good_aa = list(signature.load_signatures(knowngood))[0]

        assert sig1_aa.similarity(good_aa) == 1.0


def test_do_sourmash_check_knowngood_protein_comparisons():
    # this test checks against a known good signature calculated
    # by utils/compute-prot-mh-another-way.py
    with utils.TempDirectory() as location:
        testdata1 = utils.get_test_data('ecoli.genes.fna')
        status, out, err = utils.runscript('sourmash',
                                           ['compute', '-k', '21',
                                            '--singleton', '--protein',
                                            '--no-dna',
                                            testdata1],
                                           in_directory=location)
        sig1 = os.path.join(location, 'ecoli.genes.fna.sig')
        assert os.path.exists(sig1)

        x = list(signature.load_signatures(sig1))
        sig1_trans, sig2_trans = sorted(x, key=lambda x: x.name())

        knowngood = utils.get_test_data('benchmark.prot.sig')
        good_trans = list(signature.load_signatures(knowngood))[0]

        assert sig2_trans.similarity(good_trans) == 1.0


def test_do_compare_output_csv():
    with utils.TempDirectory() as location:
        testdata1 = utils.get_test_data('short.fa')
        testdata2 = utils.get_test_data('short2.fa')
        status, out, err = utils.runscript('sourmash',
                                           ['compute', testdata1, testdata2],
                                           in_directory=location)


        status, out, err = utils.runscript('sourmash',
                                           ['compare', 'short.fa.sig',
                                            'short2.fa.sig', '--csv', 'xxx'],
                                           in_directory=location)

        with open(os.path.join(location, 'xxx')) as fp:
            lines = fp.readlines()
            assert len(lines) == 3
            assert lines[1:] == ['1.0,0.93\n', '0.93,1.0\n']


def test_do_plot_comparison():
    with utils.TempDirectory() as location:
        testdata1 = utils.get_test_data('short.fa')
        testdata2 = utils.get_test_data('short2.fa')
        status, out, err = utils.runscript('sourmash',
                                           ['compute', testdata1, testdata2],
                                           in_directory=location)


        status, out, err = utils.runscript('sourmash',
                                           ['compare', 'short.fa.sig',
                                            'short2.fa.sig', '-o', 'cmp'],
                                           in_directory=location)

        status, out, err = utils.runscript('sourmash', ['plot', 'cmp'],
                                           in_directory=location)

        assert os.path.exists(os.path.join(location, "cmp.dendro.png"))
        assert os.path.exists(os.path.join(location, "cmp.matrix.png"))


def test_do_plot_comparison_2():
    with utils.TempDirectory() as location:
        testdata1 = utils.get_test_data('short.fa')
        testdata2 = utils.get_test_data('short2.fa')
        status, out, err = utils.runscript('sourmash',
                                           ['compute', testdata1, testdata2],
                                           in_directory=location)


        status, out, err = utils.runscript('sourmash',
                                           ['compare', 'short.fa.sig',
                                            'short2.fa.sig', '-o', 'cmp'],
                                           in_directory=location)

        status, out, err = utils.runscript('sourmash',
                                           ['plot', 'cmp', '--pdf'],
                                           in_directory=location)
        assert os.path.exists(os.path.join(location, "cmp.dendro.pdf"))
        assert os.path.exists(os.path.join(location, "cmp.matrix.pdf"))


def test_do_plot_comparison_3():
    with utils.TempDirectory() as location:
        testdata1 = utils.get_test_data('short.fa')
        testdata2 = utils.get_test_data('short2.fa')
        status, out, err = utils.runscript('sourmash',
                                           ['compute', testdata1, testdata2],
                                           in_directory=location)


        status, out, err = utils.runscript('sourmash',
                                           ['compare', 'short.fa.sig',
                                            'short2.fa.sig', '-o', 'cmp'],
                                           in_directory=location)

        status, out, err = utils.runscript('sourmash',
                                           ['plot', 'cmp', '--labels'],
                                           in_directory=location)

        assert os.path.exists(os.path.join(location, "cmp.dendro.png"))
        assert os.path.exists(os.path.join(location, "cmp.matrix.png"))


def test_search():
    with utils.TempDirectory() as location:
        testdata1 = utils.get_test_data('short.fa')
        testdata2 = utils.get_test_data('short2.fa')
        status, out, err = utils.runscript('sourmash',
                                           ['compute', testdata1, testdata2],
                                           in_directory=location)



        status, out, err = utils.runscript('sourmash',
                                           ['search', 'short.fa.sig',
                                            'short2.fa.sig'],
                                           in_directory=location)
        print(status, out, err)
        assert '1 matches' in err
        assert '0.930' in out


<<<<<<< HEAD
def test_compare_deduce_molecule():
    # deduce DNA vs protein from query, if it is unique
=======
def test_search_containment():
>>>>>>> 705afe36
    with utils.TempDirectory() as location:
        testdata1 = utils.get_test_data('short.fa')
        testdata2 = utils.get_test_data('short2.fa')
        status, out, err = utils.runscript('sourmash',
<<<<<<< HEAD
                                           ['compute', '-k', '30',
                                            '--no-dna', '--protein',
                                            testdata1, testdata2],
                                           in_directory=location)

        status, out, err = utils.runscript('sourmash',
                                           ['compare', 'short.fa.sig',
                                            'short2.fa.sig'],
                                           in_directory=location)
        print(status, out, err)
        assert 'min similarity in matrix: 0.91' in err


def test_compare_deduce_ksize():
    # deduce ksize, if it is unique
    with utils.TempDirectory() as location:
        testdata1 = utils.get_test_data('short.fa')
        testdata2 = utils.get_test_data('short2.fa')
        status, out, err = utils.runscript('sourmash',
                                           ['compute', '-k', '29',
                                            testdata1, testdata2],
                                           in_directory=location)

        status, out, err = utils.runscript('sourmash',
                                           ['compare', 'short.fa.sig',
                                            'short2.fa.sig'],
                                           in_directory=location)
        print(status, out, err)
        assert 'min similarity in matrix: 0.938' in err


def test_search_deduce_molecule():
    # deduce DNA vs protein from query, if it is unique
    with utils.TempDirectory() as location:
        testdata1 = utils.get_test_data('short.fa')
        testdata2 = utils.get_test_data('short2.fa')
        status, out, err = utils.runscript('sourmash',
                                           ['compute', '-k', '30',
                                            '--no-dna', '--protein',
                                            testdata1, testdata2],
                                           in_directory=location)

        status, out, err = utils.runscript('sourmash',
                                           ['search', 'short.fa.sig',
                                            'short2.fa.sig'],
                                           in_directory=location)
        print(status, out, err)
        assert '1 matches' in err
        assert '(k=30, protein)' in err


def test_search_deduce_ksize():
    # deduce ksize from query, if it is unique
    with utils.TempDirectory() as location:
        testdata1 = utils.get_test_data('short.fa')
        testdata2 = utils.get_test_data('short2.fa')
        status, out, err = utils.runscript('sourmash',
                                           ['compute', '-k', '23',
                                            testdata1, testdata2],
                                           in_directory=location)

        status, out, err = utils.runscript('sourmash',
                                           ['search', 'short.fa.sig',
                                            'short2.fa.sig'],
                                           in_directory=location)
        print(status, out, err)
        assert '1 matches' in err
        assert 'k=23' in err


def test_search_deduce_ksize_and_select_appropriate():
    # deduce ksize from query and select correct signature from DB
    with utils.TempDirectory() as location:
        testdata1 = utils.get_test_data('short.fa')
        testdata2 = utils.get_test_data('short2.fa')
        status, out, err = utils.runscript('sourmash',
                                           ['compute', '-k', '24',
                                            testdata1],
                                           in_directory=location)
        # The DB contains signatres for multiple ksizes
        status, out, err = utils.runscript('sourmash',
                                           ['compute', '-k', '23,24',
                                            testdata2],
                                           in_directory=location)

        status, out, err = utils.runscript('sourmash',
                                           ['search', 'short.fa.sig',
                                            'short2.fa.sig'],
                                           in_directory=location)
        print(status, out, err)
        assert '1 matches' in err
        assert 'k=24' in err


def test_search_deduce_ksize_not_unique():
    # deduce ksize from query, fail because it is not unique
    with utils.TempDirectory() as location:
        testdata1 = utils.get_test_data('short.fa')
        testdata2 = utils.get_test_data('short2.fa')
        status, out, err = utils.runscript('sourmash',
                                           ['compute', '-k', '23,25',
                                            testdata1, testdata2],
                                           in_directory=location)

        status, out, err = utils.runscript('sourmash',
                                           ['search', 'short.fa.sig',
                                            'short2.fa.sig'],
                                           in_directory=location,
                                           fail_ok=True)
        print(status, out, err)
        assert status == -1
        assert '2 signatures matching ksize' in err


def test_search_deduce_ksize_vs_user_specified():
    # user specified ksize is not available
    with utils.TempDirectory() as location:
        testdata1 = utils.get_test_data('short.fa')
        testdata2 = utils.get_test_data('short2.fa')
        status, out, err = utils.runscript('sourmash',
                                           ['compute', '-k', '23',
                                            testdata1, testdata2],
                                           in_directory=location)

        status, out, err = utils.runscript('sourmash',
                                           ['search', '-k', '24',
                                            'short.fa.sig', 'short2.fa.sig'],
                                           in_directory=location,
                                           fail_ok=True)
        print(status, out, err)
        assert status == -1
        assert '0 signatures matching ksize' in err
=======
                                           ['compute', testdata1, testdata2],
                                           in_directory=location)



        status, out, err = utils.runscript('sourmash',
                                           ['search', 'short.fa.sig',
                                            'short2.fa.sig', '--containment'],
                                           in_directory=location)
        print(status, out, err)
        assert '1 matches' in err
        assert '0.958' in out
>>>>>>> 705afe36


def test_search_gzip():
    with utils.TempDirectory() as location:
        testdata1 = utils.get_test_data('short.fa')
        testdata2 = utils.get_test_data('short2.fa')
        status, out, err = utils.runscript('sourmash',
                                           ['compute', testdata1, testdata2],
                                           in_directory=location)

        data = open(os.path.join(location, 'short.fa.sig'), 'rb').read()
        with gzip.open(os.path.join(location, 'zzz.gz'), 'wb') as fp:
            fp.write(data)

        data = open(os.path.join(location, 'short2.fa.sig'), 'rb').read()
        with gzip.open(os.path.join(location, 'yyy.gz'), 'wb') as fp:
            fp.write(data)

        status, out, err = utils.runscript('sourmash',
                                           ['search', 'zzz.gz',
                                            'yyy.gz'],
                                           in_directory=location)
        print(status, out, err)
        assert '1 matches' in err
        assert '0.930' in out


def test_search_2():
    with utils.TempDirectory() as location:
        testdata1 = utils.get_test_data('short.fa')
        testdata2 = utils.get_test_data('short2.fa')
        testdata3 = utils.get_test_data('short3.fa')
        status, out, err = utils.runscript('sourmash',
                                           ['compute', testdata1, testdata2,
                                            testdata3],
                                           in_directory=location)



        status, out, err = utils.runscript('sourmash',
                                           ['search', 'short.fa.sig',
                                            'short2.fa.sig', 'short3.fa.sig'],
                                           in_directory=location)
        print(status, out, err)
        assert '2 matches' in err
        assert '0.930' in out
        assert '0.896' in out


def test_search_3():
    with utils.TempDirectory() as location:
        testdata1 = utils.get_test_data('short.fa')
        testdata2 = utils.get_test_data('short2.fa')
        testdata3 = utils.get_test_data('short3.fa')
        status, out, err = utils.runscript('sourmash',
                                           ['compute', testdata1, testdata2,
                                            testdata3],
                                           in_directory=location)



        status, out, err = utils.runscript('sourmash',
                                           ['search', '-n', '1',
                                            'short.fa.sig',
                                            'short2.fa.sig', 'short3.fa.sig'],
                                           in_directory=location)
        print(status, out, err)
        assert '2 matches; showing first 1' in err


def test_mash_csv_to_sig():
    with utils.TempDirectory() as location:
        testdata1 = utils.get_test_data('short.fa.msh.dump')
        testdata2 = utils.get_test_data('short.fa')

        status, out, err = utils.runscript('sourmash', ['import_csv',
                                                        testdata1,
                                                        '-o', 'xxx.sig'],
                                           in_directory=location)

        status, out, err = utils.runscript('sourmash',
                                           ['compute', '-k', '31',
                                            '-n', '970', testdata2],
                                           in_directory=location)

        status, out, err = utils.runscript('sourmash',
                                           ['search', '-k', '31',
                                            'short.fa.sig', 'xxx.sig'],
                                           in_directory=location)
        print(status, out, err)
        assert '1 matches:' in err
        assert 'short.fa \t 1.000 \t xxx.sig' in out


def test_do_sourmash_sbt_index_bad_args():
    with utils.TempDirectory() as location:
        testdata1 = utils.get_test_data('short.fa')
        testdata2 = utils.get_test_data('short2.fa')
        status, out, err = utils.runscript('sourmash',
                                           ['compute', testdata1, testdata2],
                                           in_directory=location)

        status, out, err = utils.runscript('sourmash',
                                           ['sbt_index', 'zzz',
                                            'short.fa.sig',
                                            'short2.fa.sig',
                                            '--dna', '--protein'],
                                           in_directory=location, fail_ok=True)

        assert "cannot specify both --dna and --protein!" in err
        assert status != 0


def test_do_sourmash_sbt_search():
    with utils.TempDirectory() as location:
        testdata1 = utils.get_test_data('short.fa')
        testdata2 = utils.get_test_data('short2.fa')
        status, out, err = utils.runscript('sourmash',
                                           ['compute', testdata1, testdata2],
                                           in_directory=location)

        status, out, err = utils.runscript('sourmash',
                                           ['sbt_index', 'zzz',
                                            'short.fa.sig',
                                            'short2.fa.sig'],
                                           in_directory=location)

        assert os.path.exists(os.path.join(location, 'zzz.sbt.json'))

        status, out, err = utils.runscript('sourmash',
                                           ['sbt_search', 'zzz',
                                            'short.fa.sig'],
                                           in_directory=location)
        print(err)

        assert testdata1 in err
        assert testdata2 in err


def test_do_sourmash_sbt_search_downsample():
    with utils.TempDirectory() as location:
        testdata1 = utils.get_test_data('short.fa')
        testdata2 = utils.get_test_data('short2.fa')
        status, out, err = utils.runscript('sourmash',
                                           ['compute', testdata1, testdata2,
                                            '--scaled=10'],
                                           in_directory=location)

        testdata1 = utils.get_test_data('short.fa')
        status, out, err = utils.runscript('sourmash',
                                           ['compute', testdata1,
                                            '--scaled=5', '-o', 'query.sig'],
                                           in_directory=location)

        status, out, err = utils.runscript('sourmash',
                                           ['sbt_index', 'zzz',
                                            'short.fa.sig',
                                            'short2.fa.sig'],
                                           in_directory=location)

        assert os.path.exists(os.path.join(location, 'zzz.sbt.json'))

        status, out, err = utils.runscript('sourmash',
                                           ['sbt_search', 'zzz',
                                            'query.sig'],
                                           in_directory=location)
        print(err)

        assert testdata1 in err
        assert testdata2 in err


def test_do_sourmash_sbt_index_single():
    with utils.TempDirectory() as location:
        testdata1 = utils.get_test_data('short.fa')
        testdata2 = utils.get_test_data('short2.fa')
        status, out, err = utils.runscript('sourmash',
                                           ['compute', testdata1, testdata2],
                                           in_directory=location)

        status, out, err = utils.runscript('sourmash',
                                           ['sbt_index', 'zzz',
                                            'short.fa.sig'],
                                           in_directory=location)

        assert os.path.exists(os.path.join(location, 'zzz.sbt.json'))

        status, out, err = utils.runscript('sourmash',
                                           ['sbt_search', 'zzz',
                                            'short.fa.sig'],
                                           in_directory=location)
        print(err)

        assert testdata1 in err


def test_do_sourmash_sbt_search_selectprot():
    # sbt_index should fail when run on signatures with multiple types
    with utils.TempDirectory() as location:
        testdata1 = utils.get_test_data('short.fa')
        testdata2 = utils.get_test_data('short2.fa')

        args = ['compute', testdata1, testdata2,
                '--protein', '--dna', '-k', '30']
        status, out, err = utils.runscript('sourmash', args,
                                           in_directory=location)

        args = ['sbt_index', 'zzz', 'short.fa.sig', 'short2.fa.sig']
        status, out, err = utils.runscript('sourmash', args,
                                           in_directory=location, fail_ok=True)

        print(out)
        print(err)
        assert status != 0


def test_do_sourmash_sbt_search_dnaprotquery():
    # sbt_search should fail if non-single query sig given
    with utils.TempDirectory() as location:
        testdata1 = utils.get_test_data('short.fa')
        testdata2 = utils.get_test_data('short2.fa')

        args = ['compute', testdata1, testdata2,
                '--protein', '--dna', '-k', '30']
        status, out, err = utils.runscript('sourmash', args,
                                           in_directory=location)

        args = ['sbt_index', 'zzz', '--protein', 'short.fa.sig',
                'short2.fa.sig']
        status, out, err = utils.runscript('sourmash', args,
                                           in_directory=location)

        assert os.path.exists(os.path.join(location, 'zzz.sbt.json'))

        args = ['sbt_search', 'zzz', 'short.fa.sig']
        status, out, err = utils.runscript('sourmash', args,
                                           in_directory=location, fail_ok=True)
        assert status != 0
        print(out)
        print(err)
        assert 'need exactly one' in err


def test_do_sourmash_sbt_index_traverse():
    with utils.TempDirectory() as location:
        testdata1 = utils.get_test_data('short.fa')
        testdata2 = utils.get_test_data('short2.fa')
        status, out, err = utils.runscript('sourmash',
                                           ['compute', testdata1, testdata2],
                                           in_directory=location)

        status, out, err = utils.runscript('sourmash',
                                           ['sbt_index', 'zzz',
                                            '--traverse-dir', '.'],
                                           in_directory=location)

        assert os.path.exists(os.path.join(location, 'zzz.sbt.json'))
        assert 'loaded 2 sigs; saving SBT under' in err

        status, out, err = utils.runscript('sourmash',
                                           ['sbt_search', 'zzz',
                                            'short.fa.sig'],
                                           in_directory=location)
        print(err)

        assert testdata1 in err
        assert testdata2 in err


def test_do_sourmash_sbt_combine():
    with utils.TempDirectory() as location:
        files = [utils.get_test_data(f) for f in utils.SIG_FILES]

        status, out, err = utils.runscript('sourmash',
                                           ['sbt_index', 'zzz'] + files,
                                           in_directory=location)

        assert os.path.exists(os.path.join(location, 'zzz.sbt.json'))

        status, out, err = utils.runscript('sourmash',
                                           ['sbt_combine', 'joined',
                                            'zzz.sbt.json', 'zzz.sbt.json'],
                                           in_directory=location)

        assert os.path.exists(os.path.join(location, 'joined.sbt.json'))

        filename = os.path.splitext(os.path.basename(utils.SIG_FILES[0]))[0]

        status, out, err = utils.runscript('sourmash',
                                           ['sbt_search', 'zzz'] + [files[0]],
                                           in_directory=location)
        print(err)

        # we get notification of signature loading, too - so notify + result.
        assert err.count(filename) == 2

        status, out, err = utils.runscript('sourmash',
                                           ['sbt_search', 'joined'] + [files[0]],
                                           in_directory=location)
        print(err)

        # TODO: signature is loaded more than once,
        # so checking if we get three counts (notification + 2 results)
        # If we ever start reporting only one match (even if appears repeated),
        # change this test too!
        assert err.count(filename) == 3


def test_do_sourmash_sbt_search_otherdir():
    with utils.TempDirectory() as location:
        testdata1 = utils.get_test_data('short.fa')
        testdata2 = utils.get_test_data('short2.fa')
        status, out, err = utils.runscript('sourmash',
                                           ['compute', testdata1, testdata2],
                                           in_directory=location)

        status, out, err = utils.runscript('sourmash',
                                           ['sbt_index', 'xxx/zzz',
                                            'short.fa.sig',
                                            'short2.fa.sig'],
                                           in_directory=location)

        assert os.path.exists(os.path.join(location, 'xxx', 'zzz.sbt.json'))

        sbt_name = os.path.join(location,'xxx', 'zzz',)
        sig_loc = os.path.join(location, 'short.fa.sig')
        status, out, err = utils.runscript('sourmash',
                                           ['sbt_search', sbt_name, sig_loc])
        print(err)

        assert testdata1 in err
        assert testdata2 in err


def test_do_sourmash_sbt_search_bestonly():
    with utils.TempDirectory() as location:
        testdata1 = utils.get_test_data('short.fa')
        testdata2 = utils.get_test_data('short2.fa')
        status, out, err = utils.runscript('sourmash',
                                           ['compute', testdata1, testdata2],
                                           in_directory=location)

        status, out, err = utils.runscript('sourmash',
                                           ['sbt_index', 'zzz',
                                            'short.fa.sig',
                                            'short2.fa.sig'],
                                           in_directory=location)

        assert os.path.exists(os.path.join(location, 'zzz.sbt.json'))

        status, out, err = utils.runscript('sourmash',
                                           ['sbt_search', '--best-only', 'zzz',
                                            'short.fa.sig'],
                                           in_directory=location)
        print(err)

        assert testdata1 in err


def test_compare_with_abundance_1():
    with utils.TempDirectory() as location:
        # create two signatures
        E1 = MinHash(ksize=5, n=5, is_protein=False,
                        track_abundance=True)
        E2 = MinHash(ksize=5, n=5, is_protein=False,
                        track_abundance=True)

        E1.add_sequence('ATGGA')
        E2.add_sequence('ATGGA')

        s1 = signature.SourmashSignature('', E1, filename='e1', name='e1')
        s2 = signature.SourmashSignature('', E2, filename='e2', name='e2')

        signature.save_signatures([s1],
                                  open(os.path.join(location, 'e1.sig'), 'w'))
        signature.save_signatures([s2],
                                  open(os.path.join(location, 'e2.sig'), 'w'))

        status, out, err = utils.runscript('sourmash',
                                           ['search', 'e1.sig', 'e2.sig',
                                            '-k' ,'5'],
                                           in_directory=location)
        assert '1.000' in out


def test_compare_with_abundance_2():
    with utils.TempDirectory() as location:
        # create two signatures
        E1 = MinHash(ksize=5, n=5, is_protein=False,
                        track_abundance=True)
        E2 = MinHash(ksize=5, n=5, is_protein=False,
                        track_abundance=True)

        E1.add_sequence('ATGGA')

        E1.add_sequence('ATGGA')
        E2.add_sequence('ATGGA')

        s1 = signature.SourmashSignature('', E1, filename='e1', name='e1')
        s2 = signature.SourmashSignature('', E2, filename='e2', name='e2')

        signature.save_signatures([s1],
                                  open(os.path.join(location, 'e1.sig'), 'w'))
        signature.save_signatures([s2],
                                  open(os.path.join(location, 'e2.sig'), 'w'))

        status, out, err = utils.runscript('sourmash',
                                           ['search', 'e1.sig', 'e2.sig',
                                            '-k' ,'5'],
                                           in_directory=location)
        assert '1.0' in out


def test_compare_with_abundance_3():
    with utils.TempDirectory() as location:
        # create two signatures
        E1 = MinHash(ksize=5, n=5, is_protein=False,
                        track_abundance=True)
        E2 = MinHash(ksize=5, n=5, is_protein=False,
                        track_abundance=True)

        E1.add_sequence('ATGGA')
        E1.add_sequence('GGACA')

        E1.add_sequence('ATGGA')
        E2.add_sequence('ATGGA')

        s1 = signature.SourmashSignature('', E1, filename='e1', name='e1')
        s2 = signature.SourmashSignature('', E2, filename='e2', name='e2')

        signature.save_signatures([s1],
                                  open(os.path.join(location, 'e1.sig'), 'w'))
        signature.save_signatures([s2],
                                  open(os.path.join(location, 'e2.sig'), 'w'))

        status, out, err = utils.runscript('sourmash',
                                           ['search', 'e1.sig', 'e2.sig',
                                            '-k' ,'5'],
                                           in_directory=location)
        assert '0.705' in out


def test_sbt_gather():
    with utils.TempDirectory() as location:
        testdata1 = utils.get_test_data('short.fa')
        testdata2 = utils.get_test_data('short2.fa')
        status, out, err = utils.runscript('sourmash',
                                           ['compute', testdata1, testdata2,
                                            '--scaled', '10'],
                                           in_directory=location)

        status, out, err = utils.runscript('sourmash',
                                           ['compute', testdata2,
                                            '--scaled', '10',
                                            '-o', 'query.fa.sig'],
                                           in_directory=location)

        status, out, err = utils.runscript('sourmash',
                                           ['sbt_index', 'zzz',
                                            'short.fa.sig',
                                            'short2.fa.sig'],
                                           in_directory=location)

        assert os.path.exists(os.path.join(location, 'zzz.sbt.json'))

        status, out, err = utils.runscript('sourmash',
                                           ['sbt_gather', 'zzz',
                                            'query.fa.sig', '-o',
                                            'foo.csv', '--threshold-bp=1'],
                                           in_directory=location)

        print(out)
        print(err)

        assert '0.9 kbp     100.0%  100.0%' in err


def test_sbt_gather_file_output():
    with utils.TempDirectory() as location:
        testdata1 = utils.get_test_data('short.fa')
        testdata2 = utils.get_test_data('short2.fa')
        status, out, err = utils.runscript('sourmash',
                                           ['compute', testdata1, testdata2,
                                            '--scaled', '10'],
                                           in_directory=location)

        status, out, err = utils.runscript('sourmash',
                                           ['compute', testdata2,
                                            '--scaled', '10',
                                            '-o', 'query.fa.sig'],
                                           in_directory=location)

        status, out, err = utils.runscript('sourmash',
                                           ['sbt_index', 'zzz',
                                            'short.fa.sig',
                                            'short2.fa.sig'],
                                           in_directory=location)

        assert os.path.exists(os.path.join(location, 'zzz.sbt.json'))

        status, out, err = utils.runscript('sourmash',
                                           ['sbt_gather', 'zzz',
                                            'query.fa.sig',
                                            '--threshold-bp=500',
                                            '-o', 'foo.out'],
                                           in_directory=location)

        print(out)
        print(err)
        assert '0.9 kbp     100.0%  100.0%' in err
        with open(os.path.join(location, 'foo.out')) as f:
            output = f.read()
            print((output,))
            assert '910.0,1.0,1.0' in output


def test_sbt_gather_metagenome():
    with utils.TempDirectory() as location:
        testdata_glob = utils.get_test_data('gather/GCF*.sig')
        testdata_sigs = glob.glob(testdata_glob)

        query_sig = utils.get_test_data('gather/combined.sig')

        cmd = ['sbt_index', 'gcf_all', '-k', '21']
        cmd.extend(testdata_sigs)

        status, out, err = utils.runscript('sourmash', cmd,
                                           in_directory=location)

        assert os.path.exists(os.path.join(location, 'gcf_all.sbt.json'))

        status, out, err = utils.runscript('sourmash',
                                           ['sbt_gather', 'gcf_all',
                                            query_sig, '-k', '21'],
                                           in_directory=location)

        print(out)
        print(err)

        assert 'found 12 matches total' in err
        assert 'the recovered matches hit 100.0% of the query' in err
        assert '4.9 Mbp      33.2%  100.0%      NC_003198.1 Salmonella enterica subsp.' in err
        assert '4.7 Mbp      32.1%    1.5%      NC_011294.1 Salmonella enterica subsp' in err


def test_sbt_gather_save_matches():
    with utils.TempDirectory() as location:
        testdata_glob = utils.get_test_data('gather/GCF*.sig')
        testdata_sigs = glob.glob(testdata_glob)

        query_sig = utils.get_test_data('gather/combined.sig')

        cmd = ['sbt_index', 'gcf_all', '-k', '21']
        cmd.extend(testdata_sigs)

        status, out, err = utils.runscript('sourmash', cmd,
                                           in_directory=location)

        assert os.path.exists(os.path.join(location, 'gcf_all.sbt.json'))

        status, out, err = utils.runscript('sourmash',
                                           ['sbt_gather', 'gcf_all',
                                            query_sig, '-k', '21',
                                            '--save-matches', 'save.sigs'],
                                           in_directory=location)

        print(out)
        print(err)

        assert 'found 12 matches total' in err
        assert 'the recovered matches hit 100.0% of the query' in err
        assert os.path.exists(os.path.join(location, 'save.sigs'))


def test_sbt_gather_error_no_cardinality_query():
    with utils.TempDirectory() as location:
        testdata1 = utils.get_test_data('short.fa')
        testdata2 = utils.get_test_data('short2.fa')
        status, out, err = utils.runscript('sourmash',
                                           ['compute', testdata1, testdata2],
                                           in_directory=location)

        testdata3 = utils.get_test_data('short3.fa')
        status, out, err = utils.runscript('sourmash',
                                           ['compute', testdata3],
                                           in_directory=location)

        status, out, err = utils.runscript('sourmash',
                                           ['sbt_index', 'zzz',
                                            'short.fa.sig',
                                            'short2.fa.sig'],
                                           in_directory=location)

        assert os.path.exists(os.path.join(location, 'zzz.sbt.json'))

        status, out, err = utils.runscript('sourmash',
                                           ['sbt_gather', 'zzz',
                                            'short3.fa.sig'],
                                           in_directory=location,
                                           fail_ok=True)
        assert status == -1
        assert "query signature needs to be created with --scaled" in err


def test_sbt_gather_deduce_ksize():
    with utils.TempDirectory() as location:
        testdata1 = utils.get_test_data('short.fa')
        testdata2 = utils.get_test_data('short2.fa')
        status, out, err = utils.runscript('sourmash',
                                           ['compute', testdata1, testdata2,
                                            '--scaled', '10', '-k', '23'],
                                           in_directory=location)

        status, out, err = utils.runscript('sourmash',
                                           ['compute', testdata2,
                                            '--scaled', '10', '-k', '23',
                                            '-o', 'query.fa.sig'],
                                           in_directory=location)

        status, out, err = utils.runscript('sourmash',
                                           ['sbt_index', 'zzz',
                                            'short.fa.sig',
                                            'short2.fa.sig'],
                                           in_directory=location)

        assert os.path.exists(os.path.join(location, 'zzz.sbt.json'))

        status, out, err = utils.runscript('sourmash',
                                           ['sbt_gather', 'zzz',
                                            'query.fa.sig'],
                                           in_directory=location)

        print(out)
        print(err)

        assert 'found: 1.00 1.00 ' in err


def test_sbt_gather_deduce_moltype():
    with utils.TempDirectory() as location:
        testdata1 = utils.get_test_data('short.fa')
        testdata2 = utils.get_test_data('short2.fa')
        status, out, err = utils.runscript('sourmash',
                                           ['compute', testdata1, testdata2,
                                            '--scaled', '10', '-k', '30',
                                            '--no-dna', '--protein'],
                                           in_directory=location)

        status, out, err = utils.runscript('sourmash',
                                           ['compute', testdata2,
                                            '--scaled', '10', '-k', '30',
                                            '--no-dna', '--protein',
                                            '-o', 'query.fa.sig'],
                                           in_directory=location)

        status, out, err = utils.runscript('sourmash',
                                           ['sbt_index', 'zzz',
                                            'short.fa.sig',
                                            'short2.fa.sig'],
                                           in_directory=location)

        assert os.path.exists(os.path.join(location, 'zzz.sbt.json'))

        status, out, err = utils.runscript('sourmash',
                                           ['sbt_gather', 'zzz',
                                            'query.fa.sig'],
                                           in_directory=location)

        print(out)
        print(err)

        assert 'found: 1.00 1.00 ' in err


def test_sbt_categorize():
    with utils.TempDirectory() as location:
        testdata1 = utils.get_test_data('genome-s10.fa.gz.sig')
        testdata2 = utils.get_test_data('genome-s11.fa.gz.sig')
        testdata3 = utils.get_test_data('genome-s12.fa.gz.sig')
        testdata4 = utils.get_test_data('genome-s10+s11.sig')

        shutil.copyfile(testdata1, os.path.join(location, '1.sig'))
        shutil.copyfile(testdata2, os.path.join(location, '2.sig'))
        shutil.copyfile(testdata3, os.path.join(location, '3.sig'))
        shutil.copyfile(testdata4, os.path.join(location, '4.sig'))

        # omit 3
        args = ['sbt_index', '--dna', '-k', '21', 'zzz', '1.sig', '2.sig']
        status, out, err = utils.runscript('sourmash', args,
                                           in_directory=location)

        args = ['categorize', 'zzz', '--traverse-directory', '.',
                '--ksize', '21', '--dna', '--csv', 'out.csv']
        status, out, err = utils.runscript('sourmash', args,
                                           in_directory=location)

        print(out)
        print(err)

        # mash dist genome-s10.fa.gz genome-s10+s11.fa.gz
        # yields 521/1000 ==> ~0.5
        assert 'for s10+s11, found: 0.50 genome-s10.fa.gz' in err

        out_csv = open(os.path.join(location, 'out.csv')).read()
        assert './4.sig,genome-s10.fa.gz,0.50' in out_csv


def test_sbt_categorize_already_done():
    with utils.TempDirectory() as location:
        testdata1 = utils.get_test_data('genome-s10.fa.gz.sig')
        testdata2 = utils.get_test_data('genome-s11.fa.gz.sig')
        testdata3 = utils.get_test_data('genome-s12.fa.gz.sig')
        testdata4 = utils.get_test_data('genome-s10+s11.sig')

        shutil.copyfile(testdata1, os.path.join(location, '1.sig'))
        shutil.copyfile(testdata2, os.path.join(location, '2.sig'))
        shutil.copyfile(testdata3, os.path.join(location, '3.sig'))
        shutil.copyfile(testdata4, os.path.join(location, '4.sig'))

        # omit 3
        args = ['sbt_index', '--dna', '-k', '21', 'zzz', '1.sig', '2.sig']
        status, out, err = utils.runscript('sourmash', args,
                                           in_directory=location)

        with open(os.path.join(location, 'in.csv'), 'wt') as fp:
            fp.write('./4.sig,genome-s10.fa.gz,0.50')

        args = ['categorize', 'zzz', './2.sig', './4.sig',
                '--ksize', '21', '--dna', '--load-csv', 'in.csv']
        status, out, err = utils.runscript('sourmash', args,
                                           in_directory=location)

        print(out)
        print(err)
        assert 'for genome-s11.fa.gz, no match found'
        assert not 'for s10+s11, found: 0.50 genome-s10.fa.gz' in err


def test_sbt_categorize_already_done_traverse():
    with utils.TempDirectory() as location:
        testdata1 = utils.get_test_data('genome-s10.fa.gz.sig')
        testdata2 = utils.get_test_data('genome-s11.fa.gz.sig')
        testdata3 = utils.get_test_data('genome-s12.fa.gz.sig')
        testdata4 = utils.get_test_data('genome-s10+s11.sig')

        shutil.copyfile(testdata1, os.path.join(location, '1.sig'))
        shutil.copyfile(testdata2, os.path.join(location, '2.sig'))
        shutil.copyfile(testdata3, os.path.join(location, '3.sig'))
        shutil.copyfile(testdata4, os.path.join(location, '4.sig'))

        # omit 3
        args = ['sbt_index', '--dna', '-k', '21', 'zzz', '1.sig', '2.sig']
        status, out, err = utils.runscript('sourmash', args,
                                           in_directory=location)

        with open(os.path.join(location, 'in.csv'), 'wt') as fp:
            fp.write('./4.sig,genome-s10.fa.gz,0.50')

        args = ['categorize', 'zzz', '--traverse-directory', '.',
                '--ksize', '21', '--dna', '--load-csv', 'in.csv']
        status, out, err = utils.runscript('sourmash', args,
                                           in_directory=location)

        print(out)
        print(err)
        assert 'for genome-s11.fa.gz, no match found'
        assert not 'for s10+s11, found: 0.50 genome-s10.fa.gz' in err


def test_sbt_categorize_multiple_ksizes_moltypes():
    # 'categorize' should fail when there are multiple ksizes or moltypes
    # present
    with utils.TempDirectory() as location:
        testdata1 = utils.get_test_data('genome-s10.fa.gz.sig')
        testdata2 = utils.get_test_data('genome-s11.fa.gz.sig')
        testdata3 = utils.get_test_data('genome-s12.fa.gz.sig')

        shutil.copyfile(testdata1, os.path.join(location, '1.sig'))
        shutil.copyfile(testdata2, os.path.join(location, '2.sig'))
        shutil.copyfile(testdata3, os.path.join(location, '3.sig'))

        args = ['sbt_index', '--dna', '-k', '21', 'zzz', '1.sig', '2.sig']
        status, out, err = utils.runscript('sourmash', args,
                                           in_directory=location)

        args = ['categorize', 'zzz', '--traverse-directory', '.']
        status, out, err = utils.runscript('sourmash', args,
                                           in_directory=location, fail_ok=True)

        assert status != 0
        assert 'multiple k-mer sizes/molecule types present' in err


def test_watch():
    with utils.TempDirectory() as location:
        testdata0 = utils.get_test_data('genome-s10.fa.gz')
        testdata1 = utils.get_test_data('genome-s10.fa.gz.sig')
        shutil.copyfile(testdata1, os.path.join(location, '1.sig'))

        args = ['sbt_index', '--dna', '-k', '21', 'zzz', '1.sig']
        status, out, err = utils.runscript('sourmash', args,
                                           in_directory=location)

        cmd = """

             gunzip -c {} | {}/sourmash watch --ksize 21 --dna zzz

        """.format(testdata0, utils.scriptpath())
        status, out, err = utils.run_shell_cmd(cmd, in_directory=location)

        print(out)
        print(err)
        assert 'FOUND: genome-s10.fa.gz, at 1.000' in err


def test_watch_deduce_ksize():
    with utils.TempDirectory() as location:
        testdata0 = utils.get_test_data('genome-s10.fa.gz')
        utils.runscript('sourmash',
                        ['compute', testdata0, '-k', '29', '-o', '1.sig'],
                        in_directory=location)

        args = ['sbt_index', '--dna', '-k', '29', 'zzz', '1.sig']
        status, out, err = utils.runscript('sourmash', args,
                                           in_directory=location)

        cmd = """

             gunzip -c {} | {}/sourmash watch --dna zzz

        """.format(testdata0, utils.scriptpath())
        status, out, err = utils.run_shell_cmd(cmd, in_directory=location)

        print(out)
        print(err)
        assert 'Computing signature for k=29' in err
        assert 'genome-s10.fa.gz, at 1.000' in err


def test_watch_coverage():
    with utils.TempDirectory() as location:
        testdata0 = utils.get_test_data('genome-s10.fa.gz')
        testdata1 = utils.get_test_data('genome-s10.fa.gz.sig')
        shutil.copyfile(testdata1, os.path.join(location, '1.sig'))

        args = ['sbt_index', '--dna', '-k', '21', 'zzz', '1.sig']
        status, out, err = utils.runscript('sourmash', args,
                                           in_directory=location)

        with open(os.path.join(location, 'query.fa'), 'wt') as fp:
            record = list(screed.open(testdata0))[0]
            for start in range(0, len(record), 100):
                fp.write('>{}\n{}\n'.format(start,
                                            record.sequence[start:start+500]))

        args = ['watch', '--ksize', '21', '--dna', 'zzz', 'query.fa']
        status, out, err = utils.runscript('sourmash', args,
                                           in_directory=location)

        print(out)
        print(err)
        assert 'FOUND: genome-s10.fa.gz, at 1.000' in err


def test_mash_yaml_to_json():
    with utils.TempDirectory() as location:
        orig_sig = utils.get_test_data('genome-s10.fa.gz.sig')
        shutil.copy(orig_sig, location)
        test_sig = os.path.join(location, os.path.basename(orig_sig))

        # create directory
        os.mkdir(os.path.join(location, "foo"))
        shutil.copy(orig_sig, os.path.join(location, "foo"))

        assert not os.path.exists(test_sig + ".json")
        status, out, err = utils.runscript('sourmash', ['convert',
                                                        test_sig,
                                                        os.path.join(location, "foo")],
                                           in_directory=location)
        # check success
        assert status == 0
        # check existence of JSON files
        assert os.path.exists(test_sig + ".json")
        assert os.path.exists(os.path.join(location, "foo", os.path.basename(orig_sig)) + ".json")

        # check that the files can be read (as JSON)
        with open(test_sig + ".json") as fh:
            sig = signature.signature_json.load_signatures_json(fh)
        with open(os.path.join(location, "foo", os.path.basename(orig_sig)) + ".json") as fh:
            sig = signature.signature_json.load_signatures_json(fh)

        # try again: will fail because .json already found
        status, out, err = utils.runscript('sourmash', ['convert',
                                                        test_sig],
                                           in_directory=location,
                                           fail_ok=True)

        assert status == 1

        timestamp = os.path.getmtime(test_sig + ".json")

        # briefly sleep to make sure the clock ticks at least once
        # between the two timestamps
        time.sleep(1)

        # try again: will not fail when .json already found because of --force
        time.sleep(1)
        status, out, err = utils.runscript('sourmash', ['convert',
                                                        '--force',
                                                        test_sig],
                                           in_directory=location,
                                           fail_ok=True)
        assert status == 0
        # check that --force overwrote the file
        assert int(timestamp) != int(os.path.getmtime(test_sig + ".json"))
        # check that the file can be read (as JSON)
        with open(test_sig + ".json") as fh:
            sig = signature.signature_json.load_signatures_json(fh)<|MERGE_RESOLUTION|>--- conflicted
+++ resolved
@@ -638,17 +638,12 @@
         assert '0.930' in out
 
 
-<<<<<<< HEAD
 def test_compare_deduce_molecule():
     # deduce DNA vs protein from query, if it is unique
-=======
-def test_search_containment():
->>>>>>> 705afe36
-    with utils.TempDirectory() as location:
-        testdata1 = utils.get_test_data('short.fa')
-        testdata2 = utils.get_test_data('short2.fa')
-        status, out, err = utils.runscript('sourmash',
-<<<<<<< HEAD
+    with utils.TempDirectory() as location:
+        testdata1 = utils.get_test_data('short.fa')
+        testdata2 = utils.get_test_data('short2.fa')
+        status, out, err = utils.runscript('sourmash',
                                            ['compute', '-k', '30',
                                             '--no-dna', '--protein',
                                             testdata1, testdata2],
@@ -781,7 +776,13 @@
         print(status, out, err)
         assert status == -1
         assert '0 signatures matching ksize' in err
-=======
+
+
+def test_search_containment():
+    with utils.TempDirectory() as location:
+        testdata1 = utils.get_test_data('short.fa')
+        testdata2 = utils.get_test_data('short2.fa')
+        status, out, err = utils.runscript('sourmash',
                                            ['compute', testdata1, testdata2],
                                            in_directory=location)
 
@@ -794,7 +795,6 @@
         print(status, out, err)
         assert '1 matches' in err
         assert '0.958' in out
->>>>>>> 705afe36
 
 
 def test_search_gzip():
@@ -1424,13 +1424,13 @@
 
         status, out, err = utils.runscript('sourmash',
                                            ['sbt_gather', 'zzz',
-                                            'query.fa.sig'],
+                                            'query.fa.sig', '--threshold-bp=1'],
                                            in_directory=location)
 
         print(out)
         print(err)
 
-        assert 'found: 1.00 1.00 ' in err
+        assert '0.9 kbp     100.0%  100.0%' in err
 
 
 def test_sbt_gather_deduce_moltype():
@@ -1460,13 +1460,14 @@
 
         status, out, err = utils.runscript('sourmash',
                                            ['sbt_gather', 'zzz',
-                                            'query.fa.sig'],
+                                            'query.fa.sig',
+                                            '--threshold-bp=1'],
                                            in_directory=location)
 
         print(out)
         print(err)
 
-        assert 'found: 1.00 1.00 ' in err
+        assert '1.9 kbp     100.0%  100.0%' in err
 
 
 def test_sbt_categorize():
