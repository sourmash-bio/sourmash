"""
Tests for the 'sourmash' command line.
"""
import os
import gzip
import shutil
import screed
import glob
import json
import csv
import pytest
import zipfile
import random
<<<<<<< HEAD
import numpy
=======
>>>>>>> 718c9b59

import sourmash_tst_utils as utils

import sourmash
from sourmash import MinHash, sourmash_args
from sourmash.sbt import SBT, Node
from sourmash.sbtmh import SigLeaf, load_sbt_index
from sourmash.search import SearchResult, GatherResult

try:
    import matplotlib
    matplotlib.use('Agg')
except ImportError:
    pass

from sourmash import signature
from sourmash import VERSION
from sourmash.sourmash_args import load_pathlist_from_file
from sourmash_tst_utils import SourmashCommandFailed


def test_citation_file():
    import yaml

    thisdir = os.path.dirname(__file__)
    citation_file = os.path.join(thisdir, '../CITATION.cff')

    with open(citation_file) as fp:
        x = yaml.safe_load(fp)

    assert x['title'] == "sourmash: a library for MinHash sketching of DNA", x


def test_run_sourmash():
    status, out, err = utils.runscript('sourmash', [], fail_ok=True)
    assert status != 0                    # no args provided, ok ;)


def test_run_sourmash_badcmd():
    status, out, err = utils.runscript('sourmash', ['foobarbaz'], fail_ok=True)
    assert status != 0                    # bad arg!
    assert "cmd: invalid choice" in err


def test_run_sourmash_subcmd_help():
    status, out, err = utils.runscript('sourmash', ['sbt'], fail_ok=True)
    print(out)
    print(err)
    assert status != 0               # should fail

    assert "invalid choice:" in err
    assert "'sbt' (choose from" in err

    # should not have printed a Traceback
    assert any("Traceback" not in o for o in (err, out))


def test_sourmash_info():
    status, out, err = utils.runscript('sourmash', ['info'], fail_ok=False)

    # no output to stdout
    assert not out
    assert "sourmash version" in err
    assert "loaded from path" in err
    assert VERSION in err


def test_sourmash_info_verbose():
    status, out, err = utils.runscript('sourmash', ['info', '-v'])

    # no output to stdout
    assert not out
    assert "khmer version" in err
    assert "screed version" in err
    assert "loaded from path" in err


def test_load_pathlist_from_file_does_not_exist():
    from sourmash.sourmash_args import load_pathlist_from_file
    with pytest.raises(ValueError) as e:
        load_pathlist_from_file("")
    assert "file '' does not exist" in str(e.value)


@utils.in_tempdir
def test_load_pathlist_from_file_empty(c):
    file_list = c.output("file_list")
    with open(file_list, "w") as fp:
        fp.write("")
    with pytest.raises(ValueError) as e:
        load_pathlist_from_file(file_list)
    assert "pathlist is empty" in str(e.value)


@utils.in_tempdir
def test_load_pathlist_from_file_badly_formatted(c):
    file_list = c.output("file_list")
    with open(file_list, "w") as fp:
        fp.write("{'a':1}")
    with pytest.raises(ValueError) as e:
        load_pathlist_from_file(file_list)
    assert "file '{'a':1}' inside the pathlist does not exist" in str(e.value)


@utils.in_tempdir
def test_load_pathlist_from_file_badly_formatted_2(c):
    file_list = c.output("file_list")
    sig1 = utils.get_test_data('compare/genome-s10.fa.gz.sig')
    with open(file_list, "w") as fp:
        fp.write(sig1 + "\n")
        fp.write("{'a':1}")
    with pytest.raises(ValueError) as e:
        load_pathlist_from_file(file_list)
    assert "file '{'a':1}' inside the pathlist does not exist" in str(e.value)


@utils.in_tempdir
def test_load_pathlist_from_file_duplicate(c):
    file_list = c.output("file_list")
    sig1 = utils.get_test_data('compare/genome-s10.fa.gz.sig')
    with open(file_list, "w") as fp:
        fp.write(sig1 + "\n")
        fp.write(sig1 + "\n")
    check = load_pathlist_from_file(file_list)
    print (check)
    assert len(check) == 1


def test_compare_serial(runtmp):
    # try doing a compare serially
    c = runtmp

    testsigs = utils.get_test_data('genome-s1*.sig')
    testsigs = glob.glob(testsigs)

    c.run_sourmash('compare', '-o', 'cmp', '-k', '21', '--dna', *testsigs)

    cmp_outfile = c.output('cmp')
    assert os.path.exists(cmp_outfile)
    cmp_out = numpy.load(cmp_outfile)

    sigs = []
    for fn in testsigs:
        sigs.append(sourmash.load_one_signature(fn, ksize=21,
                                                select_moltype='dna'))

    cmp_calc = numpy.zeros([len(sigs), len(sigs)])
    for i, si in enumerate(sigs):
        for j, sj in enumerate(sigs):
            cmp_calc[i][j] = si.similarity(sj)

        sigs = []
        for fn in testsigs:
            sigs.append(sourmash.load_one_signature(fn, ksize=21,
                                                    select_moltype='dna'))
    assert (cmp_out == cmp_calc).all()


def test_compare_serial_distance(runtmp):
    # try doing a compare serially, with --distance output
    c = runtmp

    testsigs = utils.get_test_data('genome-s1*.sig')
    testsigs = glob.glob(testsigs)

    c.run_sourmash('compare', '-o', 'cmp', '-k', '21', '--dna', *testsigs,
                   '--distance')

    cmp_outfile = c.output('cmp')
    assert os.path.exists(cmp_outfile)
    cmp_out = numpy.load(cmp_outfile)

    sigs = []
    for fn in testsigs:
        sigs.append(sourmash.load_one_signature(fn, ksize=21,
                                                select_moltype='dna'))

    cmp_calc = numpy.zeros([len(sigs), len(sigs)])
    for i, si in enumerate(sigs):
        for j, sj in enumerate(sigs):
            cmp_calc[i][j] = 1 - si.similarity(sj)

        sigs = []
        for fn in testsigs:
            sigs.append(sourmash.load_one_signature(fn, ksize=21,
                                                    select_moltype='dna'))
    assert (cmp_out == cmp_calc).all()


def test_compare_parallel(runtmp):
    # try doing a compare parallel
    c = runtmp

    testsigs = utils.get_test_data('genome-s1*.sig')
    testsigs = glob.glob(testsigs)

    c.run_sourmash('compare', '-o', 'cmp', '-k', '21', '--dna',
                   "--processes", "2", *testsigs)

    cmp_outfile = c.output('cmp')
    assert os.path.exists(cmp_outfile)
    cmp_out = numpy.load(cmp_outfile)

    sigs = []
    for fn in testsigs:
        sigs.append(sourmash.load_one_signature(fn, ksize=21,
                                                select_moltype='dna'))

    cmp_calc = numpy.zeros([len(sigs), len(sigs)])
    for i, si in enumerate(sigs):
        for j, sj in enumerate(sigs):
            cmp_calc[i][j] = si.similarity(sj)

        sigs = []
        for fn in testsigs:
            sigs.append(sourmash.load_one_signature(fn, ksize=21,
                                                    select_moltype='dna'))
    assert (cmp_out == cmp_calc).all()


def test_compare_do_serial_compare_with_from_file(runtmp):
    # try doing a compare serial
    c = runtmp
    testsigs = utils.get_test_data('genome-s1*.sig')
    testsigs = glob.glob(testsigs)

    file_list = c.output('file.list')
    with open(file_list, 'wt') as fp:
        print("\n".join(testsigs), file=fp)

    c.run_sourmash('compare', '-o', 'cmp', '-k', '21', '--dna',
                   '--from-file', file_list)

    cmp_outfile = c.output('cmp')
    assert os.path.exists(cmp_outfile)
    cmp_out = numpy.load(cmp_outfile)

    sigs = []
    for fn in testsigs:
        sigs.append(sourmash.load_one_signature(fn, ksize=21,
                                                select_moltype='dna'))

    cmp_calc = numpy.zeros([len(sigs), len(sigs)])
    for i, si in enumerate(sigs):
        for j, sj in enumerate(sigs):
            cmp_calc[i][j] = si.similarity(sj)

        sigs = []
        for fn in testsigs:
            sigs.append(sourmash.load_one_signature(fn, ksize=21,
                                                    select_moltype='dna'))

    assert numpy.array_equal(numpy.sort(cmp_out.flat), numpy.sort(cmp_calc.flat))


def test_compare_do_basic_compare_using_rna_arg(runtmp):
    # try doing a basic compare using --rna instead of --dna
    c = runtmp

    testsigs = utils.get_test_data('genome-s1*.sig')
    testsigs = glob.glob(testsigs)

    c.run_sourmash('compare', '-o', 'cmp', '-k', '21', '--rna', *testsigs)

    cmp_outfile = c.output('cmp')
    assert os.path.exists(cmp_outfile)
    cmp_out = numpy.load(cmp_outfile)

    sigs = []
    for fn in testsigs:
        sigs.append(sourmash.load_one_signature(fn, ksize=21,
                                                select_moltype='dna'))

    cmp_calc = numpy.zeros([len(sigs), len(sigs)])
    for i, si in enumerate(sigs):
        for j, sj in enumerate(sigs):
            cmp_calc[i][j] = si.similarity(sj)

    assert (cmp_out == cmp_calc).all()


def test_compare_do_basic_using_nucleotide_arg(runtmp):
    # try doing a basic compare using --nucleotide instead of --dna/--rna
    c = runtmp
    testsigs = utils.get_test_data('genome-s1*.sig')
    testsigs = glob.glob(testsigs)

    c.run_sourmash('compare', '-o', 'cmp', '-k', '21', '--nucleotide', *testsigs)

    cmp_outfile = c.output('cmp')
    assert os.path.exists(cmp_outfile)
    cmp_out = numpy.load(cmp_outfile)

    sigs = []
    for fn in testsigs:
        sigs.append(sourmash.load_one_signature(fn, ksize=21,
                                                select_moltype='dna'))

    cmp_calc = numpy.zeros([len(sigs), len(sigs)])
    for i, si in enumerate(sigs):
        for j, sj in enumerate(sigs):
            cmp_calc[i][j] = si.similarity(sj)

    assert (cmp_out == cmp_calc).all()


def test_compare_quiet(runtmp):
    # test 'compare -q' has no output
    c = runtmp
    testdata1 = utils.get_test_data('short.fa')
    testdata2 = utils.get_test_data('short2.fa')

    c.run_sourmash('sketch', 'translate', '-p', 'k=31,num=500', testdata1, testdata2)

    c.run_sourmash('compare', 'short.fa.sig',
                   'short2.fa.sig', '--csv', 'xxx', '-q')
    assert not c.last_result.out
    assert not c.last_result.err


def test_compare_do_traverse_directory(runtmp):
    # test 'compare' on a directory
    c = runtmp
    c.run_sourmash('compare', '-k 21',
                   '--dna', utils.get_test_data('compare'))
    print(c.last_result.out)
    assert 'genome-s10.fa.gz' in c.last_result.out
    assert 'genome-s11.fa.gz' in c.last_result.out


def test_compare_do_traverse_directory_compare_force(runtmp):
    # test 'compare' on a directory, with -f
    c = runtmp
    sig1 = utils.get_test_data('compare/genome-s10.fa.gz.sig')
    sig2 = utils.get_test_data('compare/genome-s11.fa.gz.sig')
    newdir = c.output('newdir')
    os.mkdir(newdir)

    shutil.copyfile(sig1, os.path.join(newdir, 'sig1'))
    shutil.copyfile(sig2, os.path.join(newdir, 'sig2'))

    c.run_sourmash('compare', '-k 21',
                   '--dna', newdir, '-f')
    print(c.last_result.out)
    assert 'genome-s10.fa.gz' in c.last_result.out
    assert 'genome-s11.fa.gz' in c.last_result.out


def test_compare_output_csv(runtmp):
    # test 'sourmash compare --csv'
    c = runtmp
    testdata1 = utils.get_test_data('short.fa')
    testdata2 = utils.get_test_data('short2.fa')

    c.run_sourmash('sketch', 'dna', '-p', 'k=31,num=500', testdata1, testdata2)
    c.run_sourmash('compare', 'short.fa.sig', 'short2.fa.sig', '--csv', 'xxx')

    with open(c.output('xxx')) as fp:
        r = iter(csv.reader(fp))
        row = next(r)
        print(row)
        row = next(r)
        print(row)
        assert float(row[0]) == 1.0
        assert float(row[1]) == 0.93
        row = next(r)
        assert float(row[0]) == 0.93
        assert float(row[1]) == 1.0

        # exactly three lines
        with pytest.raises(StopIteration) as e:
            next(r)


def test_compare_output_csv_gz(runtmp):
    # test 'sourmash compare --csv' with a .gz file
    c = runtmp
    testdata1 = utils.get_test_data('short.fa')
    testdata2 = utils.get_test_data('short2.fa')

    c.run_sourmash('sketch', 'dna', '-p', 'k=31,num=500', testdata1, testdata2)
    c.run_sourmash('compare', 'short.fa.sig', 'short2.fa.sig',
                   '--csv', 'xxx.gz')

    with gzip.open(c.output('xxx.gz'), 'rt', newline='') as fp:
        r = iter(csv.reader(fp))
        row = next(r)
        print(row)
        row = next(r)
        print(row)
        assert float(row[0]) == 1.0
        assert float(row[1]) == 0.93
        row = next(r)
        assert float(row[0]) == 0.93
        assert float(row[1]) == 1.0

        # exactly three lines
        with pytest.raises(StopIteration) as e:
            next(r)


def test_compare_downsample(runtmp):
    # test 'compare' with --downsample
    c = runtmp
    testdata1 = utils.get_test_data('short.fa')
    c.run_sourmash('sketch', 'dna', '-p', 'k=31,scaled=200', testdata1)

    testdata2 = utils.get_test_data('short2.fa')
    c.run_sourmash('sketch', 'dna', '-p', 'k=31,scaled=100', testdata2)

    c.run_sourmash('compare', 'short.fa.sig', 'short2.fa.sig', '--csv', 'xxx')

    print(c.last_result.status, c.last_result.out, c.last_result.err)
    assert 'downsampling to scaled value of 200' in c.last_result.err
    with open(c.output('xxx')) as fp:
        lines = fp.readlines()
        assert len(lines) == 3
        assert lines[1].startswith('1.0,0.6666')
        assert lines[2].startswith('0.6666')


def test_compare_output_multiple_k(runtmp):
    # test 'compare' when given multiple k-mer sizes -> should fail
    c = runtmp
    testdata1 = utils.get_test_data('short.fa')
    testdata2 = utils.get_test_data('short2.fa')
    c.run_sourmash('sketch', 'translate', '-p', 'k=21,num=500', testdata1)
    c.run_sourmash('sketch', 'translate', '-p', 'k=31,num=500', testdata2)

    with pytest.raises(SourmashCommandFailed) as exc:
        c.run_sourmash('compare', 'short.fa.sig', 'short2.fa.sig', '--csv', 'xxx',
                       fail_ok=True)

    print(c.last_result.status, c.last_result.out, c.last_result.err)

    assert c.last_result.status == -1
    assert 'multiple k-mer sizes loaded; please specify one' in c.last_result.err
    assert '(saw k-mer sizes 21, 31)' in c.last_result.err


def test_compare_output_multiple_moltype(runtmp):
    # 'compare' should fail when given multiple moltypes
    c = runtmp

    testdata1 = utils.get_test_data('short.fa')
    testdata2 = utils.get_test_data('short2.fa')
    c.run_sourmash('sketch', 'dna', '-p', 'k=21,num=500', testdata1)
    c.run_sourmash('sketch', 'translate', '-p', 'k=21,num=500', testdata2)

    with pytest.raises(SourmashCommandFailed) as exc:
        c.run_sourmash('compare', 'short.fa.sig', 'short2.fa.sig', '--csv', 'xxx',
                       fail_ok=True)

    assert c.last_result.status == -1
    print(c.last_result.err)
    assert 'multiple molecule types loaded;' in c.last_result.err


def test_compare_dayhoff(runtmp):
    # test 'compare' works with dayhoff moltype
    c = runtmp
    testdata1 = utils.get_test_data('short.fa')
    testdata2 = utils.get_test_data('short2.fa')
    c.run_sourmash('sketch', 'translate', '-p', 'k=21,num=500', '--dayhoff', testdata1)
    assert c.last_result.status == 0

    c.run_sourmash('sketch', 'translate', '-p', 'k=21,num=500', '--dayhoff', testdata2)
    assert c.last_result.status == 0

    c.run_sourmash('compare', 'short.fa.sig', 'short2.fa.sig',
                   '--dayhoff', '--csv', 'xxx')
    true_out = '''[1.   0.94]
[0.94 1.  ]
min similarity in matrix: 0.940'''.splitlines()
    for line in c.last_result.out:
        cleaned_line = line.split('...')[-1].strip()
        cleaned_line in true_out
    assert c.last_result.status == 0


def test_compare_hp(runtmp):
    # test that 'compare' works with --hp moltype
    c = runtmp
    testdata1 = utils.get_test_data('short.fa')
    testdata2 = utils.get_test_data('short2.fa')
    c.run_sourmash('sketch', 'translate', '-p', 'k=21,num=500', '--hp', testdata1)
    assert c.last_result.status == 0

    c.run_sourmash('sketch', 'translate', '-p', 'k=21,num=500', '--hp', testdata2)
    assert c.last_result.status == 0

    c.run_sourmash('compare', 'short.fa.sig',
                   'short2.fa.sig', '--hp',  '--csv', 'xxx')
    true_out = '''[1.   0.94]
[0.94 1.  ]
min similarity in matrix: 0.940'''.splitlines()
    for line in c.last_result.out:
        cleaned_line = line.split('...')[-1].strip()
        cleaned_line in true_out
    assert c.last_result.status == 0


def _load_compare_matrix_and_sigs(compare_csv, sigfiles, *, ksize=31):
    # load in the output of 'compare' together with sigs

    # load compare CSV
    with open(compare_csv, 'rt', newline="") as fp:
        r = iter(csv.reader(fp))
        headers = next(r)

        mat = numpy.zeros((len(headers), len(headers)))
        for i, row in enumerate(r):
            for j, val in enumerate(row):
                mat[i][j] = float(val)

        print(mat)

    # load in all the input signatures
    idx_to_sig = dict()
    for idx, filename in enumerate(sigfiles):
        ss = sourmash.load_one_signature(filename, ksize=ksize)
        idx_to_sig[idx] = ss

    return mat, idx_to_sig


def test_compare_containment(runtmp):
    # test compare --containment
    c = runtmp

    testdata_glob = utils.get_test_data('gather/GCF*.sig')
    testdata_sigs = glob.glob(testdata_glob)

    c.run_sourmash('compare', '--containment', '-k', '31',
                   '--csv', 'output.csv', *testdata_sigs)

    # load the matrix output
    mat, idx_to_sig = _load_compare_matrix_and_sigs(c.output('output.csv'),
                                                    testdata_sigs)

    # check explicit containment against output of compare
    for i in range(len(idx_to_sig)):
        ss_i = idx_to_sig[i]
        for j in range(len(idx_to_sig)):
            ss_j = idx_to_sig[j]
            containment = ss_j.contained_by(ss_i)
            containment = round(containment, 3)
            mat_val = round(mat[i][j], 3)

            assert containment == mat_val, (i, j)


def test_compare_containment_distance(runtmp):
    # test compare --containment --distance-matrix
    c = runtmp

    testdata_glob = utils.get_test_data('gather/GCF*.sig')
    testdata_sigs = glob.glob(testdata_glob)

    c.run_sourmash('compare', '--containment', '--distance-matrix', '-k', '31',
                   '--csv', 'output.csv', *testdata_sigs)

    # load the matrix output
    mat, idx_to_sig = _load_compare_matrix_and_sigs(c.output('output.csv'),
                                                    testdata_sigs)

    # check explicit containment against output of compare
    for i in range(len(idx_to_sig)):
        ss_i = idx_to_sig[i]
        for j in range(len(idx_to_sig)):
            ss_j = idx_to_sig[j]
            containment = 1 - ss_j.contained_by(ss_i)
            containment = round(containment, 3)
            mat_val = round(mat[i][j], 3)

            assert containment == mat_val, (i, j)


def test_compare_max_containment(runtmp):
    # test compare --max-containment

    c = runtmp
    testdata_glob = utils.get_test_data('scaled/*.sig')
    testdata_sigs = glob.glob(testdata_glob)

    c.run_sourmash('compare', '--max-containment', '-k', '31',
                   '--csv', 'output.csv', *testdata_sigs)

    # load the matrix output
    mat, idx_to_sig = _load_compare_matrix_and_sigs(c.output('output.csv'),
                                                    testdata_sigs)

    # check explicit containment against output of compare
    for i in range(len(idx_to_sig)):
        ss_i = idx_to_sig[i]
        for j in range(len(idx_to_sig)):
            ss_j = idx_to_sig[j]
            containment = ss_j.max_containment(ss_i)
            containment = round(containment, 3)
            mat_val = round(mat[i][j], 3)

            assert containment == mat_val, (i, j)


def test_compare_avg_containment(runtmp):
    # test compare --avg-containment
    c = runtmp

    testdata_glob = utils.get_test_data('scaled/*.sig')
    testdata_sigs = glob.glob(testdata_glob)

    c.run_sourmash('compare', '--avg-containment', '-k', '31',
                   '--csv', 'output.csv', *testdata_sigs)

    # load the matrix output
    mat, idx_to_sig = _load_compare_matrix_and_sigs(c.output('output.csv'),
                                                    testdata_sigs)

    # check explicit containment against output of compare
    for i in range(len(idx_to_sig)):
        ss_i = idx_to_sig[i]
        for j in range(len(idx_to_sig)):
            ss_j = idx_to_sig[j]
            containment = ss_j.avg_containment(ss_i)
            containment = round(containment, 3)
            mat_val = round(mat[i][j], 3)

            assert containment == mat_val, (i, j)


def test_compare_max_containment_and_containment(runtmp):
    # make sure that can't specify both --max-containment and --containment
    c = runtmp

    testdata_glob = utils.get_test_data('scaled/*.sig')
    testdata_sigs = glob.glob(testdata_glob)

    with pytest.raises(SourmashCommandFailed) as exc:
        c.run_sourmash('compare', '--max-containment', '-k', '31',
                       '--containment',
                       '--csv', 'output.csv', *testdata_sigs)

    print(c.last_result.err)
    assert "ERROR: cannot specify more than one containment argument!" in c.last_result.err


def test_compare_avg_containment_and_containment(runtmp):
    # make sure that can't specify both --avg-containment and --containment
    c = runtmp

    testdata_glob = utils.get_test_data('scaled/*.sig')
    testdata_sigs = glob.glob(testdata_glob)

    with pytest.raises(SourmashCommandFailed) as exc:
        c.run_sourmash('compare', '--avg-containment', '-k', '31',
                       '--containment',
                       '--csv', 'output.csv', *testdata_sigs)

    print(c.last_result.err)
    assert "ERROR: cannot specify more than one containment argument!" in c.last_result.err


def test_compare_avg_containment_and_max_containment(runtmp):
    # make sure that can't specify both --avg-containment and --max-containment
    c = runtmp

    testdata_glob = utils.get_test_data('scaled/*.sig')
    testdata_sigs = glob.glob(testdata_glob)

    with pytest.raises(SourmashCommandFailed) as exc:
        c.run_sourmash('compare', '--avg-containment', '-k', '31',
                       '--max-containment',
                       '--csv', 'output.csv', *testdata_sigs)

    print(c.last_result.err)
    assert "ERROR: cannot specify more than one containment argument!" in c.last_result.err


def test_compare_containment_abund_flatten_warning(runtmp):
    # check warning message about ignoring abund signatures

    c  = runtmp
    s47 = utils.get_test_data('track_abund/47.fa.sig')
    s63 = utils.get_test_data('track_abund/63.fa.sig')

    c.run_sourmash('compare', '--containment', '-k', '31', s47, s63)
    print(c.last_result.out)
    print(c.last_result.err)

    assert 'NOTE: --containment, --max-containment, --avg-containment, and --estimate-ani ignore signature abundances.' in \
        c.last_result.err


def test_compare_ani_abund_flatten(runtmp):
    # check warning message about ignoring abund signatures

    c = runtmp
    s47 = utils.get_test_data('track_abund/47.fa.sig')
    s63 = utils.get_test_data('track_abund/63.fa.sig')

    c.run_sourmash('compare', '--estimate-ani', '-k', '31', s47, s63)
    print(c.last_result.out)
    print(c.last_result.err)

    assert 'NOTE: --containment, --max-containment, --avg-containment, and --estimate-ani ignore signature abundances.' in \
        c.last_result.err


def test_compare_containment_require_scaled(runtmp):
    # check warning message about scaled signatures & containment
    c = runtmp

    s47 = utils.get_test_data('num/47.fa.sig')
    s63 = utils.get_test_data('num/63.fa.sig')

    with pytest.raises(SourmashCommandFailed) as exc:
        c.run_sourmash('compare', '--containment', '-k', '31', s47, s63,
                       fail_ok=True)

    assert 'must use scaled signatures with --containment, --max-containment, and --avg-containment' in \
        c.last_result.err
    assert c.last_result.status != 0


def test_do_plot_comparison(runtmp):
    # make sure 'plot' outputs files ;)
    c = runtmp

    testdata1 = utils.get_test_data('short.fa')
    testdata2 = utils.get_test_data('short2.fa')
    c.run_sourmash('sketch', 'dna', '-p', 'k=31,num=500', testdata1, testdata2)

    c.run_sourmash('compare', 'short.fa.sig', 'short2.fa.sig', '-o', 'cmp')

    c.run_sourmash('plot', 'cmp')

    assert os.path.exists(c.output("cmp.dendro.png"))
    assert os.path.exists(c.output("cmp.matrix.png"))


@utils.in_tempdir
def test_do_plot_comparison_2(c):
    testdata1 = utils.get_test_data('short.fa')
    testdata2 = utils.get_test_data('short2.fa')
    c.run_sourmash('sketch', 'translate', '-p', 'k=31,num=500', testdata1, testdata2)

    c.run_sourmash('compare', 'short.fa.sig', 'short2.fa.sig', '-o', 'cmp')

    c.run_sourmash('plot', 'cmp', '--pdf')
    assert os.path.exists(c.output("cmp.dendro.pdf"))
    assert os.path.exists(c.output("cmp.matrix.pdf"))


@utils.in_tempdir
def test_do_plot_comparison_3(c):
    testdata1 = utils.get_test_data('short.fa')
    testdata2 = utils.get_test_data('short2.fa')
    c.run_sourmash('sketch', 'translate', '-p', 'k=31,num=500', testdata1, testdata2)

    c.run_sourmash('compare', 'short.fa.sig', 'short2.fa.sig', '-o', 'cmp')

    c.run_sourmash('plot', 'cmp', '--labels')

    assert os.path.exists(c.output("cmp.dendro.png"))
    assert os.path.exists(c.output("cmp.matrix.png"))


@utils.in_tempdir
def test_do_plot_comparison_4_output_dir(c):
    output_dir = c.output('xyz_test')

    testdata1 = utils.get_test_data('short.fa')
    testdata2 = utils.get_test_data('short2.fa')
    c.run_sourmash('sketch', 'translate', '-p', 'k=31,num=500', testdata1, testdata2)

    c.run_sourmash('compare', 'short.fa.sig', 'short2.fa.sig', '-o', 'cmp')

    c.run_sourmash('plot', 'cmp', '--labels', '--output-dir', output_dir)

    assert os.path.exists(os.path.join(output_dir, "cmp.dendro.png"))
    assert os.path.exists(os.path.join(output_dir, "cmp.matrix.png"))


@utils.in_tempdir
def test_do_plot_comparison_5_force(c):
    D = numpy.zeros([2, 2])
    D[0, 0] = 5
    with open(c.output('cmp'), 'wb') as fp:
        numpy.save(fp, D)

    with open(c.output('cmp.labels.txt'), 'wt') as fp:
        fp.write("a\nb\n")

    c.run_sourmash('plot', 'cmp', '--labels', '-f')
    print(c.last_result.status, c.last_result.out, c.last_result.err)
    assert c.last_result.status == 0


@utils.in_tempdir
def test_do_plot_comparison_4_fail_not_distance(c):
    D = numpy.zeros([2, 2])
    D[0, 0] = 5
    with open(c.output('cmp'), 'wb') as fp:
        numpy.save(fp, D)

    with open(c.output('cmp.labels.txt'), 'wt') as fp:
        fp.write("a\nb\n")

    with pytest.raises(SourmashCommandFailed) as exc:
        c.run_sourmash('plot', 'cmp', '--labels', fail_ok=True)

    print(c.last_result.status, c.last_result.out, c.last_result.err)
    assert c.last_result.status != 0


def test_plot_override_labeltext(runtmp):
        testdata1 = utils.get_test_data('genome-s10.fa.gz.sig')
        testdata2 = utils.get_test_data('genome-s11.fa.gz.sig')
        testdata3 = utils.get_test_data('genome-s12.fa.gz.sig')
        testdata4 = utils.get_test_data('genome-s10+s11.sig')

        runtmp.run_sourmash('compare', testdata1, testdata2, testdata3, testdata4, '-o', 'cmp', '-k', '21', '--dna')

        with open(runtmp.output('new.labels.txt'), 'wt') as fp:
            fp.write('a\nb\nc\nd\n')

        runtmp.sourmash('plot', 'cmp', '--labeltext', 'new.labels.txt')

        print(runtmp.last_result.out)

        assert 'loading labels from new.labels.txt' in runtmp.last_result.err

        expected = """\
0\ta
1\tb
2\tc
3\td"""
        assert expected in runtmp.last_result.out


def test_plot_override_labeltext_fail(runtmp):
    testdata1 = utils.get_test_data('genome-s10.fa.gz.sig')
    testdata2 = utils.get_test_data('genome-s11.fa.gz.sig')
    testdata3 = utils.get_test_data('genome-s12.fa.gz.sig')
    testdata4 = utils.get_test_data('genome-s10+s11.sig')

    runtmp.sourmash('compare', testdata1, testdata2, testdata3, testdata4, '-o', 'cmp', '-k', '21', '--dna')

    with open(runtmp.output('new.labels.txt'), 'wt') as fp:
        fp.write('a\nb\nc\n')

    with pytest.raises(SourmashCommandFailed):
        runtmp.sourmash('plot', 'cmp', '--labeltext', 'new.labels.txt')

    print(runtmp.last_result.out)
    print(runtmp.last_result.err)
    assert runtmp.last_result.status != 0
    assert 'loading labels from new.labels.txt' in runtmp.last_result.err
    assert '3 labels != matrix size, exiting' in runtmp.last_result.err


def test_plot_reordered_labels_csv(runtmp):
    # test 'plot --csv'
    c = runtmp

    ss2 = utils.get_test_data('2.fa.sig')
    ss47 = utils.get_test_data('47.fa.sig')
    ss63 = utils.get_test_data('63.fa.sig')

    c.run_sourmash('compare', '-k', '31', '-o', 'cmp', ss2, ss47, ss63)
    c.run_sourmash('plot', 'cmp', '--csv', 'neworder.csv')

    with open(c.output('neworder.csv'), newline="") as fp:
        r = csv.DictReader(fp)

        akker_vals = set()
        for row in r:
            akker_vals.add(row['CP001071.1 Akkermansia muciniphila ATCC BAA-835, complete genome'])

        assert '1.0' in akker_vals
        assert '0.0' in akker_vals
        assert len(akker_vals) == 2


def test_plot_reordered_labels_csv_gz(runtmp):
    # test 'plot --csv' with a .gz output
    c = runtmp

    ss2 = utils.get_test_data('2.fa.sig')
    ss47 = utils.get_test_data('47.fa.sig')
    ss63 = utils.get_test_data('63.fa.sig')

    c.run_sourmash('compare', '-k', '31', '-o', 'cmp', ss2, ss47, ss63)
    c.run_sourmash('plot', 'cmp', '--csv', 'neworder.csv.gz')

    with gzip.open(c.output('neworder.csv.gz'), 'rt', newline="") as fp:
        r = csv.DictReader(fp)

        akker_vals = set()
        for row in r:
            akker_vals.add(row['CP001071.1 Akkermansia muciniphila ATCC BAA-835, complete genome'])

        assert '1.0' in akker_vals
        assert '0.0' in akker_vals
        assert len(akker_vals) == 2


def test_plot_subsample_1(runtmp):
    testdata1 = utils.get_test_data('genome-s10.fa.gz.sig')
    testdata2 = utils.get_test_data('genome-s11.fa.gz.sig')
    testdata3 = utils.get_test_data('genome-s12.fa.gz.sig')
    testdata4 = utils.get_test_data('genome-s10+s11.sig')

    runtmp.sourmash('compare', testdata1, testdata2, testdata3, testdata4, '-o', 'cmp', '-k', '21', '--dna')

    runtmp.sourmash('plot', 'cmp', '--subsample', '3')

    print(runtmp.last_result.out)

    expected = """\
0\tgenome-s10+s11
1\tgenome-s12
2\tgenome-s10"""
    assert expected in runtmp.last_result.out


def test_plot_subsample_2(runtmp):
    testdata1 = utils.get_test_data('genome-s10.fa.gz.sig')
    testdata2 = utils.get_test_data('genome-s11.fa.gz.sig')
    testdata3 = utils.get_test_data('genome-s12.fa.gz.sig')
    testdata4 = utils.get_test_data('genome-s10+s11.sig')

    runtmp.sourmash('compare', testdata1, testdata2, testdata3, testdata4, '-o', 'cmp', '-k', '21', '--dna')

    runtmp.sourmash('plot', 'cmp', '--subsample', '3', '--subsample-seed=2')

    print(runtmp.last_result.out)
    expected = """\
0\tgenome-s12
1\tgenome-s10+s11
2\tgenome-s11"""
    assert expected in runtmp.last_result.out


@utils.in_tempdir
def test_search_query_sig_does_not_exist(c):
    testdata1 = utils.get_test_data('short.fa')
    c.run_sourmash('sketch', 'translate', '-p', 'k=31,num=500', testdata1)

    with pytest.raises(SourmashCommandFailed) as exc:
        c.run_sourmash('search', 'short2.fa.sig', 'short.fa.sig', fail_ok=True)

    print(c.last_result.status, c.last_result.out, c.last_result.err)
    assert c.last_result.status == -1
    assert "Cannot open query file 'short2.fa.sig'" in c.last_result.err
    assert len(c.last_result.err.split('\n\r')) < 5


@utils.in_tempdir
def test_search_subject_sig_does_not_exist(c):
    testdata1 = utils.get_test_data('short.fa')
    c.run_sourmash('sketch', 'translate', '-p', 'k=31,num=500', testdata1)

    with pytest.raises(SourmashCommandFailed) as exc:
        c.run_sourmash('search', 'short.fa.sig', 'short2.fa.sig', fail_ok=True)

    print(c.last_result.status, c.last_result.out, c.last_result.err)
    assert c.last_result.status == -1
    assert "Error while reading signatures from 'short2.fa.sig'" in c.last_result.err


@utils.in_tempdir
def test_search_second_subject_sig_does_not_exist(c):
    testdata1 = utils.get_test_data('short.fa')
    c.run_sourmash('sketch', 'translate', '-p', 'k=31,num=500', testdata1)

    with pytest.raises(SourmashCommandFailed) as exc:
        c.run_sourmash('search', 'short.fa.sig', 'short.fa.sig',
                       'short2.fa.sig', fail_ok=True)

    print(c.last_result.status, c.last_result.out, c.last_result.err)
    assert c.last_result.status == -1
    assert "Error while reading signatures from 'short2.fa.sig'." in c.last_result.err


@utils.in_tempdir
def test_search(c):
    testdata1 = utils.get_test_data('short.fa')
    testdata2 = utils.get_test_data('short2.fa')
    c.run_sourmash('sketch', 'dna', '-p', 'k=31,num=500', testdata1, testdata2)

    c.run_sourmash('search', 'short.fa.sig', 'short2.fa.sig')
    print(c.last_result.status, c.last_result.out, c.last_result.err)
    assert '1 matches' in c.last_result.out
    assert '93.0%' in c.last_result.out


def test_search_ignore_abundance(runtmp):
    # note: uses num signatures.
    testdata1 = utils.get_test_data('short.fa')
    testdata2 = utils.get_test_data('short2.fa')
    runtmp.sourmash('sketch', 'dna', '-p','k=31,num=500,abund', testdata1, testdata2)

    # Make sure there's different percent matches when using or
    # not using abundance
    runtmp.sourmash('search', 'short.fa.sig', 'short2.fa.sig')
    out1 = runtmp.last_result.out
    print(runtmp.last_result.status, runtmp.last_result.out, runtmp.last_result.err)
    assert '1 matches' in runtmp.last_result.out
    assert '81.5%' in runtmp.last_result.out

    runtmp.sourmash('search', '--ignore-abundance', 'short.fa.sig', 'short2.fa.sig')
    out2 = runtmp.last_result.out
    print(runtmp.last_result.status, runtmp.last_result.out, runtmp.last_result.err)
    assert '1 matches' in runtmp.last_result.out
    assert '93.0%' in runtmp.last_result.out

    # Make sure results are different!
    assert out1 != out2


def test_search_abund_subj_flat(runtmp):
    # test Index.search_abund requires an abund subj
    sig47 = utils.get_test_data('track_abund/47.fa.sig')
    sig63 = utils.get_test_data('63.fa.sig')

    with pytest.raises(SourmashCommandFailed) as exc:
        runtmp.sourmash('search', sig47, sig63)

    assert "'search_abund' requires subject signatures with abundance information" in str(exc.value)


def test_search_abund_csv(runtmp):
    # test search with abundance signatures, look at CSV output
    testdata1 = utils.get_test_data('short.fa')
    testdata2 = utils.get_test_data('short2.fa')
    runtmp.sourmash('sketch', 'dna', '-p','k=31,scaled=1,abund', testdata1, testdata2)

    runtmp.sourmash('search', 'short.fa.sig', 'short2.fa.sig', '-o', 'xxx.csv')
    out1 = runtmp.last_result.out
    print(runtmp.last_result.status, runtmp.last_result.out, runtmp.last_result.err)
    assert '1 matches' in runtmp.last_result.out
    assert '82.7%' in runtmp.last_result.out

    with open(runtmp.output('xxx.csv'), newline="") as fp:
        r = csv.DictReader(fp)
        row = next(r)

        print(row)

        assert float(row['similarity']) == 0.8266277454288367
        assert row['md5'] == 'bf752903d635b1eb83c53fe4aae951db'
        assert row['filename'].endswith('short2.fa.sig')
        assert row['md5'] == 'bf752903d635b1eb83c53fe4aae951db'
        assert row['query_filename'].endswith('short.fa')
        assert row['query_name'] == ''
        assert row['query_md5'] == '9191284a'
        assert row['filename'] == 'short2.fa.sig', row['filename']


@utils.in_tempdir
def test_search_csv(c):
    testdata1 = utils.get_test_data('short.fa')
    testdata2 = utils.get_test_data('short2.fa')
    c.run_sourmash('sketch', 'dna', '-p', 'k=31,num=500', testdata1, testdata2)

    c.run_sourmash('search', 'short.fa.sig', 'short2.fa.sig', '-o', 'xxx.csv')
    print(c.last_result.status, c.last_result.out, c.last_result.err)

    csv_file = c.output('xxx.csv')

    with open(csv_file) as fp:
        reader = csv.DictReader(fp)
        row = next(reader)
        print(row)
        assert float(row['similarity']) == 0.93
        assert row['filename'].endswith('short2.fa.sig')
        assert row['md5'] == '914591cd1130aa915fe0c0c63db8f19d'
        assert row['query_filename'].endswith('short.fa')
        assert row['query_name'] == ''
        assert row['query_md5'] == 'e26a306d'


@utils.in_tempdir
def test_search_lca_db(c):
    # can we do a 'sourmash search' on an LCA database?
    query = utils.get_test_data('47.fa.sig')
    lca_db = utils.get_test_data('lca/47+63.lca.json')

    c.run_sourmash('search', query, lca_db)
    print(c)
    assert 'NC_009665.1 Shewanella baltica OS185, complete genome' in str(c)


def test_search_query_db_md5(runtmp):
    # pull a search query out of a database with an md5sum
    db = utils.get_test_data('prot/protein.sbt.zip')
    runtmp.run_sourmash('search', db, db, '--md5', '16869d2c8a1')

    assert '100.0%       GCA_001593925' in str(runtmp)


def test_gather_query_db_md5(runtmp, linear_gather, prefetch_gather):
    # pull a search query out of a database with an md5sum
    db = utils.get_test_data('prot/protein.sbt.zip')
    runtmp.run_sourmash('gather', db, db, '--md5', '16869d2c8a1',
                        linear_gather, prefetch_gather)

    assert '340.9 kbp    100.0%  100.0%    GCA_001593925' in str(runtmp)


def test_gather_query_db_md5_ambiguous(runtmp, linear_gather, prefetch_gather):
    c = runtmp
    # what if we give an ambiguous md5 prefix?
    db = utils.get_test_data('prot/protein.sbt.zip')

    with pytest.raises(SourmashCommandFailed) as exc:
        c.run_sourmash('gather', db, db, '--md5', '1', linear_gather,
                       prefetch_gather)

    err = c.last_result.err
    assert "Error! Multiple signatures start with md5 '1'" in err


def test_gather_lca_db(runtmp, linear_gather, prefetch_gather):
    # can we do a 'sourmash gather' on an LCA database?
    query = utils.get_test_data('47+63.fa.sig')
    lca_db = utils.get_test_data('lca/47+63.lca.json')

    runtmp.sourmash('gather', query, lca_db, linear_gather, prefetch_gather)
    print(runtmp)
    out = runtmp.last_result.out

    assert 'NC_009665.1 Shewanella baltica OS185' in out
    assert 'WARNING: final scaled was 10000, vs query scaled of 1000' in out


def test_gather_csv_output_filename_bug(runtmp, linear_gather, prefetch_gather):
    c = runtmp

    # check a bug where the database filename in the output CSV was incorrect
    query = utils.get_test_data('lca/TARA_ASE_MAG_00031.sig')
    lca_db_1 = utils.get_test_data('lca/delmont-1.lca.json')
    lca_db_2 = utils.get_test_data('lca/delmont-2.lca.json')

    c.run_sourmash('gather', query, lca_db_1, lca_db_2, '-o', 'out.csv',
                   linear_gather, prefetch_gather)
    with open(c.output('out.csv'), 'rt') as fp:
        r = csv.DictReader(fp)
        row = next(r)
        assert row['filename'] == lca_db_1


def test_compare_no_such_file(runtmp):
    # 'compare' fails on nonexistent files
    c = runtmp
    with pytest.raises(SourmashCommandFailed) as e:
        c.run_sourmash('compare', 'nosuchfile.sig')

    assert "Error while reading signatures from 'nosuchfile.sig'." in c.last_result.err


def test_compare_no_such_file_force(runtmp):
    # can still run compare on nonexistent with -f
    c = runtmp
    with pytest.raises(SourmashCommandFailed) as e:
        c.run_sourmash('compare', 'nosuchfile.sig', '-f')

    print(c.last_result.err)
    assert "Error while reading signatures from 'nosuchfile.sig'."


def test_compare_no_matching_sigs(runtmp):
    # compare fails when no sketches found with desired ksize
    c = runtmp
    query = utils.get_test_data('lca/TARA_ASE_MAG_00031.sig')

    with pytest.raises(SourmashCommandFailed) as exc:
        c.last_result.status, c.last_result.out, c.last_result.err = \
            c.run_sourmash('compare', '-k', '100', query, fail_ok=True)

    print(c.last_result.out)
    print(c.last_result.err)
    assert c.last_result.status
    assert 'warning: no signatures loaded at given ksize/molecule type' in c.last_result.err
    assert 'no signatures found! exiting.' in c.last_result.err


def test_compare_deduce_molecule(runtmp):
    # deduce DNA vs protein from query, if it is unique
    testdata1 = utils.get_test_data('short.fa')
    testdata2 = utils.get_test_data('short2.fa')

    runtmp.sourmash('sketch', 'translate', '-p', 'k=10,num=500', testdata1,testdata2)

    runtmp.sourmash('compare', 'short.fa.sig', 'short2.fa.sig')

    print(runtmp.last_result.status, runtmp.last_result.out, runtmp.last_result.err)
    assert 'min similarity in matrix: 0.91' in runtmp.last_result.out


def test_compare_choose_molecule_dna(runtmp):
    # choose molecule type
    testdata1 = utils.get_test_data('short.fa')
    testdata2 = utils.get_test_data('short2.fa')

    runtmp.sourmash('compute', '-k', '30', '--dna', '--protein', testdata1, testdata2)

    runtmp.sourmash('compare', '--dna', 'short.fa.sig', 'short2.fa.sig')

    print(runtmp.last_result.status, runtmp.last_result.out, runtmp.last_result.err)
    assert 'min similarity in matrix: 0.938' in runtmp.last_result.out


def test_compare_choose_molecule_protein(runtmp):
    # choose molecule type
    testdata1 = utils.get_test_data('short.fa')
    testdata2 = utils.get_test_data('short2.fa')

    runtmp.sourmash('compute', '-k', '30', '--dna', '--protein', testdata1, testdata2)

    runtmp.sourmash('compare', '--protein', 'short.fa.sig', 'short2.fa.sig')

    print(runtmp.last_result.status, runtmp.last_result.out, runtmp.last_result.err)
    assert 'min similarity in matrix: 0.91' in runtmp.last_result.out


def test_compare_no_choose_molecule_fail(runtmp):
    # choose molecule type
    testdata1 = utils.get_test_data('short.fa')
    testdata2 = utils.get_test_data('short2.fa')

    runtmp.sourmash('sketch', 'dna', '-p', 'k=30,num=500',testdata1)

    runtmp.sourmash('sketch', 'protein', '-p', 'k=30,num=500', testdata2)

    with pytest.raises(SourmashCommandFailed):
        runtmp.sourmash('compare', 'short.fa.sig', 'short2.fa.sig')

    assert 'multiple molecule types loaded; please specify' in runtmp.last_result.err
    assert runtmp.last_result.status != 0


def test_compare_deduce_ksize(runtmp):
    # deduce ksize, if it is unique
    testdata1 = utils.get_test_data('short.fa')
    testdata2 = utils.get_test_data('short2.fa')

    runtmp.sourmash('sketch', 'dna', '-p', 'k=29,num=500', testdata1, testdata2)

    runtmp.sourmash('compare', 'short.fa.sig', 'short2.fa.sig')

    print(runtmp.last_result.status, runtmp.last_result.out, runtmp.last_result.err)
    assert 'min similarity in matrix: 0.938' in runtmp.last_result.out


def test_search_deduce_molecule(runtmp):
    # deduce DNA vs protein from query, if it is unique
    testdata1 = utils.get_test_data('short.fa')
    testdata2 = utils.get_test_data('short2.fa')

    runtmp.sourmash('sketch', 'translate', '-p', 'k=10,num=500', testdata1, testdata2)

    runtmp.sourmash('search', 'short.fa.sig', 'short2.fa.sig')

    print(runtmp.last_result.status, runtmp.last_result.out, runtmp.last_result.err)
    assert '1 matches' in runtmp.last_result.out
    assert '(k=10, protein)' in runtmp.last_result.err


def test_search_deduce_ksize(runtmp):
    # deduce ksize from query, if it is unique
    testdata1 = utils.get_test_data('short.fa')
    testdata2 = utils.get_test_data('short2.fa')

    runtmp.sourmash('sketch', 'translate', '-p', 'k=23,num=500', testdata1, testdata2)

    runtmp.sourmash('search', 'short.fa.sig', 'short2.fa.sig')

    print(runtmp.last_result.status, runtmp.last_result.out, runtmp.last_result.err)
    assert '1 matches' in runtmp.last_result.out
    assert 'k=23' in runtmp.last_result.err


def test_do_sourmash_index_multik_fail(runtmp):
    testdata1 = utils.get_test_data('short.fa')
    testdata2 = utils.get_test_data('short2.fa')

    runtmp.sourmash('sketch', 'translate', '-p', 'k=31,num=500', testdata1)

    runtmp.sourmash('sketch', 'translate', '-p', 'k=32,num=500', testdata2)

    with pytest.raises(SourmashCommandFailed):
        runtmp.sourmash('index', 'zzz', 'short.fa.sig',  'short2.fa.sig')

    print(runtmp.last_result.status, runtmp.last_result.out, runtmp.last_result.err)
    assert runtmp.last_result.status == -1


def test_do_sourmash_index_multimol_fail(runtmp):
    testdata1 = utils.get_test_data('short.fa')
    testdata2 = utils.get_test_data('short2.fa')

    runtmp.sourmash('sketch', 'translate', testdata1)

    runtmp.sourmash('sketch', 'translate', '-p', 'k=30,num=500', testdata2)

    with pytest.raises(SourmashCommandFailed):
        runtmp.sourmash('index', 'zzz', 'short.fa.sig', 'short2.fa.sig')

    print(runtmp.last_result.status, runtmp.last_result.out, runtmp.last_result.err)
    assert runtmp.last_result.status == -1


def test_do_sourmash_index_multinum_fail(runtmp):
    testdata1 = utils.get_test_data('short.fa')
    testdata2 = utils.get_test_data('short2.fa')

    runtmp.sourmash('sketch', 'translate', '-p', 'k=31,num=500', testdata1)

    runtmp.sourmash('sketch', 'translate', '-p', 'k=31,num=1000', testdata2)

    with pytest.raises(SourmashCommandFailed):
        runtmp.sourmash('index', 'zzz', 'short.fa.sig', 'short2.fa.sig')

    print(runtmp.last_result.status, runtmp.last_result.out, runtmp.last_result.err)
    assert runtmp.last_result.status == -1
    assert 'trying to build an SBT with incompatible signatures.' in runtmp.last_result.err


def test_do_sourmash_index_multiscaled_fail(runtmp):
    testdata1 = utils.get_test_data('short.fa')
    testdata2 = utils.get_test_data('short2.fa')

    runtmp.sourmash('sketch', 'dna', '-p', 'scaled=10', testdata1)

    runtmp.sourmash('sketch', 'dna', '-p', 'scaled=1', testdata2)

    with pytest.raises(SourmashCommandFailed):
        runtmp.sourmash('index', '-k', '31', 'zzz', 'short.fa.sig', 'short2.fa.sig')

    print(runtmp.last_result.status, runtmp.last_result.out, runtmp.last_result.err)
    assert runtmp.last_result.status == -1
    assert 'trying to build an SBT with incompatible signatures.' in runtmp.last_result.err


@utils.in_tempdir
def test_do_sourmash_index_multiscaled_rescale(c):
    # test sourmash index --scaled
    testdata1 = utils.get_test_data('short.fa')
    testdata2 = utils.get_test_data('short2.fa')

    c.run_sourmash('sketch', 'dna', '-p', 'scaled=10', testdata1)
    c.run_sourmash('sketch', 'dna', '-p', 'scaled=1', testdata2)

    c.run_sourmash('index', 'zzz',
                   'short.fa.sig',
                   'short2.fa.sig',
                   '-k', '31',
                   '--scaled', '10')

    print(c)
    assert c.last_result.status == 0


@utils.in_tempdir
def test_do_sourmash_index_multiscaled_rescale_fail(c):
    # test sourmash index --scaled with invalid rescaling (10 -> 5)
    testdata1 = utils.get_test_data('short.fa')
    testdata2 = utils.get_test_data('short2.fa')

    c.run_sourmash('sketch', 'dna', '-p', 'scaled=10', testdata1)
    c.run_sourmash('sketch', 'dna', '-p', 'scaled=1', testdata2)
    # this should fail: cannot go from a scaled value of 10 to 5

    with pytest.raises(SourmashCommandFailed) as e:
        c.run_sourmash('index', 'zzz',
                       'short.fa.sig',
                       'short2.fa.sig',
                       '-k', '31',
                       '--scaled', '5')

    print(e.value)
    assert c.last_result.status == -1
    assert 'new scaled 5 is lower than current sample scaled 10' in c.last_result.err


def test_do_sourmash_sbt_search_output(runtmp):
    testdata1 = utils.get_test_data('short.fa')
    testdata2 = utils.get_test_data('short2.fa')

    runtmp.sourmash('sketch', 'dna', '-p', 'k=31,num=500', testdata1,testdata2)

    runtmp.sourmash('index', 'zzz', 'short.fa.sig', 'short2.fa.sig', '-k', '31')

    assert os.path.exists(runtmp.output('zzz.sbt.zip'))

    runtmp.sourmash('search', 'short.fa.sig', 'zzz', '-o', 'foo')

    outfile = open(runtmp.output('foo'))
    output = outfile.read()
    print(output)
    assert 'e26a306d26512' in output
    assert '914591cd1130aa915' in output


# check against a bug in sbt search triggered by incorrect max Jaccard
# calculation.
def test_do_sourmash_sbt_search_check_bug(runtmp):
    # mins: 431
    testdata1 = utils.get_test_data('sbt-search-bug/nano.sig')

    # mins: 6264
    testdata2 = utils.get_test_data('sbt-search-bug/bacteroides.sig')

    runtmp.sourmash('index', 'zzz', testdata1, testdata2, '-k', '31')

    assert os.path.exists(runtmp.output('zzz.sbt.zip'))

    runtmp.sourmash('search', testdata1, 'zzz')

    assert '1 matches' in runtmp.last_result.out

    tree = load_sbt_index(runtmp.output('zzz.sbt.zip'))
    assert tree._nodes[0].metadata['min_n_below'] == 431


def test_do_sourmash_sbt_search_empty_sig(runtmp):
    # mins: 431
    testdata1 = utils.get_test_data('sbt-search-bug/nano.sig')

    # mins: 0
    testdata2 = utils.get_test_data('sbt-search-bug/empty.sig')

    runtmp.sourmash('index', 'zzz', testdata1, testdata2, '-k', '31')

    assert os.path.exists(runtmp.output('zzz.sbt.zip'))

    runtmp.sourmash('search', testdata1, 'zzz')

    assert '1 matches' in runtmp.last_result.out

    tree = load_sbt_index(runtmp.output('zzz.sbt.zip'))
    assert tree._nodes[0].metadata['min_n_below'] == 1


def test_do_sourmash_sbt_move_and_search_output(runtmp):
    testdata1 = utils.get_test_data('short.fa')
    testdata2 = utils.get_test_data('short2.fa')

    runtmp.sourmash('sketch', 'dna', '-p', 'k=31,num=500', testdata1,testdata2)

    runtmp.sourmash('index', 'zzz.sbt.json', 'short.fa.sig', 'short2.fa.sig', '-k', '31')

    assert os.path.exists(runtmp.output('zzz.sbt.json'))

    print(runtmp.last_result.out)

    with open(runtmp.output('zzz.sbt.json')) as fp:
        d = json.load(fp)
        assert d['storage']['args']['path'] == '.sbt.zzz'

    newpath = runtmp.output('subdir')
    os.mkdir(newpath)

    # move both JSON file and subdirectory.
    shutil.move(runtmp.output('zzz.sbt.json'), newpath)
    shutil.move(runtmp.output('.sbt.zzz'), newpath)

    status, out, err = utils.runscript('sourmash',
                                        ['search', '../short.fa.sig',
                                        'zzz.sbt.json', '-o', 'foo'],
                                        in_directory=newpath)

    outfile = open(os.path.join(newpath, 'foo'))
    output = outfile.read()
    print(output)
    assert '914591cd1130aa91' in output
    assert 'e26a306d2651' in output


def test_search_deduce_ksize_and_select_appropriate(runtmp):
    # deduce ksize from query and select correct signature from DB
    testdata1 = utils.get_test_data('short.fa')
    testdata2 = utils.get_test_data('short2.fa')

    runtmp.sourmash('sketch', 'translate', '-p', 'k=24,num=500', testdata1)

    # The DB contains signatres for multiple ksizes
    runtmp.sourmash('sketch', 'translate', '-p', 'k=23,num=500', '-p', 'k=24,num=500', testdata2)

    runtmp.sourmash('search', 'short.fa.sig', 'short2.fa.sig')

    print(runtmp.last_result.status, runtmp.last_result.out, runtmp.last_result.err)
    assert '1 matches' in runtmp.last_result.out
    assert 'k=24' in runtmp.last_result.err


def test_search_deduce_ksize_not_unique(runtmp):
    # deduce ksize from query, fail because it is not unique
    testdata1 = utils.get_test_data('short.fa')
    testdata2 = utils.get_test_data('short2.fa')

    runtmp.sourmash('sketch', 'translate', '-p', 'k=23,num=500', '-p', 'k=25,num=500', testdata1, testdata2)

    with pytest.raises(SourmashCommandFailed):
        runtmp.sourmash('search', 'short.fa.sig', 'short2.fa.sig')

    print(runtmp.last_result.status, runtmp.last_result.out, runtmp.last_result.err)
    assert runtmp.last_result.status == -1
    assert '2 signatures matching ksize' in runtmp.last_result.err


@utils.in_tempdir
def test_search_deduce_ksize_no_match(c):
    # no matching sigs in search sig list
    testdata1 = utils.get_test_data('short.fa')
    testdata2 = utils.get_test_data('short2.fa')

    c.run_sourmash('sketch', 'translate', '-p', 'k=23,num=500', testdata1)
    c.run_sourmash('sketch', 'translate', '-p', 'k=25,num=500', testdata2)

    with pytest.raises(SourmashCommandFailed) as exc:
        c.run_sourmash('search', 'short.fa.sig', 'short2.fa.sig')
    assert "no compatible signatures found in 'short2.fa.sig'" in str(exc.value)


def test_search_deduce_ksize_vs_user_specified(runtmp):
    # user specified ksize is not available
    testdata1 = utils.get_test_data('short.fa')
    testdata2 = utils.get_test_data('short2.fa')

    runtmp.sourmash('sketch', 'translate', '-p', 'k=23,num=500', testdata1, testdata2)

    with pytest.raises(SourmashCommandFailed):
        runtmp.sourmash('search', '-k', '24', 'short.fa.sig', 'short2.fa.sig')

    print(runtmp.last_result.status, runtmp.last_result.out, runtmp.last_result.err)
    assert runtmp.last_result.status == -1
    assert '0 signatures matching ksize' in runtmp.last_result.err


def test_search_containment(runtmp):
    # search with --containment in signatures
    testdata1 = utils.get_test_data('short.fa')
    testdata2 = utils.get_test_data('short2.fa')

    runtmp.sourmash('sketch', 'dna', '-p', 'scaled=1', testdata1, testdata2)

    runtmp.sourmash('search', 'short.fa.sig', 'short2.fa.sig', '--containment')

    print(runtmp.last_result.status, runtmp.last_result.out, runtmp.last_result.err)
    assert '1 matches' in runtmp.last_result.out
    assert '95.6%' in runtmp.last_result.out


def test_search_containment_abund(runtmp):
    "Construct some signatures with abund, make sure that containment complains"

    # build minhashes
    mh1 = MinHash(0, 21, scaled=1, track_abundance=True)
    mh2 = MinHash(0, 21, scaled=1, track_abundance=True)

    mh1.add_many((1, 2, 3, 4))
    mh1.add_many((1, 2))
    mh2.add_many((1, 5))
    mh2.add_many((1, 5))
    mh2.add_many((1, 5))

    # build signatures
    x = sourmash.SourmashSignature(mh1, name='a')
    y = sourmash.SourmashSignature(mh2, name='b')

    # save!
    with open(runtmp.output('a.sig'), 'wt') as fp:
        sourmash.save_signatures([x], fp)
    with open(runtmp.output('b.sig'), 'wt') as fp:
        sourmash.save_signatures([y], fp)

    # run sourmash search --containment
    with pytest.raises(SourmashCommandFailed) as exc:
        runtmp.sourmash('search', 'a.sig', 'b.sig', '-o', 'xxx.csv',
                        '--containment')

    assert "ERROR: cannot do containment searches on an abund signature; maybe specify --ignore-abundance?" in str(exc)

    # run sourmash search --max-containment
    with pytest.raises(SourmashCommandFailed) as exc:
        runtmp.sourmash('search', 'a.sig', 'b.sig', '-o', 'xxx.csv',
                        '--max-containment')

    assert "ERROR: cannot do containment searches on an abund signature; maybe specify --ignore-abundance?" in str(exc)


def test_search_containment_abund_ignore(runtmp):
    "Construct some signatures with abund, check containment + ignore abund"

    # build minhashes
    mh1 = MinHash(0, 21, scaled=1, track_abundance=True)
    mh2 = MinHash(0, 21, scaled=1, track_abundance=True)

    mh1.add_many((1, 2, 3, 4))
    mh1.add_many((1, 2))
    mh2.add_many((1, 5))
    mh2.add_many((1, 5))
    mh2.add_many((1, 5))

    # build signatures
    x = sourmash.SourmashSignature(mh1, name='a')
    y = sourmash.SourmashSignature(mh2, name='b')

    # save!
    with open(runtmp.output('a.sig'), 'wt') as fp:
        sourmash.save_signatures([x], fp)
    with open(runtmp.output('b.sig'), 'wt') as fp:
        sourmash.save_signatures([y], fp)

    # run sourmash search
    runtmp.sourmash('search', 'a.sig', 'b.sig', '-o', 'xxx.csv',
                    '--containment', '--ignore-abundance')

    # check results
    with open(runtmp.output('xxx.csv'), 'rt') as fp:
        r = csv.DictReader(fp)
        row = next(r)
        similarity = row['similarity']
        print(f'search output: similarity is {similarity}')
    print(mh1.contained_by(mh2))

    assert float(similarity) == mh1.contained_by(mh2)
    assert float(similarity) == 0.25


def test_search_containment_sbt(runtmp):
    # search with --containment in an SBT
    testdata1 = utils.get_test_data('short.fa')
    testdata2 = utils.get_test_data('short2.fa')

    runtmp.sourmash('sketch', 'dna', '-p', 'scaled=1', testdata1, testdata2)

    runtmp.sourmash('index', '-k', '31', 'zzz', 'short2.fa.sig')

    assert os.path.exists(runtmp.output('zzz.sbt.zip'))

    runtmp.sourmash('search', 'short.fa.sig', 'zzz', '--containment')

    print(runtmp.last_result.status, runtmp.last_result.out, runtmp.last_result.err)
    assert '1 matches' in runtmp.last_result.out
    assert '95.6%' in runtmp.last_result.out


def test_search_containment_s10(runtmp):
    # check --containment for s10/s10-small
    q1 = utils.get_test_data('scaled/genome-s10.fa.gz.sig')
    q2 = utils.get_test_data('scaled/genome-s10-small.fa.gz.sig')

    runtmp.sourmash('search', q1, q2, '--containment')

    print(runtmp.last_result.status, runtmp.last_result.out, runtmp.last_result.err)
    assert '1 matches' in runtmp.last_result.out
    assert '16.7%' in runtmp.last_result.out


def test_search_containment_s10_no_max(run):
    # check --containment for s10/s10-small
    q1 = utils.get_test_data('scaled/genome-s10.fa.gz.sig')
    q2 = utils.get_test_data('scaled/genome-s10-small.fa.gz.sig')

    with pytest.raises(SourmashCommandFailed) as exc:
        run.run_sourmash('search', q1, q2, '--containment',
                       '--max-containment')

    print(run.last_result.out)
    print(run.last_result.err)
    assert "ERROR: cannot specify both --containment and --max-containment!" in run.last_result.err


def test_search_max_containment_s10_pairwise(runtmp):
    # check --max-containment for s10/s10-small
    q1 = utils.get_test_data('scaled/genome-s10.fa.gz.sig')
    q2 = utils.get_test_data('scaled/genome-s10-small.fa.gz.sig')

    runtmp.sourmash('search', q1, q2,'--max-containment')

    print(runtmp.last_result.status, runtmp.last_result.out, runtmp.last_result.err)
    assert '1 matches' in runtmp.last_result.out
    assert '100.0%' in runtmp.last_result.out


def test_search_containment_s10_siglist(runtmp):
    # check --containment for s10/s10-small
    q1 = utils.get_test_data('scaled/genome-s10.fa.gz.sig')
    q2 = utils.get_test_data('scaled/*.sig')
    q2 = glob.glob(q2)

    runtmp.sourmash('search', q1, *q2, '--containment')

    print(runtmp.last_result.status, runtmp.last_result.out, runtmp.last_result.err)
    assert '3 matches' in runtmp.last_result.out
    assert ' 16.7%       ../genome-s10-small.fa.gz' in runtmp.last_result.out
    assert '100.0%       ../genome-s10.fa.gz' in runtmp.last_result.out
    assert '100.0%       ../genome-s10+s11.fa.gz' in runtmp.last_result.out


def test_search_max_containment_s10_siglist(runtmp):
    # check --max-containment for s10/s10-small
    q1 = utils.get_test_data('scaled/genome-s10.fa.gz.sig')
    q2 = utils.get_test_data('scaled/*.sig')
    q2 = glob.glob(q2)

    runtmp.sourmash('search', q1, *q2, '--max-containment')

    print(runtmp.last_result.status, runtmp.last_result.out, runtmp.last_result.err)
    assert '3 matches' in runtmp.last_result.out
    assert '100.0%       ../genome-s10-small.fa.gz' in runtmp.last_result.out
    assert '100.0%       ../genome-s10.fa.gz' in runtmp.last_result.out
    assert '100.0%       ../genome-s10+s11.fa.gz' in runtmp.last_result.out


def test_search_containment_s10_sbt(runtmp):
    # check --containment for s10/s10-small
    q1 = utils.get_test_data('scaled/genome-s10.fa.gz.sig')
    q2 = utils.get_test_data('scaled/all.sbt.zip')

    runtmp.sourmash('search', q1, q2, '--containment')

    print(runtmp.last_result.status, runtmp.last_result.out, runtmp.last_result.err)
    assert '3 matches' in runtmp.last_result.out
    assert '100.0%       ../genome-s10+s11.fa.gz' in runtmp.last_result.out
    assert '100.0%       ../genome-s10.fa.gz' in runtmp.last_result.out
    assert ' 16.7%       ../genome-s10-small.fa.gz' in runtmp.last_result.out


def test_search_containment_s10_sbt_best_only(runtmp):
    # check --containment for s10/s10-small
    q1 = utils.get_test_data('scaled/genome-s10.fa.gz.sig')
    q2 = utils.get_test_data('scaled/all.sbt.zip')

    runtmp.sourmash('search', q1, q2, '--containment', '--best-only')

    print(runtmp.last_result.out)
    print(runtmp.last_result.err)

    assert '100.0%       ' in runtmp.last_result.out # there are at least two perfect matches!

    assert runtmp.last_result.status == 0


def test_search_containment_s10_sbt_empty(runtmp):
    # check --containment for s10/s10-small at absurd scaled/empty mh
    q1 = utils.get_test_data('scaled/genome-s10.fa.gz.sig')
    q2 = utils.get_test_data('scaled/all.sbt.zip')

    runtmp.sourmash('search', q1, q2, '--scaled', '1e7', '--containment')

    print(runtmp.last_result.status, runtmp.last_result.out, runtmp.last_result.err)
    assert '0 matches' in runtmp.last_result.out


def test_search_max_containment_s10_sbt(runtmp):
    # check --max-containment for s10/s10-small
    q1 = utils.get_test_data('scaled/genome-s10.fa.gz.sig')
    q2 = utils.get_test_data('scaled/all.sbt.zip')

    runtmp.sourmash('search', q1, q2, '--max-containment')

    print(runtmp.last_result.status, runtmp.last_result.out, runtmp.last_result.err)
    assert '3 matches' in runtmp.last_result.out
    assert '100.0%       ../genome-s10-small.fa.gz' in runtmp.last_result.out
    assert '100.0%       ../genome-s10.fa.gz' in runtmp.last_result.out
    assert '100.0%       ../genome-s10+s11.fa.gz' in runtmp.last_result.out


def test_search_max_containment_s10_sbt_best_only(runtmp):
    # check --max-containment for s10/s10-small
    q1 = utils.get_test_data('scaled/genome-s10.fa.gz.sig')
    q2 = utils.get_test_data('scaled/all.sbt.zip')

    runtmp.sourmash('search', q1, q2, '--max-containment', '--best-only')

    print(runtmp.last_result.out)
    print(runtmp.last_result.err)

    assert runtmp.last_result.status == 0


def test_search_max_containment_s10_sbt_empty(runtmp):
    # check --max-containment for s10/s10-small at absurd scaled/empty mh.
    q1 = utils.get_test_data('scaled/genome-s10.fa.gz.sig')
    q2 = utils.get_test_data('scaled/all.sbt.zip')

    runtmp.sourmash('search', q1, q2, '--scaled', '1e7', '--max-containment')

    print(runtmp.last_result.status, runtmp.last_result.out, runtmp.last_result.err)
    assert '0 matches' in runtmp.last_result.out


def test_search_containment_s10_lca(runtmp):
    # check --containment for s10/s10-small
    q1 = utils.get_test_data('scaled/genome-s10.fa.gz.sig')
    q2 = utils.get_test_data('scaled/all.lca.json')

    runtmp.sourmash('search', q1, q2, '--containment')

    print(runtmp.last_result.status, runtmp.last_result.out, runtmp.last_result.err)
    assert '3 matches' in runtmp.last_result.out
    assert '100.0%       455c2f95' in runtmp.last_result.out
    assert '100.0%       684aa226' in runtmp.last_result.out
    assert ' 16.7%       7f7835d2' in runtmp.last_result.out


def test_search_max_containment_s10_lca(runtmp):
    # check --max-containment for s10/s10-small
    q1 = utils.get_test_data('scaled/genome-s10.fa.gz.sig')
    q2 = utils.get_test_data('scaled/all.lca.json')

    runtmp.sourmash('search', q1, q2, '--max-containment')

    print(runtmp.last_result.status, runtmp.last_result.out, runtmp.last_result.err)
    assert '3 matches' in runtmp.last_result.out
    assert '100.0%       455c2f95' in runtmp.last_result.out
    assert '100.0%       684aa226' in runtmp.last_result.out
    assert '100.0%       7f7835d2' in runtmp.last_result.out


def test_search_gzip(runtmp):
    testdata1 = utils.get_test_data('short.fa')
    testdata2 = utils.get_test_data('short2.fa')

    runtmp.sourmash('sketch','dna','-p','k=31,num=500', testdata1, testdata2)

    data = open(runtmp.output('short.fa.sig'), 'rb').read()
    with gzip.open(runtmp.output('zzz.gz'), 'wb') as fp:
        fp.write(data)

    data = open(runtmp.output('short2.fa.sig'), 'rb').read()
    with gzip.open(runtmp.output('yyy.gz'), 'wb') as fp:
        fp.write(data)

    runtmp.sourmash('search', 'zzz.gz', 'yyy.gz')

    print(runtmp.last_result.status, runtmp.last_result.out, runtmp.last_result.err)
    assert '1 matches' in runtmp.last_result.out
    assert '93.0%' in runtmp.last_result.out


def test_search_2(runtmp):
    testdata1 = utils.get_test_data('short.fa')
    testdata2 = utils.get_test_data('short2.fa')
    testdata3 = utils.get_test_data('short3.fa')

    runtmp.sourmash('sketch','dna','-p','k=31,num=500', testdata1, testdata2, testdata3)

    runtmp.sourmash('search', 'short.fa.sig', 'short2.fa.sig', 'short3.fa.sig')

    print(runtmp.last_result.status, runtmp.last_result.out, runtmp.last_result.err)
    assert '2 matches' in runtmp.last_result.out
    assert '93.0%' in runtmp.last_result.out
    assert '89.6%' in runtmp.last_result.out


def test_search_3(runtmp):
    testdata1 = utils.get_test_data('short.fa')
    testdata2 = utils.get_test_data('short2.fa')
    testdata3 = utils.get_test_data('short3.fa')

    runtmp.sourmash('sketch','dna','-p','k=31,num=500', testdata1, testdata2, testdata3)

    runtmp.sourmash('search', '-n', '1', 'short.fa.sig', 'short2.fa.sig', 'short3.fa.sig')

    print(runtmp.last_result.status, runtmp.last_result.out, runtmp.last_result.err)
    assert '2 matches above threshold 0.080; showing first 1:' in runtmp.last_result.out


def test_search_4(runtmp):
    testdata1 = utils.get_test_data('short.fa')
    testdata2 = utils.get_test_data('short2.fa')
    testdata3 = utils.get_test_data('short3.fa')

    runtmp.sourmash('sketch','dna','-p','k=31,num=500', testdata1, testdata2, testdata3)

    runtmp.sourmash('search', '-n', '0', 'short.fa.sig', 'short2.fa.sig', 'short3.fa.sig')

    print(runtmp.last_result.status, runtmp.last_result.out, runtmp.last_result.err)
    assert '2 matches above threshold 0.080:' in runtmp.last_result.out
    assert 'short2.fa' in runtmp.last_result.out
    assert 'short3.fa' in runtmp.last_result.out


def test_search_5_num_results(runtmp):
    query = utils.get_test_data('gather/combined.sig')
    against = glob.glob(utils.get_test_data('gather/GCF*.sig'))

    runtmp.sourmash('search', '-n', '5', query, *against)

    print(runtmp.last_result.status, runtmp.last_result.out, runtmp.last_result.err)
    assert '12 matches above threshold 0.080; showing first 5:' in runtmp.last_result.out


def test_index_check_scaled_bounds_negative(runtmp):
    with pytest.raises(SourmashCommandFailed):
        runtmp.sourmash('index', 'zzz', 'short.fa.sig', 'short2.fa.sig', '-k', '31', '--scaled', '-5', '--dna')

    print(runtmp.last_result.err)

    assert "ERROR: scaled value must be positive" in runtmp.last_result.err


def test_index_check_scaled_bounds_less_than_minimum(runtmp):
    with pytest.raises(SourmashCommandFailed):
        runtmp.sourmash('index', 'zzz', 'short.fa.sig', 'short2.fa.sig', '-k', '31', '--scaled', '50', '--dna')

    assert "WARNING: scaled value should be >= 100. Continuing anyway." in runtmp.last_result.err


def test_index_check_scaled_bounds_more_than_maximum(runtmp):
    with pytest.raises(SourmashCommandFailed):
        runtmp.sourmash('index', 'zzz', 'short.fa.sig', 'short2.fa.sig', '-k', '31', '--scaled', '1e9', '--dna')

    assert "WARNING: scaled value should be <= 1e6. Continuing anyway." in runtmp.last_result.err


@utils.in_tempdir
def test_index_metagenome_fromfile(c):
    # test index --from-file
    testdata_glob = utils.get_test_data('gather/GCF*.sig')
    testdata_sigs = glob.glob(testdata_glob)

    query_sig = utils.get_test_data('gather/combined.sig')

    # construct a file list
    with open(c.output('sig.list'), 'wt') as fp:
        fp.write("\n".join(testdata_sigs))

    cmd = ['index', 'gcf_all', testdata_sigs[0], '-k', '21',
           '--from-file', c.output('sig.list')]
    c.run_sourmash(*cmd)

    assert os.path.exists(c.output('gcf_all.sbt.zip'))

    cmd = 'search {} gcf_all -k 21'.format(query_sig)
    cmd = cmd.split()
    c.run_sourmash(*cmd)

    out = c.last_result.out
    print(out)
    print(c.last_result.err)

    assert ' 33.2%       NC_003198.1 Salmonella enterica subsp. enterica serovar T...' in out
    assert '12 matches above threshold 0.080; showing first 3:' in out

@utils.in_tempdir
def test_index_metagenome_fromfile_no_cmdline_sig(c):
    # test index --from-file
    testdata_glob = utils.get_test_data('gather/GCF*.sig')
    testdata_sigs = glob.glob(testdata_glob)

    query_sig = utils.get_test_data('gather/combined.sig')

    # construct a file list
    with open(c.output('sig.list'), 'wt') as fp:
        fp.write("\n".join(testdata_sigs))

    cmd = ['index', 'gcf_all', '-k', '21',
           '--from-file', c.output('sig.list')]
    c.run_sourmash(*cmd)

    assert os.path.exists(c.output('gcf_all.sbt.zip'))

    cmd = 'search {} gcf_all -k 21'.format(query_sig)
    cmd = cmd.split()
    c.run_sourmash(*cmd)

    out = c.last_result.out
    print(out)
    print(c.last_result.err)

    assert ' 33.2%       NC_003198.1 Salmonella enterica subsp. enterica serovar T' in out
    assert '12 matches above threshold 0.080; showing first 3:' in out


def test_search_metagenome(runtmp):
    testdata_glob = utils.get_test_data('gather/GCF*.sig')
    testdata_sigs = glob.glob(testdata_glob)

    query_sig = utils.get_test_data('gather/combined.sig')

    cmd = ['index', 'gcf_all']
    cmd.extend(testdata_sigs)
    cmd.extend(['-k', '21'])

    runtmp.sourmash(*cmd)

    assert os.path.exists(runtmp.output('gcf_all.sbt.zip'))

    runtmp.sourmash('search', query_sig, 'gcf_all', '-k', '21')

    print(runtmp.last_result.out)
    print(runtmp.last_result.err)

    assert ' 33.2%       NC_003198.1 Salmonella enterica subsp. enterica serovar T' in runtmp.last_result.out
    assert '12 matches above threshold 0.080; showing first 3:' in runtmp.last_result.out


def test_search_metagenome_traverse(runtmp):
    testdata_dir = utils.get_test_data('gather')

    query_sig = utils.get_test_data('gather/combined.sig')

    runtmp.sourmash('search', query_sig, testdata_dir, '-k', '21')

    print(runtmp.last_result.out)
    print(runtmp.last_result.err)

    assert ' 33.2%       NC_003198.1 Salmonella enterica subsp. enterica serovar T' in runtmp.last_result.out
    assert '13 matches above threshold 0.080; showing first 3:' in runtmp.last_result.out


def test_search_metagenome_traverse_check_csv(runtmp):
    # this test confirms that the CSV 'filename' output for signatures loaded
    # via directory traversal properly contains the actual path to the
    # signature file from which the signature was loaded.
    testdata_dir = utils.get_test_data('gather')

    query_sig = utils.get_test_data('gather/combined.sig')
    out_csv = runtmp.output('out.csv')

    runtmp.sourmash('search', query_sig, testdata_dir, '-k', '21', '-o', out_csv)

    print(runtmp.last_result.out)
    print(runtmp.last_result.err)

    with open(out_csv, 'rt') as fp:
        prefix_len = len(testdata_dir)
        r = csv.DictReader(fp)
        for row in r:
            print(row)
            filename = row['filename']
            assert filename.startswith(testdata_dir), filename
            # should have full path to file sig was loaded from
            assert len(filename) > prefix_len

    assert ' 33.2%       NC_003198.1 Salmonella enterica subsp. enterica serovar T' in runtmp.last_result.out
    assert '13 matches above threshold 0.080; showing first 3:' in runtmp.last_result.out


@utils.in_thisdir
def test_search_incompatible(c):
    num_sig = utils.get_test_data('num/47.fa.sig')
    scaled_sig = utils.get_test_data('47.fa.sig')

    with pytest.raises(SourmashCommandFailed) as exc:
        c.run_sourmash("search", scaled_sig, num_sig, fail_ok=True)
    assert c.last_result.status != 0
    print(c.last_result.out)
    print(c.last_result.err)

    assert "no compatible signatures found in " in c.last_result.err


@utils.in_tempdir
def test_search_traverse_incompatible(c):
    # build a directory with some signatures in it, search for compatible
    # signatures.
    searchdir = c.output('searchme')
    os.mkdir(searchdir)

    num_sig = utils.get_test_data('num/47.fa.sig')
    scaled_sig = utils.get_test_data('47.fa.sig')
    shutil.copyfile(num_sig, c.output('searchme/num.sig'))
    shutil.copyfile(scaled_sig, c.output('searchme/scaled.sig'))

    c.run_sourmash("search", scaled_sig, c.output('searchme'))
    assert '100.0%       NC_009665.1 Shewanella baltica OS185, complete genome' in c.last_result.out


def test_search_check_scaled_bounds_negative(runtmp):
    testdata_glob = utils.get_test_data('gather/GCF*.sig')
    testdata_sigs = glob.glob(testdata_glob)

    query_sig = utils.get_test_data('gather/combined.sig')

    with pytest.raises(SourmashCommandFailed):
        runtmp.sourmash('search', query_sig, 'gcf_all', '-k', '21', '--scaled', '-5')

    assert "ERROR: scaled value must be positive" in runtmp.last_result.err


def test_search_check_scaled_bounds_less_than_minimum(runtmp):
    testdata_glob = utils.get_test_data('gather/GCF*.sig')
    testdata_sigs = glob.glob(testdata_glob)

    query_sig = utils.get_test_data('gather/combined.sig')

    with pytest.raises(SourmashCommandFailed):
        runtmp.sourmash('search', query_sig, 'gcf_all', '-k', '21', '--scaled', '50')

    assert "WARNING: scaled value should be >= 100. Continuing anyway." in runtmp.last_result.err


def test_search_check_scaled_bounds_more_than_maximum(runtmp):
    testdata_glob = utils.get_test_data('gather/GCF*.sig')
    testdata_sigs = glob.glob(testdata_glob)

    query_sig = utils.get_test_data('gather/combined.sig')

    with pytest.raises(SourmashCommandFailed):
        runtmp.sourmash('search', query_sig, 'gcf_all', '-k', '21', '--scaled', '1e9')

    assert "WARNING: scaled value should be <= 1e6. Continuing anyway." in runtmp.last_result.err


# explanation: you cannot downsample a scaled SBT to match a scaled
# signature, so make sure that when you try such a search, it fails!
# (you *can* downsample a signature to match an SBT.)
def test_search_metagenome_sbt_downsample_fail(runtmp):
    # test downsample on SBT => failure, with --fail-on-empty-databases
    testdata_glob = utils.get_test_data('gather/GCF*.sig')
    testdata_sigs = glob.glob(testdata_glob)

    query_sig = utils.get_test_data('gather/combined.sig')

    cmd = ['index', 'gcf_all']
    cmd.extend(testdata_sigs)
    cmd.extend(['-k', '21'])

    runtmp.sourmash(*cmd)

    assert os.path.exists(runtmp.output('gcf_all.sbt.zip'))

    with pytest.raises(SourmashCommandFailed):
        runtmp.sourmash('search', query_sig, 'gcf_all', '-k', '21', '--scaled', '100000')

    print(runtmp.last_result.out)
    print(runtmp.last_result.err)

    assert runtmp.last_result.status == -1
    assert "ERROR: cannot use 'gcf_all' for this query." in runtmp.last_result.err
    assert "search scaled value 100000 is less than database scaled value of 10000" in runtmp.last_result.err


def test_search_metagenome_sbt_downsample_nofail(runtmp):
    # test downsample on SBT => failure but ok with --no-fail-on-empty-database
    testdata_glob = utils.get_test_data('gather/GCF*.sig')
    testdata_sigs = glob.glob(testdata_glob)

    query_sig = utils.get_test_data('gather/combined.sig')

    cmd = ['index', 'gcf_all']
    cmd.extend(testdata_sigs)
    cmd.extend(['-k', '21'])

    runtmp.sourmash(*cmd)

    assert os.path.exists(runtmp.output('gcf_all.sbt.zip'))

    runtmp.sourmash('search', query_sig, 'gcf_all', '-k', '21', '--scaled', '100000', '--no-fail-on-empty-database')

    print(runtmp.last_result.out)
    print(runtmp.last_result.err)

    assert runtmp.last_result.status == 0
    assert "ERROR: cannot use 'gcf_all' for this query." in runtmp.last_result.err
    assert "search scaled value 100000 is less than database scaled value of 10000" in runtmp.last_result.err
    assert "0 matches" in runtmp.last_result.out


def test_search_metagenome_downsample_containment(runtmp):
    testdata_glob = utils.get_test_data('gather/GCF*.sig')
    testdata_sigs = glob.glob(testdata_glob)

    query_sig = utils.get_test_data('gather/combined.sig')

    cmd = ['index', 'gcf_all']
    cmd.extend(testdata_sigs)
    cmd.extend(['-k', '21'])

    runtmp.sourmash(*cmd)

    assert os.path.exists(runtmp.output('gcf_all.sbt.zip'))

    runtmp.sourmash('search', query_sig, 'gcf_all', '-k', '21', '--scaled', '100000', '--containment')

    print(runtmp.last_result.out)
    print(runtmp.last_result.err)

    assert ' 32.9%       NC_003198.1 Salmonella enterica subsp. enterica serovar T' in runtmp.last_result.out
    assert '12 matches above threshold 0.080; showing first 3:' in runtmp.last_result.out


@utils.in_tempdir
def test_search_metagenome_downsample_index(c):
    # does same search as search_metagenome_downsample_containment but
    # rescales during indexing

    testdata_glob = utils.get_test_data('gather/GCF*.sig')
    testdata_sigs = glob.glob(testdata_glob)

    query_sig = utils.get_test_data('gather/combined.sig')

    # downscale during indexing, rather than during search.
    c.run_sourmash('index', 'gcf_all', *testdata_sigs, '-k', '21',
                   '--scaled', '100000')

    assert os.path.exists(c.output('gcf_all.sbt.zip'))

    c.run_sourmash('search', query_sig, 'gcf_all', '-k', '21',
                   '--containment')
    print(c)

    assert ' 32.9%       NC_003198.1 Salmonella enterica subsp. enterica serovar T' in str(
        c)
    assert ' 29.7%       NC_003197.2 Salmonella enterica subsp. enterica serovar T' in str(
        c)
    assert '12 matches above threshold 0.080; showing first 3:' in str(c)


def test_search_with_picklist(runtmp):
    # test 'sourmash search' with picklists
    gcf_sigs = glob.glob(utils.get_test_data('gather/GCF*.sig'))
    metag_sig = utils.get_test_data('gather/combined.sig')
    picklist = utils.get_test_data('gather/thermotoga-picklist.csv')

    runtmp.sourmash('search', metag_sig, *gcf_sigs, '--containment',
                    '-k', '21', '--picklist', f"{picklist}:md5:md5")

    err = runtmp.last_result.err
    print(err)
    assert "for given picklist, found 3 matches to 9 distinct values" in err
    # these are the different ksizes
    assert "WARNING: 6 missing picklist values." in err

    out = runtmp.last_result.out
    print(out)
    assert "3 matches" in out
    assert "13.1%       NC_000853.1 Thermotoga" in out
    assert "13.0%       NC_009486.1 Thermotoga" in out
    assert "12.8%       NC_011978.1 Thermotoga" in out


def test_search_with_picklist_exclude(runtmp):
    # test 'sourmash search' with picklists
    gcf_sigs = glob.glob(utils.get_test_data('gather/GCF*.sig'))
    metag_sig = utils.get_test_data('gather/combined.sig')
    picklist = utils.get_test_data('gather/thermotoga-picklist.csv')

    runtmp.sourmash('search', metag_sig, *gcf_sigs, '--containment',
                    '-k', '21', '--picklist', f"{picklist}:md5:md5:exclude")

    err = runtmp.last_result.err
    print(err)
    assert "for given picklist, found 9 matches by excluding 9 distinct values" in err
    # these are the different ksizes

    out = runtmp.last_result.out
    print(out)
    assert "9 matches above threshold 0.080; showing first 3:" in out
    assert "33.2%       NC_003198.1 Salmonella" in out
    assert "33.1%       NC_003197.2 Salmonella" in out
    assert "32.2%       NC_006905.1 Salmonella" in out


def test_search_with_pattern_include(runtmp):
    # test 'sourmash search' with --include-db-pattern
    gcf_sigs = glob.glob(utils.get_test_data('gather/GCF*.sig'))
    metag_sig = utils.get_test_data('gather/combined.sig')

    runtmp.sourmash('search', metag_sig, *gcf_sigs, '--containment',
                    '-k', '21', '--include', "thermotoga")

    err = runtmp.last_result.err
    print(err)

    out = runtmp.last_result.out
    print(out)
    assert "3 matches" in out
    assert "13.1%       NC_000853.1 Thermotoga" in out
    assert "13.0%       NC_009486.1 Thermotoga" in out
    assert "12.8%       NC_011978.1 Thermotoga" in out


def test_search_with_pattern_exclude(runtmp):
    # test 'sourmash search' with --exclude-db-pattern
    gcf_sigs = glob.glob(utils.get_test_data('gather/GCF*.sig'))
    metag_sig = utils.get_test_data('gather/combined.sig')

    runtmp.sourmash('search', metag_sig, *gcf_sigs, '--containment',
                    '-k', '21', '--exclude', "thermotoga")

    err = runtmp.last_result.err
    print(err)

    out = runtmp.last_result.out
    print(out)
    assert "9 matches above threshold 0.080; showing first 3:" in out
    assert "33.2%       NC_003198.1 Salmonella" in out
    assert "33.1%       NC_003197.2 Salmonella" in out
    assert "32.2%       NC_006905.1 Salmonella" in out


def test_search_empty_db_fail(runtmp):
    # search should fail on empty db with --fail-on-empty-database
    query = utils.get_test_data('2.fa.sig')
    against = utils.get_test_data('47.fa.sig')
    against2 = utils.get_test_data('lca/47+63.lca.json')

    with pytest.raises(SourmashCommandFailed):
        runtmp.sourmash('search', query, against, against2, '-k', '51')


    err = runtmp.last_result.err
    assert "no compatible signatures found in " in err


def test_search_empty_db_nofail(runtmp):
    # search should not fail on empty db with --no-fail-on-empty-database
    query = utils.get_test_data('2.fa.sig')
    against = utils.get_test_data('47.fa.sig')
    against2 = utils.get_test_data('lca/47+63.lca.json')

    runtmp.sourmash('search', query, against, against2, '-k', '51',
                    '--no-fail-on-empty-data')

    out = runtmp.last_result.out
    err = runtmp.last_result.err
    print(out)
    print(err)

    assert "no compatible signatures found in " in err
    assert "ksize on this database is 31; this is different from requested ksize of 51" in err
    assert "loaded 50 total signatures from 2 locations" in err
    assert "after selecting signatures compatible with search, 0 remain." in err


def test_mash_csv_to_sig(runtmp):
    testdata1 = utils.get_test_data('short.fa.msh.dump')
    testdata2 = utils.get_test_data('short.fa')

    runtmp.sourmash('import_csv', testdata1, '-o', 'xxx.sig')

    runtmp.sourmash('sketch', 'dna', '-p','k=31,num=970',testdata2)

    runtmp.sourmash('search', '-k', '31', 'short.fa.sig', 'xxx.sig')

    print(runtmp.last_result.status, runtmp.last_result.out, runtmp.last_result.err)
    assert '1 matches' in runtmp.last_result.out
    assert '100.0%       short.fa' in runtmp.last_result.out


def test_do_sourmash_index_bad_args(runtmp):
    testdata1 = utils.get_test_data('short.fa')
    testdata2 = utils.get_test_data('short2.fa')

    runtmp.sourmash('sketch','dna','-p','k=31,num=500', testdata1, testdata2)

    with pytest.raises(SourmashCommandFailed):
        runtmp.sourmash('index', 'zzz', 'short.fa.sig', 'short2.fa.sig', '-k', '31', '--dna', '--protein')

    print(runtmp.last_result.out, runtmp.last_result.err)
    assert 'cannot specify more than one of --dna/--rna/--nucleotide/--protein/--hp/--dayhoff' in runtmp.last_result.err
    assert runtmp.last_result.status != 0


def test_do_sourmash_sbt_search(runtmp):
    testdata1 = utils.get_test_data('short.fa')
    testdata2 = utils.get_test_data('short2.fa')

    runtmp.sourmash('sketch','dna','-p','k=31,num=500', testdata1, testdata2)

    runtmp.sourmash('index', 'zzz', 'short.fa.sig', 'short2.fa.sig', '-k', '31')

    assert os.path.exists(runtmp.output('zzz.sbt.zip'))

    runtmp.sourmash('search', 'short.fa.sig', 'zzz')

    print(runtmp.last_result.out)

    assert 'short.fa' in runtmp.last_result.out
    assert 'short2.fa' in runtmp.last_result.out


def test_do_sourmash_sbt_search_wrong_ksize(runtmp):
    testdata1 = utils.get_test_data('short.fa')
    testdata2 = utils.get_test_data('short2.fa')

    runtmp.sourmash('sketch', 'translate', '-p', 'k=31,num=500', '-p', 'k=51,num=500', testdata1, testdata2)

    runtmp.sourmash('index', 'zzz', 'short.fa.sig', 'short2.fa.sig', '-k', '31')

    assert os.path.exists(runtmp.output('zzz.sbt.zip'))

    with pytest.raises(SourmashCommandFailed):
        runtmp.sourmash('search', '-k', '51', 'short.fa.sig', 'zzz')

    assert runtmp.last_result.status == -1
    print(runtmp.last_result.out)
    print(runtmp.last_result.err)

    assert "ERROR: cannot use 'zzz' for this query." in runtmp.last_result.err
    assert "search ksize 51 is different from database ksize 31" in runtmp.last_result.err


def test_do_sourmash_sbt_search_multiple(runtmp):
    testdata1 = utils.get_test_data('short.fa')
    testdata2 = utils.get_test_data('short2.fa')

    runtmp.sourmash('sketch','dna','-p','k=31,num=500', testdata1, testdata2)

    runtmp.sourmash('index', 'zzz', 'short.fa.sig', '-k', '31')

    assert os.path.exists(runtmp.output('zzz.sbt.zip'))

    runtmp.sourmash('index', 'zzz2', 'short2.fa.sig', '-k', '31')

    assert os.path.exists(runtmp.output('zzz2.sbt.zip'))

    runtmp.sourmash('search', 'short.fa.sig', 'zzz', 'zzz2')

    print(runtmp.last_result.out)

    assert 'short.fa' in runtmp.last_result.out
    assert 'short2.fa' in runtmp.last_result.out


def test_do_sourmash_sbt_search_and_sigs(runtmp):
    # search an SBT and a signature at same time.
    testdata1 = utils.get_test_data('short.fa')
    testdata2 = utils.get_test_data('short2.fa')

    runtmp.sourmash('sketch','dna','-p','k=31,num=500', testdata1, testdata2)

    runtmp.sourmash('index', 'zzz', 'short.fa.sig', '-k', '31')

    assert os.path.exists(runtmp.output('zzz.sbt.zip'))

    runtmp.sourmash('search', 'short.fa.sig', 'zzz', 'short2.fa.sig')

    print(runtmp.last_result.out)

    assert 'short.fa' in runtmp.last_result.out
    assert 'short2.fa' in runtmp.last_result.out


def test_do_sourmash_sbt_search_downsample(runtmp):
    testdata1 = utils.get_test_data('short.fa')
    testdata2 = utils.get_test_data('short2.fa')

    runtmp.sourmash('sketch', 'dna', '-p', 'k=31,scaled=10', testdata1, testdata2)

    testdata1 = utils.get_test_data('short.fa')

    runtmp.sourmash('sketch','dna','-p','k=31,scaled=5', '-o', 'query.sig', testdata1)

    runtmp.sourmash('index', '-k', '31', 'zzz', 'short.fa.sig', 'short2.fa.sig')

    assert os.path.exists(runtmp.output('zzz.sbt.zip'))

    runtmp.sourmash('search', 'query.sig', 'zzz')

    print(runtmp.last_result.out)

    assert 'short.fa' in runtmp.last_result.out
    assert 'short2.fa' in runtmp.last_result.out


def test_do_sourmash_sbt_search_downsample_2(runtmp):
    testdata1 = utils.get_test_data('lca-root/TARA_MED_MAG_00029.fa.sig')
    testdata2 = utils.get_test_data('lca-root/TOBG_MED-875.fna.gz.sig')

    sbtname = 'foo'

    runtmp.sourmash('index', '-k', '31', sbtname, testdata2)

    assert runtmp.last_result.status == 0

    with pytest.raises(SourmashCommandFailed):
        runtmp.sourmash('search', testdata1, sbtname, '--scaled=100000', '--threshold=0.01')

    assert runtmp.last_result.status == -1
    print(runtmp.last_result.out)
    print(runtmp.last_result.err)
    assert "ERROR: cannot use 'foo' for this query." in runtmp.last_result.err
    assert "search scaled value 100000 is less than database scaled value of 2000" in runtmp.last_result.err


@utils.in_tempdir
def test_do_sourmash_index_abund(c):
    # 'sourmash index' should flatten signatures w/track_abund.
    testdata2 = utils.get_test_data('lca-root/TOBG_MED-875.fna.gz.sig')

    with open(testdata2, 'rt') as fp:
        ss = sourmash.load_one_signature(testdata2, ksize=31)
        assert ss.minhash.track_abundance == True

    sbtname = 'foo'

    c.run_sourmash('index', '-k', '31', sbtname, testdata2)

    for kk in sourmash.load_file_as_signatures(c.output(sbtname)):
        assert kk.minhash.track_abundance == False


def test_do_sourmash_index_single(runtmp):
    testdata1 = utils.get_test_data('short.fa')
    testdata2 = utils.get_test_data('short2.fa')

    runtmp.sourmash('sketch','dna','-p','k=31,num=500', testdata1, testdata2)

    runtmp.sourmash('index', '-k', '31', 'zzz', 'short.fa.sig')

    assert os.path.exists(runtmp.output('zzz.sbt.zip'))

    runtmp.sourmash('search', 'short.fa.sig', 'zzz')

    print(runtmp.last_result.out)

    assert 'short.fa' in runtmp.last_result.out


def test_do_sourmash_sbt_search_selectprot(runtmp):
    # index should fail when run on signatures with multiple types
    testdata1 = utils.get_test_data('short.fa')
    testdata2 = utils.get_test_data('short2.fa')

    args = ['sketch', 'dna', '-p', 'k=30,num=500',testdata1, testdata2]

    runtmp.sourmash(*args)

    args = ['index', '-k', '31', 'zzz', 'short.fa.sig', 'short2.fa.sig']

    with pytest.raises(SourmashCommandFailed):
        runtmp.sourmash(*args)

    print(runtmp.last_result.out)
    print(runtmp.last_result.err)
    assert runtmp.last_result.status != 0


def test_do_sourmash_search_multimoltype_query(runtmp):
    # 'search' should fail if multiple sigs are given as query, due to
    # multiple molecule types.
    testdata1 = utils.get_test_data('short.fa')
    testdata2 = utils.get_test_data('short2.fa')

    # first, calculate signatures with multiple molecule types
    args = ['sketch', 'translate', testdata1, testdata2,
            '-p', 'protein', '-p', 'dayhoff']
    runtmp.sourmash(*args)

    # now, index one of 'em
    args = ['index', 'zzz', 'short.fa.sig', 'short2.fa.sig', '--protein']
    runtmp.sourmash(*args)

    # output exists, yes?
    assert os.path.exists(runtmp.output('zzz.sbt.zip'))

    # now, try searching. Should raise error.
    args = ['search', 'short.fa.sig', 'zzz']
    with pytest.raises(SourmashCommandFailed) as exc:
        runtmp.sourmash(*args)

    print(runtmp.last_result.out)
    print(runtmp.last_result.err)
    assert 'need exactly one' in runtmp.last_result.err


def test_do_sourmash_index_traverse(runtmp):
    testdata1 = utils.get_test_data('short.fa')
    testdata2 = utils.get_test_data('short2.fa')

    runtmp.sourmash('sketch','dna','-p','k=31,num=500', testdata1, testdata2)

    runtmp.sourmash('index', '-k', '31', 'zzz', '.')

    assert os.path.exists(runtmp.output('zzz.sbt.zip'))
    assert 'loaded 2 sigs; saving SBT under' in runtmp.last_result.err

    runtmp.sourmash('search', 'short.fa.sig', 'zzz')

    print(runtmp.last_result.out)

    assert 'short.fa' in runtmp.last_result.out
    assert 'short2.fa' in runtmp.last_result.out


@utils.in_tempdir
def test_do_sourmash_index_traverse_force(c):
    # test loading of files that don't end with .sig with -f
    testdata1 = utils.get_test_data('short.fa')
    testdata2 = utils.get_test_data('short2.fa')

    outdir = c.output('sigs')
    os.mkdir(outdir)
    out1 = os.path.join(outdir, 'short1')
    out2 = os.path.join(outdir, 'short2')

    c.run_sourmash('sketch','dna','-p','k=31,scaled=5', '-o', out1, testdata1)
    c.run_sourmash('sketch','dna','-p','k=31,scaled=5', '-o', out2, testdata2)

    c.run_sourmash('index', '-k', '31', 'zzz', '.', '-f')

    err = c.last_result.err
    assert os.path.exists(c.output('zzz.sbt.zip'))
    assert 'loaded 2 sigs; saving SBT under' in err

    c.run_sourmash('search', out1, 'zzz')

    out = c.last_result.out
    print(out)

    assert 'short.fa' in out
    assert 'short2.fa' in out


def test_do_sourmash_index_sparseness(runtmp):
    testdata1 = utils.get_test_data('short.fa')
    testdata2 = utils.get_test_data('short2.fa')

    runtmp.sourmash('sketch','dna','-p','k=31,num=500', testdata1, testdata2)

    runtmp.sourmash('index', '-k', '31', 'zzz.sbt.json', '.', '--sparseness', '1.0')

    assert os.path.exists(runtmp.output('zzz.sbt.json'))
    assert 'loaded 2 sigs; saving SBT under' in runtmp.last_result.err

    runtmp.sourmash('search', 'short.fa.sig', 'zzz.sbt.json')

    print(runtmp.last_result.out)

    assert len(glob.glob(runtmp.output('.sbt.zzz/*'))) == 3
    assert not glob.glob(runtmp.output('.sbt.zzz/*internal*'))

    assert 'short.fa' in runtmp.last_result.out
    assert 'short2.fa' in runtmp.last_result.out


def test_do_sourmash_sbt_combine(runtmp):
    files = [utils.get_test_data(f) for f in utils.SIG_FILES]

    runtmp.sourmash('index', '-k', '31', 'zzz', *files)

    assert os.path.exists(runtmp.output('zzz.sbt.zip'))

    runtmp.sourmash('sbt_combine', 'joined', 'zzz.sbt.zip', 'zzz.sbt.zip')

    assert os.path.exists(runtmp.output('joined.sbt.zip'))

    filename = os.path.splitext(os.path.basename(utils.SIG_FILES[0]))[0]

    runtmp.sourmash('search', files[0], 'zzz')

    print(runtmp.last_result.out)

    # we get notification of signature loading, too - so notify + result.
    assert runtmp.last_result.out.count(filename) == 1

    runtmp.sourmash('search', files[0], 'joined')

    print(runtmp.last_result.out)

    assert runtmp.last_result.out.count(filename) == 1


def test_do_sourmash_index_append(runtmp):
    testdata1 = utils.get_test_data('short.fa')
    testdata2 = utils.get_test_data('short2.fa')
    testdata3 = utils.get_test_data('short3.fa')

    runtmp.sourmash('sketch','dna', '-p', 'k=31,num=500', testdata1, testdata2, testdata3)

    runtmp.sourmash('index', '-k', '31', 'zzz', 'short.fa.sig', 'short2.fa.sig')

    assert os.path.exists(runtmp.output('zzz.sbt.zip'))

    sbt_name = runtmp.output('zzz',)
    sig_loc = runtmp.output('short3.fa.sig')

    runtmp.sourmash('search', sig_loc, sbt_name)

    print(runtmp.last_result.out)

    assert 'short.fa' in runtmp.last_result.out
    assert 'short2.fa' in runtmp.last_result.out
    assert 'short3.fa' not in runtmp.last_result.out

    runtmp.sourmash('index', '-k', '31', '--append', 'zzz', 'short3.fa.sig')

    assert os.path.exists(runtmp.output('zzz.sbt.zip'))

    sbt_name = runtmp.output('zzz',)
    sig_loc = runtmp.output('short3.fa.sig')

    runtmp.sourmash('search', '--threshold', '0.95', sig_loc, sbt_name)

    print(runtmp.last_result.out)

    assert 'short.fa' not in runtmp.last_result.out
    assert 'short2.fa' in runtmp.last_result.out
    assert 'short3.fa' in runtmp.last_result.out


def test_do_sourmash_sbt_search_otherdir(runtmp):
    testdata1 = utils.get_test_data('short.fa')
    testdata2 = utils.get_test_data('short2.fa')

    runtmp.sourmash('sketch','dna', '-p', 'k=31,num=500', testdata1, testdata2)

    runtmp.sourmash('index', '-k', '31', 'xxx/zzz', 'short.fa.sig', 'short2.fa.sig')

    assert os.path.exists(runtmp.output('xxx/zzz.sbt.zip'))

    sbt_name = runtmp.output('xxx/zzz',)
    sig_loc = runtmp.output('short.fa.sig')

    runtmp.sourmash('search', sig_loc, sbt_name)

    print(runtmp.last_result.out)

    assert 'short.fa' in runtmp.last_result.out
    assert 'short2.fa' in runtmp.last_result.out


def test_do_sourmash_sbt_search_scaled_vs_num_1(runtmp):
    # should not work: scaled query against num tree
    testdata1 = utils.get_test_data('short.fa')
    testdata2 = utils.get_test_data('short2.fa')

    runtmp.sourmash('sketch','dna', '-p', 'k=31,num=500', testdata1)

    runtmp.sourmash('sketch','dna', '-p', 'scaled=1000', testdata2)

    runtmp.sourmash('index', '-k', '31', 'zzz', 'short.fa.sig')

    assert os.path.exists(runtmp.output('zzz.sbt.zip'))

    sbt_name = runtmp.output('zzz',)
    sig_loc = runtmp.output('short2.fa.sig')

    with pytest.raises(SourmashCommandFailed):
        runtmp.sourmash('search', sig_loc, sbt_name)

    assert runtmp.last_result.status == -1
    print(runtmp.last_result.out)
    print(runtmp.last_result.err)
    assert "ERROR: cannot use '" in runtmp.last_result.err
    assert "this database was created with 'num' MinHash sketches, not 'scaled'" in runtmp.last_result.err


def test_do_sourmash_sbt_search_scaled_vs_num_2(runtmp):
    # should not work: num query against scaled tree
    testdata1 = utils.get_test_data('short.fa')
    testdata2 = utils.get_test_data('short2.fa')

    runtmp.sourmash('sketch','dna', '-p', 'k=31,num=500', testdata1)

    runtmp.sourmash('sketch','dna', '-p', 'scaled=1000', testdata2)

    runtmp.sourmash('index', '-k', '31', 'zzz', 'short2.fa.sig')

    assert os.path.exists(runtmp.output('zzz.sbt.zip'))

    sbt_name = runtmp.output('zzz',)
    sig_loc = runtmp.output('short.fa.sig')

    with pytest.raises(SourmashCommandFailed):
        runtmp.sourmash('search', sig_loc, sbt_name)

    assert runtmp.last_result.status == -1
    print(runtmp.last_result.out)
    print(runtmp.last_result.err)
    assert "ERROR: cannot use '" in runtmp.last_result.err
    assert "this database was created with 'scaled' MinHash sketches, not 'num'" in runtmp.last_result.err


def test_do_sourmash_sbt_search_scaled_vs_num_3(runtmp):
    # should not work: scaled query against num signature
    testdata1 = utils.get_test_data('short.fa')
    testdata2 = utils.get_test_data('short2.fa')

    runtmp.sourmash('sketch','dna', '-p', 'k=31,num=500', testdata1)

    runtmp.sourmash('sketch','dna', '-p', 'scaled=1000', testdata2)

    sig_loc = runtmp.output('short.fa.sig')
    sig_loc2 = runtmp.output('short2.fa.sig')

    with pytest.raises(SourmashCommandFailed):
        runtmp.sourmash('search', sig_loc, sig_loc2)

    assert runtmp.last_result.status == -1
    print(runtmp.last_result.out)
    print(runtmp.last_result.err)
    assert "no compatible signatures found in " in runtmp.last_result.err


def test_do_sourmash_sbt_search_scaled_vs_num_4(runtmp):
    # should not work: num query against scaled signature
    testdata1 = utils.get_test_data('short.fa')
    testdata2 = utils.get_test_data('short2.fa')

    runtmp.sourmash('sketch','dna', '-p', 'k=31,num=500', testdata1)

    runtmp.sourmash('sketch','dna', '-p', 'scaled=1000', testdata2)

    sig_loc = runtmp.output('short.fa.sig')
    sig_loc2 = runtmp.output('short2.fa.sig')

    with pytest.raises(SourmashCommandFailed):
        runtmp.sourmash('search', sig_loc2, sig_loc)

    assert runtmp.last_result.status == -1
    print(runtmp.last_result.out)
    print(runtmp.last_result.err)
    assert "no compatible signatures found in " in runtmp.last_result.err


def test_do_sourmash_check_search_vs_actual_similarity(runtmp):
    files = [utils.get_test_data(f) for f in utils.SIG_FILES]

    runtmp.sourmash('index', '-k', '31', 'zzz', *files)

    assert os.path.exists(runtmp.output('zzz.sbt.zip'))

    filename = os.path.splitext(os.path.basename(utils.SIG_FILES[0]))[0]

    runtmp.sourmash('search', files[0], 'zzz')

    assert runtmp.last_result.status == 0


def test_do_sourmash_check_sbt_filenames(runtmp):
    files = [utils.get_test_data(f) for f in utils.SIG_FILES]

    runtmp.sourmash('index', '-k', '31', 'zzz.sbt.json', *files)

    assert os.path.exists(runtmp.output('zzz.sbt.json'))

    sig_names = set()
    sig_md5s = set()
    for f in files:
        sig = signature.load_one_signature(f)
        sig_names.add(sig.name)
        sig_md5s.add(sig.md5sum())

    sbt_files = glob.glob(runtmp.output('.sbt.zzz/*'))
    assert len(sbt_files) == 14

    for f in sbt_files:
        if 'internal' in f or f.endswith('zzz.manifest.csv'):
            continue
        f = os.path.basename(f)
        assert f not in sig_names
        assert f in sig_md5s


def test_do_sourmash_sbt_search_bestonly(runtmp):
    testdata1 = utils.get_test_data('short.fa')
    testdata2 = utils.get_test_data('short2.fa')

    runtmp.sourmash('sketch','dna', '-p', 'k=31,num=500', testdata1, testdata2)

    runtmp.sourmash('index', '-k', '31', 'zzz', 'short.fa.sig', 'short2.fa.sig')

    assert os.path.exists(runtmp.output('zzz.sbt.zip'))

    runtmp.sourmash('search', '--best-only', 'short.fa.sig', 'zzz')

    print(runtmp.last_result.out)

    assert 'short.fa' in runtmp.last_result.out


def test_do_sourmash_sbt_search_bestonly_scaled(runtmp):
    # as currently implemented, the query signature will be automatically
    # downsampled to match the tree.
    testdata1 = utils.get_test_data('short.fa')
    testdata2 = utils.get_test_data('short2.fa')

    runtmp.sourmash('sketch','dna', '-p', 'scaled=1', testdata1, testdata2)

    runtmp.sourmash('index', '-k', '31', 'zzz', 'short.fa.sig', 'short2.fa.sig', '--scaled', '10')

    assert os.path.exists(runtmp.output('zzz.sbt.zip'))

    runtmp.sourmash('search', '--best-only', 'short.fa.sig', 'zzz')

    print(runtmp.last_result.out)

    assert 'short.fa' in runtmp.last_result.out


def test_sbt_search_order_dependence(runtmp):
    testdata1 = utils.get_test_data('genome-s10.fa.gz')
    testdata2 = utils.get_test_data('genome-s11.fa.gz')
    testdata3 = utils.get_test_data('genome-s12.fa.gz')
    testdata4 = utils.get_test_data('genome-s10+s11.fa.gz')

    runtmp.sourmash('sketch', 'dna', '-p', 'k=21,scaled=10000', '-p', 'k=31,scaled=10000', testdata1, testdata2, testdata3, testdata4)

    runtmp.sourmash('index', '-k', '21', '134', 'genome-s10+s11.fa.gz.sig', 'genome-s11.fa.gz.sig', 'genome-s12.fa.gz.sig')

    runtmp.sourmash('search', '-k', '21', 'genome-s11.fa.gz.sig', '134', '--best-only', '-k', '21', '--dna')

    print(runtmp.last_result.out)
    print(runtmp.last_result.err)
    assert '100.0%' in runtmp.last_result.out


def test_sbt_search_order_dependence_2(runtmp):
    # *should* return the same result as test_sbt_search_order_dependence,
    # but does not due to a bug.
    testdata1 = utils.get_test_data('genome-s10.fa.gz')
    testdata2 = utils.get_test_data('genome-s11.fa.gz')
    testdata3 = utils.get_test_data('genome-s12.fa.gz')
    testdata4 = utils.get_test_data('genome-s10+s11.fa.gz')

    runtmp.sourmash('sketch', 'dna', '-p', 'k=21,scaled=10000', '-p', 'k=31,scaled=10000', testdata1, testdata2, testdata3, testdata4)

    runtmp.sourmash('index', '-k', '21', '314', 'genome-s11.fa.gz.sig', 'genome-s10+s11.fa.gz.sig', 'genome-s12.fa.gz.sig')

    runtmp.sourmash('search', '-k', '21', 'genome-s11.fa.gz.sig', '314', '--best-only', '--dna')

    print(runtmp.last_result.out)
    print(runtmp.last_result.err)
    assert '100.0%' in runtmp.last_result.out


def test_compare_with_abundance_1(runtmp):
    # create two signatures
    E1 = MinHash(ksize=5, n=5, is_protein=False,
                    track_abundance=True)
    E2 = MinHash(ksize=5, n=5, is_protein=False,
                    track_abundance=True)

    E1.add_sequence('ATGGA')
    E2.add_sequence('ATGGA')

    s1 = signature.SourmashSignature(E1, filename='e1', name='e1')
    s2 = signature.SourmashSignature(E2, filename='e2', name='e2')

    signature.save_signatures([s1],
                                open(runtmp.output('e1.sig'), 'w'))
    signature.save_signatures([s2],
                                open(runtmp.output('e2.sig'), 'w'))

    runtmp.sourmash('search', 'e1.sig', 'e2.sig', '-k', '5')

    assert '100.0%' in runtmp.last_result.out


def test_compare_with_abundance_2(runtmp):
    # create two signatures
    E1 = MinHash(ksize=5, n=5, is_protein=False,
                    track_abundance=True)
    E2 = MinHash(ksize=5, n=5, is_protein=False,
                    track_abundance=True)

    E1.add_sequence('ATGGA')

    E1.add_sequence('ATGGA')
    E2.add_sequence('ATGGA')

    s1 = signature.SourmashSignature(E1, filename='e1', name='e1')
    s2 = signature.SourmashSignature(E2, filename='e2', name='e2')

    signature.save_signatures([s1],
                                open(runtmp.output('e1.sig'), 'w'))
    signature.save_signatures([s2],
                                open(runtmp.output('e2.sig'), 'w'))

    runtmp.sourmash('search', 'e1.sig', 'e2.sig', '-k', '5')

    assert '100.0%' in runtmp.last_result.out


def test_compare_with_abundance_3(runtmp):
    # create two signatures
    E1 = MinHash(ksize=5, n=5, is_protein=False,
                    track_abundance=True)
    E2 = MinHash(ksize=5, n=5, is_protein=False,
                    track_abundance=True)

    E1.add_sequence('ATGGA')
    E1.add_sequence('GGACA')

    E1.add_sequence('ATGGA')
    E2.add_sequence('ATGGA')

    s1 = signature.SourmashSignature(E1, filename='e1', name='e1')
    s2 = signature.SourmashSignature(E2, filename='e2', name='e2')

    signature.save_signatures([s1],
                                open(runtmp.output('e1.sig'), 'w'))
    signature.save_signatures([s2],
                                open(runtmp.output('e2.sig'), 'w'))

    runtmp.sourmash('search', 'e1.sig', 'e2.sig', '-k', '5')

    assert '70.5%' in runtmp.last_result.out


def test_compare_with_picklist(runtmp):
    # test 'sourmash compare' with picklists
    gcf_sigs = glob.glob(utils.get_test_data('gather/GCF*.sig'))
    picklist = utils.get_test_data('gather/thermotoga-picklist.csv')

    runtmp.sourmash('compare', *gcf_sigs,
                    '-k', '21', '--picklist', f"{picklist}:md5:md5")

    err = runtmp.last_result.err
    out = runtmp.last_result.out
    print(runtmp.last_result.out)
    print(runtmp.last_result.err)

    assert "for given picklist, found 3 matches to 9 distinct values" in err
    assert "WARNING: 6 missing picklist values." in err

    assert "NC_009486.1 The..." in out
    assert "NC_000853.1 The..." in out
    assert "NC_011978.1 The..." in out


def test_compare_with_picklist_exclude(runtmp):
    # test 'sourmash compare' with picklists - exclude
    gcf_sigs = glob.glob(utils.get_test_data('gather/GCF*.sig'))
    picklist = utils.get_test_data('gather/thermotoga-picklist.csv')

    runtmp.sourmash('compare', *gcf_sigs,
                    '-k', '21', '--picklist', f"{picklist}:md5:md5:exclude")

    err = runtmp.last_result.err
    out = runtmp.last_result.out
    print(runtmp.last_result.out)
    print(runtmp.last_result.err)

    assert "for given picklist, found 9 matches by excluding 9 distinct values" in err

    assert "NC_004631.1 Sal..." in out
    assert "NC_006905.1 Sal..." in out
    assert "NC_003198.1 Sal..." in out
    assert "NC_002163.1 Cam..." in out
    assert "NC_011294.1 Sal..." in out


def test_compare_with_pattern_include(runtmp):
    # test 'sourmash compare' with --include-db-pattern
    gcf_sigs = glob.glob(utils.get_test_data('gather/GCF*.sig'))

    runtmp.sourmash('compare', *gcf_sigs,
                    '-k', '21', '--include', "thermotoga")

    err = runtmp.last_result.err
    out = runtmp.last_result.out
    print(runtmp.last_result.out)
    print(runtmp.last_result.err)

    assert "NC_009486.1 The..." in out
    assert "NC_000853.1 The..." in out
    assert "NC_011978.1 The..." in out


def test_compare_with_pattern_exclude(runtmp):
    # test 'sourmash compare' with picklists - exclude
    gcf_sigs = glob.glob(utils.get_test_data('gather/GCF*.sig'))

    runtmp.sourmash('compare', *gcf_sigs,
                    '-k', '21', '--exclude', "thermotoga")

    err = runtmp.last_result.err
    out = runtmp.last_result.out
    print(runtmp.last_result.out)
    print(runtmp.last_result.err)

    assert "NC_004631.1 Sal..." in out
    assert "NC_006905.1 Sal..." in out
    assert "NC_003198.1 Sal..." in out
    assert "NC_002163.1 Cam..." in out
    assert "NC_011294.1 Sal..." in out


def test_gather(runtmp, linear_gather, prefetch_gather):
    testdata1 = utils.get_test_data('short.fa')
    testdata2 = utils.get_test_data('short2.fa')

    runtmp.sourmash('sketch', 'dna', '-p', 'scaled=10', testdata1, testdata2)

    runtmp.sourmash('sketch','dna','-p','scaled=10', '-o', 'query.fa.sig', testdata2)

    runtmp.sourmash('index', '-k', '31', 'zzz', 'short.fa.sig', 'short2.fa.sig')

    assert os.path.exists(runtmp.output('zzz.sbt.zip'))

    runtmp.sourmash('gather', 'query.fa.sig', 'zzz', '-o', 'foo.csv', '--threshold-bp=1', linear_gather, prefetch_gather)

    print(runtmp.last_result.out)
    print(runtmp.last_result.err)

    assert '0.9 kbp      100.0%  100.0%' in runtmp.last_result.out


def test_gather_csv(runtmp, linear_gather, prefetch_gather):
    # test 'gather -o csvfile'
    testdata1 = utils.get_test_data('short.fa')
    testdata2 = utils.get_test_data('short2.fa')

    runtmp.sourmash('sketch','dna','-p','scaled=10', '--name-from-first', testdata1, testdata2)

    runtmp.sourmash('sketch','dna','-p','scaled=10', '-o', 'query.fa.sig', '--name-from-first', testdata2)

    runtmp.sourmash('index', '-k', '31', 'zzz', 'short.fa.sig', 'short2.fa.sig')

    assert os.path.exists(runtmp.output('zzz.sbt.zip'))

    runtmp.sourmash('gather', 'query.fa.sig', 'zzz', '-o', 'foo.csv', '--threshold-bp=1', linear_gather, prefetch_gather)

    print(runtmp.last_result.out)
    print(runtmp.last_result.err)

    csv_file = runtmp.output('foo.csv')

    with open(csv_file) as fp:
        reader = csv.DictReader(fp)
        row = next(reader)
        print(row)
        assert float(row['intersect_bp']) == 910
        assert float(row['unique_intersect_bp']) == 910
        assert float(row['remaining_bp']) == 0
        assert float(row['f_orig_query']) == 1.0
        assert float(row['f_unique_to_query']) == 1.0
        assert float(row['f_match']) == 1.0
        assert row['filename'] == 'zzz'
        assert row['name'] == 'tr1 4'
        assert row['md5'] == 'c9d5a795eeaaf58e286fb299133e1938'
        assert row['gather_result_rank'] == '0'
        assert row['query_filename'].endswith('short2.fa')
        assert row['query_name'] == 'tr1 4'
        assert row['query_md5'] == 'c9d5a795'
        assert row['query_bp'] == '910'


def test_gather_csv_gz(runtmp, linear_gather, prefetch_gather):
    # test 'gather -o csvfile.gz'
    testdata1 = utils.get_test_data('short.fa')
    testdata2 = utils.get_test_data('short2.fa')

    runtmp.sourmash('sketch','dna','-p','scaled=10', '--name-from-first', testdata1, testdata2)

    runtmp.sourmash('sketch','dna','-p','scaled=10', '-o', 'query.fa.sig', '--name-from-first', testdata2)

    runtmp.sourmash('index', '-k', '31', 'zzz', 'short.fa.sig', 'short2.fa.sig')

    assert os.path.exists(runtmp.output('zzz.sbt.zip'))

    runtmp.sourmash('gather', 'query.fa.sig', 'zzz', '-o', 'foo.csv.gz', '--threshold-bp=1', linear_gather, prefetch_gather)

    print(runtmp.last_result.out)
    print(runtmp.last_result.err)

    csv_file = runtmp.output('foo.csv.gz')

    with gzip.open(csv_file, "rt", newline="") as fp:
        reader = csv.DictReader(fp)
        row = next(reader)
        print(row)
        assert float(row['intersect_bp']) == 910
        assert float(row['unique_intersect_bp']) == 910
        assert float(row['remaining_bp']) == 0
        assert float(row['f_orig_query']) == 1.0
        assert float(row['f_unique_to_query']) == 1.0
        assert float(row['f_match']) == 1.0
        assert row['filename'] == 'zzz'
        assert row['name'] == 'tr1 4'
        assert row['md5'] == 'c9d5a795eeaaf58e286fb299133e1938'
        assert row['gather_result_rank'] == '0'
        assert row['query_filename'].endswith('short2.fa')
        assert row['query_name'] == 'tr1 4'
        assert row['query_md5'] == 'c9d5a795'
        assert row['query_bp'] == '910'


def test_gather_abund_x_abund(runtmp, prefetch_gather, linear_gather):
    sig47 = utils.get_test_data('track_abund/47.fa.sig')
    sig63 = utils.get_test_data('track_abund/63.fa.sig')

    runtmp.sourmash('gather', sig47, sig63, linear_gather, prefetch_gather)

    assert '2.5 Mbp       49.2%   48.3%       1.0    NC_011663.1' in runtmp.last_result.out


def test_gather_multiple_sbts(runtmp, prefetch_gather, linear_gather):
    testdata1 = utils.get_test_data('short.fa')
    testdata2 = utils.get_test_data('short2.fa')

    runtmp.sourmash('sketch','dna', '-p', 'scaled=10', testdata1, testdata2)

    runtmp.sourmash('sketch','dna','-p','scaled=10', '-o', 'query.fa.sig', testdata2)

    runtmp.sourmash('index', 'zzz', 'short.fa.sig', '-k', '31')

    assert os.path.exists(runtmp.output('zzz.sbt.zip'))

    runtmp.sourmash('index', 'zzz2', 'short2.fa.sig', '-k', '31')

    assert os.path.exists(runtmp.output('zzz.sbt.zip'))

    runtmp.sourmash('gather', 'query.fa.sig', 'zzz', 'zzz2', '-o', 'foo.csv', '--threshold-bp=1', linear_gather, prefetch_gather)

    print(runtmp.last_result.out)
    print(runtmp.last_result.err)

    assert '0.9 kbp      100.0%  100.0%' in runtmp.last_result.out


def test_gather_multiple_sbts_save_prefetch(runtmp, linear_gather):
    # test --save-prefetch with multiple databases
    testdata1 = utils.get_test_data('short.fa')
    testdata2 = utils.get_test_data('short2.fa')

    runtmp.sourmash('sketch','dna', '-p', 'scaled=10', testdata1, testdata2)

    runtmp.sourmash('sketch','dna','-p','scaled=10', '-o', 'query.fa.sig', testdata2)

    runtmp.sourmash('index', 'zzz', 'short.fa.sig', '-k', '31')

    assert os.path.exists(runtmp.output('zzz.sbt.zip'))

    runtmp.sourmash('index', 'zzz2', 'short2.fa.sig', '-k', '31')

    assert os.path.exists(runtmp.output('zzz.sbt.zip'))

    runtmp.sourmash('gather', 'query.fa.sig', 'zzz', 'zzz2', '-o', 'foo.csv', '--save-prefetch', 'out.zip', '--threshold-bp=1', linear_gather)

    print(runtmp.last_result.out)
    print(runtmp.last_result.err)

    assert '0.9 kbp      100.0%  100.0%' in runtmp.last_result.out
    assert os.path.exists(runtmp.output('out.zip'))


def test_gather_multiple_sbts_save_prefetch_csv(runtmp, linear_gather):
    # test --save-prefetch-csv with multiple databases
    testdata1 = utils.get_test_data('short.fa')
    testdata2 = utils.get_test_data('short2.fa')

    runtmp.sourmash('sketch','dna', '-p', 'scaled=10', testdata1, testdata2)

    runtmp.sourmash('sketch','dna','-p','scaled=10', '-o', 'query.fa.sig', testdata2)

    runtmp.sourmash('index', 'zzz', 'short.fa.sig', '-k', '31')

    assert os.path.exists(runtmp.output('zzz.sbt.zip'))

    runtmp.sourmash('index', 'zzz2', 'short2.fa.sig', '-k', '31')

    assert os.path.exists(runtmp.output('zzz.sbt.zip'))

    runtmp.sourmash('gather', 'query.fa.sig', 'zzz', 'zzz2', '-o', 'foo.csv', '--save-prefetch-csv', 'prefetch.csv', '--threshold-bp=1', linear_gather)

    print(runtmp.last_result.out)
    print(runtmp.last_result.err)

    assert '0.9 kbp      100.0%  100.0%' in runtmp.last_result.out
    assert os.path.exists(runtmp.output('prefetch.csv'))
    with open(runtmp.output('prefetch.csv')) as f:
        output = f.read()
        print((output,))
        assert '870,0.925531914893617,0.9666666666666667' in output


def test_gather_multiple_sbts_save_prefetch_csv_gz(runtmp, linear_gather):
    # test --save-prefetch-csv to a .gz file, with multiple databases
    testdata1 = utils.get_test_data('short.fa')
    testdata2 = utils.get_test_data('short2.fa')

    runtmp.sourmash('sketch','dna', '-p', 'scaled=10', testdata1, testdata2)

    runtmp.sourmash('sketch','dna','-p','scaled=10', '-o', 'query.fa.sig', testdata2)

    runtmp.sourmash('index', 'zzz', 'short.fa.sig', '-k', '31')

    assert os.path.exists(runtmp.output('zzz.sbt.zip'))

    runtmp.sourmash('index', 'zzz2', 'short2.fa.sig', '-k', '31')

    assert os.path.exists(runtmp.output('zzz.sbt.zip'))

    runtmp.sourmash('gather', 'query.fa.sig', 'zzz', 'zzz2', '-o', 'foo.csv', '--save-prefetch-csv', 'prefetch.csv.gz', '--threshold-bp=1', linear_gather)

    print(runtmp.last_result.out)
    print(runtmp.last_result.err)

    assert '0.9 kbp      100.0%  100.0%' in runtmp.last_result.out
    assert os.path.exists(runtmp.output('prefetch.csv.gz'))
    with gzip.open(runtmp.output('prefetch.csv.gz'), 'rt', newline="") as f:
        output = f.read()
        print((output,))
        assert '870,0.925531914893617,0.9666666666666667' in output


def test_gather_multiple_sbts_save_prefetch_and_prefetch_csv(runtmp, linear_gather):
    # test --save-prefetch-csv with multiple databases
    testdata1 = utils.get_test_data('short.fa')
    testdata2 = utils.get_test_data('short2.fa')

    runtmp.sourmash('sketch','dna', '-p', 'scaled=10', testdata1, testdata2)

    runtmp.sourmash('sketch','dna','-p','scaled=10', '-o', 'query.fa.sig', testdata2)

    runtmp.sourmash('index', 'zzz', 'short.fa.sig', '-k', '31')

    assert os.path.exists(runtmp.output('zzz.sbt.zip'))

    runtmp.sourmash('index', 'zzz2', 'short2.fa.sig', '-k', '31')

    assert os.path.exists(runtmp.output('zzz.sbt.zip'))

    runtmp.sourmash('gather', 'query.fa.sig', 'zzz', 'zzz2', '-o', 'foo.csv', '--save-prefetch', 'out.zip', '--save-prefetch-csv', 'prefetch.csv', '--threshold-bp=1', linear_gather)

    print(runtmp.last_result.out)
    print(runtmp.last_result.err)

    assert '0.9 kbp      100.0%  100.0%' in runtmp.last_result.out
    assert os.path.exists(runtmp.output('prefetch.csv'))
    with open(runtmp.output('prefetch.csv')) as f:
        output = f.read()
        print((output,))
        assert '870,0.925531914893617,0.9666666666666667' in output
    assert os.path.exists(runtmp.output('out.zip'))


def test_gather_sbt_and_sigs(runtmp, linear_gather, prefetch_gather):
    testdata1 = utils.get_test_data('short.fa')
    testdata2 = utils.get_test_data('short2.fa')

    runtmp.sourmash('sketch', 'dna', '-p', 'k=31,scaled=10', testdata1, testdata2)

    runtmp.sourmash('sketch','dna','-p','scaled=10', '-o', 'query.fa.sig', testdata2)

    runtmp.sourmash('index', '-k', '31', 'zzz', 'short.fa.sig')

    assert os.path.exists(runtmp.output('zzz.sbt.zip'))

    runtmp.sourmash('gather', 'query.fa.sig', 'zzz', 'short2.fa.sig', '-o', 'foo.csv', linear_gather, prefetch_gather, '--threshold-bp=1')

    print(runtmp.last_result.out)
    print(runtmp.last_result.err)

    assert '0.9 kbp      100.0%  100.0%' in runtmp.last_result.out


def test_gather_file_output(runtmp, linear_gather, prefetch_gather):
    testdata1 = utils.get_test_data('short.fa')
    testdata2 = utils.get_test_data('short2.fa')

    runtmp.sourmash('sketch', 'dna', '-p', 'scaled=10', testdata1, testdata2)

    runtmp.sourmash('sketch','dna','-p','scaled=10', '-o', 'query.fa.sig', testdata2)

    runtmp.sourmash('index', '-k', '31', 'zzz', 'short.fa.sig', 'short2.fa.sig')

    assert os.path.exists(runtmp.output('zzz.sbt.zip'))

    runtmp.sourmash('gather', 'query.fa.sig', 'zzz', '--threshold-bp=500', linear_gather, prefetch_gather, '-o', 'foo.out')

    print(runtmp.last_result.out)
    print(runtmp.last_result.err)
    assert '0.9 kbp      100.0%  100.0%' in runtmp.last_result.out
    with open(runtmp.output('foo.out')) as f:
        output = f.read()
        print((output,))
        assert '910,1.0,1.0' in output


def test_gather_f_match_orig(runtmp, linear_gather, prefetch_gather):
    import copy

    testdata_combined = utils.get_test_data('gather/combined.sig')
    testdata_glob = utils.get_test_data('gather/GCF*.sig')
    testdata_sigs = glob.glob(testdata_glob)

    runtmp.sourmash('gather', testdata_combined, '-o', 'out.csv',
                    *testdata_sigs, linear_gather, prefetch_gather)

    print(runtmp.last_result.out)
    print(runtmp.last_result.err)

    combined_sig = sourmash.load_one_signature(testdata_combined, ksize=21)
    remaining_mh = combined_sig.minhash.to_mutable()

    def approx_equal(a, b, n=5):
        return round(a, n) == round(b, n)

    with open(runtmp.output('out.csv'), 'rt') as fp:
        r = csv.DictReader(fp)
        for n, row in enumerate(r):
            print(n, row['f_match'], row['f_match_orig'])

            # each match is completely in the original query
            assert row['f_match_orig'] == "1.0"

            # double check -- should match 'search --containment'.
            # (this is kind of useless for a 1.0 contained_by, I guess)
            filename = row['filename']
            match = sourmash.load_one_signature(filename, ksize=21)
            assert match.contained_by(combined_sig) == 1.0

            # check other fields, too.
            f_orig_query = float(row['f_orig_query'])
            f_match_orig = float(row['f_match_orig'])
            f_match = float(row['f_match'])
            f_unique_to_query = float(row['f_unique_to_query'])

            # f_orig_query is the containment of the query by the match.
            # (note, this only works because containment is 100% in combined).
            assert approx_equal(combined_sig.contained_by(match), f_orig_query)

            # just redoing above, for completeness; this is always 1.0 for
            # this data set.
            assert approx_equal(match.contained_by(combined_sig), f_match_orig)

            # f_match is how much of the match is in the unallocated hashes
            assert approx_equal(match.minhash.contained_by(remaining_mh),
                                f_match)

            # f_unique_to_query is how much of the match is unique wrt
            # the original query.
            a = set(remaining_mh.hashes.keys())
            b = set(match.minhash.hashes.keys())
            n_intersect = len(a.intersection(b))
            f_intersect = n_intersect / float(len(combined_sig.minhash))
            assert approx_equal(f_unique_to_query, f_intersect)

            # now, subtract current match from remaining... and iterate!
            remaining_mh.remove_many(match.minhash.hashes.keys())


def test_gather_nomatch(runtmp):
    testdata_query = utils.get_test_data(
        'gather/GCF_000006945.2_ASM694v2_genomic.fna.gz.sig')
    testdata_match = utils.get_test_data('lca/TARA_ASE_MAG_00031.sig')

    runtmp.sourmash('gather', testdata_query, testdata_match)

    print(runtmp.last_result.out)
    print(runtmp.last_result.err)

    assert 'found 0 matches total' in runtmp.last_result.out
    assert 'the recovered matches hit 0.0% of the query' in runtmp.last_result.out


def test_gather_metagenome(runtmp):
    testdata_glob = utils.get_test_data('gather/GCF*.sig')
    testdata_sigs = glob.glob(testdata_glob)

    query_sig = utils.get_test_data('gather/combined.sig')

    cmd = ['index', 'gcf_all']
    cmd.extend(testdata_sigs)
    cmd.extend(['-k', '21'])

    runtmp.sourmash(*cmd)

    assert os.path.exists(runtmp.output('gcf_all.sbt.zip'))

    runtmp.sourmash('gather', query_sig, 'gcf_all', '-k', '21', '--threshold-bp=0')

    print(runtmp.last_result.out)
    print(runtmp.last_result.err)

    assert 'found 12 matches total' in runtmp.last_result.out
    assert 'the recovered matches hit 100.0% of the query' in runtmp.last_result.out
    assert all(('4.9 Mbp       33.2%  100.0%' in runtmp.last_result.out,
                'NC_003198.1 Salmonella enterica subsp' in runtmp.last_result.out))
    assert all(('4.7 Mbp        0.5%    1.5%' in runtmp.last_result.out,
                'NC_011294.1 Salmonella enterica subs' in runtmp.last_result.out))


@utils.in_tempdir
def test_gather_metagenome_num_results(c):
    # set a threshold on the number of results to be reported by gather
    testdata_glob = utils.get_test_data('gather/GCF*.sig')
    testdata_sigs = glob.glob(testdata_glob)

    query_sig = utils.get_test_data('gather/combined.sig')

    cmd = ['index', 'gcf_all']
    cmd.extend(testdata_sigs)
    cmd.extend(['-k', '21'])

    c.run_sourmash(*cmd)

    assert os.path.exists(c.output('gcf_all.sbt.zip'))

    cmd = 'gather {} gcf_all -k 21 --num-results 10'.format(query_sig)
    cmd = cmd.split(' ')
    c.run_sourmash(*cmd)

    print(c.last_result.out)
    print(c.last_result.err)

    out = c.last_result.out

    assert 'found 10 matches total' in out
    assert '(truncated gather because --num-results=10)' in out
    assert 'the recovered matches hit 99.4% of the query' in out
    assert all(('4.9 Mbp       33.2%  100.0%' in out,
                'NC_003198.1 Salmonella enterica subsp' in out))
    assert '4.3 Mbp        2.1%    7.3%    NC_006511.1 Salmonella enterica subsp' in out


def test_gather_metagenome_threshold_bp(runtmp):
    # set a threshold on the gather output
    testdata_glob = utils.get_test_data('gather/GCF*.sig')
    testdata_sigs = glob.glob(testdata_glob)

    query_sig = utils.get_test_data('gather/combined.sig')

    cmd = ['index', 'gcf_all']
    cmd.extend(testdata_sigs)
    cmd.extend(['-k', '21'])

    runtmp.sourmash(*cmd)

    assert os.path.exists(runtmp.output('gcf_all.sbt.zip'))

    runtmp.sourmash('gather', query_sig, 'gcf_all', '-k',  '21', '--threshold-bp', '2e6')

    print(runtmp.last_result.out)
    print(runtmp.last_result.err)

    assert 'found 1 matches total' in runtmp.last_result.out
    assert 'found less than 2.0 Mbp in common. => exiting' in runtmp.last_result.err
    assert 'the recovered matches hit 33.2% of the query' in runtmp.last_result.out
    assert all(('4.9 Mbp       33.2%  100.0%' in runtmp.last_result.out,
                'NC_003198.1 Salmonella enterica subsp' in runtmp.last_result.out))


def test_multigather_metagenome(runtmp):
    testdata_glob = utils.get_test_data('gather/GCF*.sig')
    testdata_sigs = glob.glob(testdata_glob)

    query_sig = utils.get_test_data('gather/combined.sig')

    cmd = ['index', 'gcf_all']
    cmd.extend(testdata_sigs)
    cmd.extend(['-k', '21'])

    runtmp.sourmash(*cmd)

    assert os.path.exists(runtmp.output('gcf_all.sbt.zip'))

    runtmp.sourmash('multigather', '--query', query_sig,  '--db', 'gcf_all', '-k', '21', '--threshold-bp=0')

    print(runtmp.last_result.out)
    print(runtmp.last_result.err)

    assert 'found 12 matches total' in runtmp.last_result.out
    assert 'the recovered matches hit 100.0% of the query' in runtmp.last_result.out
    assert all(('4.9 Mbp       33.2%  100.0%' in runtmp.last_result.out,
                'NC_003198.1 Salmonella enterica subsp' in runtmp.last_result.out))
    assert all(('4.7 Mbp        0.5%    1.5%' in runtmp.last_result.out,
                'NC_011294.1 Salmonella enterica subsp' in runtmp.last_result.out))


def test_multigather_check_scaled_bounds_negative(runtmp):
    c = runtmp
    testdata_glob = utils.get_test_data('gather/GCF*.sig')
    testdata_sigs = glob.glob(testdata_glob)

    query_sig = utils.get_test_data('gather/combined.sig')

    cmd = ['index', 'gcf_all']
    cmd.extend(testdata_sigs)
    cmd.extend(['-k', '21'])
    c.run_sourmash(*cmd)

    cmd = 'multigather --query {} --db gcf_all -k 21 --scaled -5 --threshold-bp=0'.format(query_sig)
    cmd = cmd.split(' ')
    with pytest.raises(SourmashCommandFailed) as exc:
        c.run_sourmash(*cmd)

    assert "ERROR: scaled value must be positive" in str(exc.value)


def test_multigather_check_scaled_bounds_less_than_minimum(runtmp):
    c = runtmp
    testdata_glob = utils.get_test_data('gather/GCF*.sig')
    testdata_sigs = glob.glob(testdata_glob)

    query_sig = utils.get_test_data('gather/combined.sig')

    cmd = ['index', 'gcf_all']
    cmd.extend(testdata_sigs)
    cmd.extend(['-k', '21'])
    c.run_sourmash(*cmd)

    cmd = 'multigather --query {} --db gcf_all -k 21 --scaled 50 --threshold-bp=0'.format(query_sig)
    cmd = cmd.split(' ')
    # Note: this is the value error that is emitted, but we want the Warning from below to be generated instead. (ValueError: new scaled 50.0 is lower than current sample scaled 10000)
    with pytest.raises(SourmashCommandFailed) as exc:
        c.run_sourmash(*cmd)

    assert "WARNING: scaled value should be >= 100. Continuing anyway." in str(exc.value)


def test_multigather_check_scaled_bounds_more_than_maximum(runtmp):
    c = runtmp
    testdata_glob = utils.get_test_data('gather/GCF*.sig')
    testdata_sigs = glob.glob(testdata_glob)

    query_sig = utils.get_test_data('gather/combined.sig')

    cmd = ['index', 'gcf_all']
    cmd.extend(testdata_sigs)
    cmd.extend(['-k', '21'])
    c.run_sourmash(*cmd)

    cmd = 'multigather --query {} --db gcf_all -k 21 --scaled 1e9 --threshold-bp=0'.format(query_sig)
    cmd = cmd.split(' ')

    c.run_sourmash(*cmd)

    assert "WARNING: scaled value should be <= 1e6. Continuing anyway." in c.last_result.err


def test_multigather_metagenome_query_from_file(runtmp):
    # test multigather --query-from-file
    c = runtmp
    testdata_glob = utils.get_test_data('gather/GCF*.sig')
    testdata_sigs = glob.glob(testdata_glob)

    query_sig = utils.get_test_data('gather/combined.sig')

    cmd = ['index', 'gcf_all']
    cmd.extend(testdata_sigs)
    cmd.extend(['-k', '21'])
    c.run_sourmash(*cmd)

    assert os.path.exists(c.output('gcf_all.sbt.zip'))

    # make list w/query sig
    query_list = c.output('query.list')
    with open(query_list, 'wt') as fp:
        print(query_sig, file=fp)

    cmd = 'multigather --query-from-file {} --db gcf_all -k 21 --threshold-bp=0'.format(query_list)
    cmd = cmd.split(' ')
    c.run_sourmash(*cmd)

    out = c.last_result.out
    print(out)
    err = c.last_result.err
    print(err)

    assert 'found 12 matches total' in out
    assert 'the recovered matches hit 100.0% of the query' in out
    assert all(('4.9 Mbp       33.2%  100.0%' in out,
                'NC_003198.1 Salmonella enterica subsp' in out))
    assert all(('4.7 Mbp        0.5%    1.5%' in out,
                'NC_011294.1 Salmonella enterica subsp' in out))


@utils.in_tempdir
def test_multigather_metagenome_query_with_sbt(c):

    testdata_glob = utils.get_test_data('gather/GCF*.sig')
    testdata_sigs = glob.glob(testdata_glob)

    query_sig = utils.get_test_data('gather/combined.sig')

    cmd = ['index', 'gcf_all.sbt.zip']
    cmd.extend(testdata_sigs)
    cmd.extend(['-k', '21'])
    c.run_sourmash(*cmd)

    assert os.path.exists(c.output('gcf_all.sbt.zip'))

    cmd = 'multigather --query gcf_all.sbt.zip --db gcf_all.sbt.zip -k 21 --threshold-bp=0'
    cmd = cmd.split(' ')
    c.run_sourmash(*cmd)

    out = c.last_result.out
    print(out)
    err = c.last_result.err
    print(err)

    assert 'conducted gather searches on 12 signatures' in err
    assert 'the recovered matches hit 100.0% of the query' in out
    assert all(('4.7 Mbp      100.0%  100.0%'  in out,
                'NC_011080.1 Salmonella enterica subsp' in out))
    assert all(('4.5 Mbp      100.0%  100.0%' in out,
                'NC_004631.1 Salmonella enterica subsp' in out))
    assert all (('1.6 Mbp      100.0%  100.0%' in out,
                 'NC_002163.1 Campylobacter jejuni subs' in out))
    assert all(('1.9 Mbp      100.0%  100.0%' in out,
                'NC_000853.1 Thermotoga maritima MSB8 ' in out))


@utils.in_tempdir
def test_multigather_metagenome_query_with_lca(c):

    testdata_glob = utils.get_test_data('47*.fa.sig')
    testdata_sigs = glob.glob(testdata_glob)

    lca_db = utils.get_test_data('lca/47+63.lca.json')

    cmd = ['index', '47+63.sbt.zip']
    cmd.extend(testdata_sigs)
    cmd.extend(['-k', '31'])
    c.run_sourmash(*cmd)

    assert os.path.exists(c.output('47+63.sbt.zip'))

    cmd = 'multigather --query {} --db 47+63.sbt.zip -k 31 --threshold-bp=0'.format(lca_db)
    cmd = cmd.split(' ')
    c.run_sourmash(*cmd)

    out = c.last_result.out
    print(out)
    err = c.last_result.err
    print(err)

    assert 'conducted gather searches on 2 signatures' in err
    assert 'the recovered matches hit 100.0% of the query' in out
#    assert '5.1 Mbp      100.0%   64.9%    491c0a81'  in out
    assert '5.5 Mbp      100.0%   69.4%    491c0a81'  in out


@utils.in_tempdir
def test_multigather_metagenome_query_on_lca_db(c):

    testdata_sig1 = utils.get_test_data('47.fa.sig')
    testdata_sig2 = utils.get_test_data('63.fa.sig')
    lca_db = utils.get_test_data('lca/47+63.lca.json')

    cmd = 'multigather --query {} {} --db {} -k 31 --threshold-bp=0'.format(testdata_sig1, testdata_sig2, lca_db)
    cmd = cmd.split(' ')
    c.run_sourmash(*cmd)

    out = c.last_result.out
    print(out)
    err = c.last_result.err
    print(err)

    assert 'conducted gather searches on 2 signatures' in err
    assert 'the recovered matches hit 100.0% of the query' in out
    assert all(('5.1 Mbp      100.0%  100.0%'  in out,
                'NC_009665.1 Shewanella baltica OS185,' in out))
    assert all(('5.5 Mbp      100.0%  100.0%' in out,
                'NC_011663.1 Shewanella baltica OS223,' in out))


@utils.in_tempdir
def test_multigather_metagenome_query_with_sbt_addl_query(c):

    testdata_glob = utils.get_test_data('gather/GCF*.sig')
    testdata_sigs = glob.glob(testdata_glob)

    query_sig = utils.get_test_data('gather/combined.sig')

    cmd = ['index', 'gcf_all.sbt.zip']
    cmd.extend(testdata_sigs)
    cmd.extend(['-k', '21'])
    c.run_sourmash(*cmd)

    assert os.path.exists(c.output('gcf_all.sbt.zip'))

    another_query = utils.get_test_data('gather/GCF_000195995.1_ASM19599v1_genomic.fna.gz.sig')

    cmd = 'multigather --query {} gcf_all.sbt.zip --db gcf_all.sbt.zip -k 21 --threshold-bp=0'.format(another_query)
    cmd = cmd.split(' ')
    c.run_sourmash(*cmd)

    out = c.last_result.out
    print(out)
    err = c.last_result.err
    print(err)

    assert 'conducted gather searches on 13 signatures' in err
    assert 'the recovered matches hit 100.0% of the query' in out
    #check for matches to some of the sbt signatures
    assert all(('4.7 Mbp      100.0%  100.0%'  in out,
                'NC_011080.1 Salmonella enterica subsp' in out))
    assert all(('4.5 Mbp      100.0%  100.0%' in out,
                'NC_004631.1 Salmonella enterica subsp' in out))
    assert all (('1.6 Mbp      100.0%  100.0%' in out,
                 'NC_002163.1 Campylobacter jejuni subs' in out))
    assert all(('1.9 Mbp      100.0%  100.0%' in out,
                'NC_000853.1 Thermotoga maritima MSB8 ' in out))

    #check additional query sig
    assert all(('4.9 Mbp      100.0%  100.0%' in out,
                'NC_003198.1 Salmonella enterica subsp' in out))


@utils.in_tempdir
def test_multigather_metagenome_sbt_query_from_file_with_addl_query(c):

    testdata_glob = utils.get_test_data('gather/GCF*.sig')
    testdata_sigs = glob.glob(testdata_glob)

    query_sig = utils.get_test_data('gather/combined.sig')

    cmd = ['index', 'gcf_all.sbt.zip']
    cmd.extend(testdata_sigs)
    cmd.extend(['-k', '21'])
    c.run_sourmash(*cmd)

    assert os.path.exists(c.output('gcf_all.sbt.zip'))

    # make list w/query sbt
    query_list = c.output('query.list')
    with open(query_list, 'wt') as fp:
        print('gcf_all.sbt.zip', file=fp)

    another_query = utils.get_test_data('gather/GCF_000195995.1_ASM19599v1_genomic.fna.gz.sig')

    cmd = 'multigather --query {} --query-from-file {} --db gcf_all.sbt.zip -k 21 --threshold-bp=0'.format(another_query, query_list)
    cmd = cmd.split(' ')
    c.run_sourmash(*cmd)

    out = c.last_result.out
    print(out)
    err = c.last_result.err
    print(err)

    assert 'conducted gather searches on 13 signatures' in err
    assert 'the recovered matches hit 100.0% of the query' in out
    #check for matches to some of the sbt signatures
    assert all(('4.7 Mbp      100.0%  100.0%'  in out,
                'NC_011080.1 Salmonella enterica subsp' in out))
    assert all(('4.5 Mbp      100.0%  100.0%' in out,
                'NC_004631.1 Salmonella enterica subsp' in out))
    assert all (('1.6 Mbp      100.0%  100.0%' in out,
                 'NC_002163.1 Campylobacter jejuni subs' in out))
    assert all(('1.9 Mbp      100.0%  100.0%' in out,
                'NC_000853.1 Thermotoga maritima MSB8 ' in out))

    #check additional query sig
    assert all(('4.9 Mbp      100.0%  100.0%' in out,
                'NC_003198.1 Salmonella enterica subsp' in out))


@utils.in_tempdir
def test_multigather_metagenome_sbt_query_from_file_incorrect(c):

    testdata_glob = utils.get_test_data('gather/GCF*.sig')
    testdata_sigs = glob.glob(testdata_glob)

    query_sig = utils.get_test_data('gather/combined.sig')

    cmd = ['index', 'gcf_all.sbt.zip']
    cmd.extend(testdata_sigs)
    cmd.extend(['-k', '21'])
    c.run_sourmash(*cmd)

    assert os.path.exists(c.output('gcf_all.sbt.zip'))

    # incorrectly query with sbt using `--query-from-file`
    cmd = 'multigather --query-from-file gcf_all.sbt.zip --db gcf_all.sbt.zip -k 21 --threshold-bp=0'
    cmd = cmd.split(' ')

    with pytest.raises(SourmashCommandFailed) as e:
        c.run_sourmash(*cmd)

    print(c.last_result.out)
    print(c.last_result.err)


@utils.in_tempdir
def test_multigather_metagenome_lca_query_from_file(c):
    testdata_glob = utils.get_test_data('47*.fa.sig')
    testdata_sigs = glob.glob(testdata_glob)

    lca_db = utils.get_test_data('lca/47+63.lca.json')

    cmd = ['index', '47+63.sbt.zip']
    cmd.extend(testdata_sigs)
    cmd.extend(['-k', '31'])
    c.run_sourmash(*cmd)

    assert os.path.exists(c.output('47+63.sbt.zip'))

    # make list w/query sig
    query_list = c.output('query.list')
    with open(query_list, 'wt') as fp:
        print(lca_db, file=fp)

    cmd = 'multigather --query-from-file {} --db 47+63.sbt.zip -k 31 --threshold-bp=0'.format(query_list)
    cmd = cmd.split(' ')
    c.run_sourmash(*cmd)

    out = c.last_result.out
    print(out)
    err = c.last_result.err
    print(err)

    assert 'conducted gather searches on 2 signatures' in err
    assert 'the recovered matches hit 100.0% of the query' in out
#    assert '5.1 Mbp      100.0%   64.9%    491c0a81'  in out
    assert '5.5 Mbp      100.0%   69.4%    491c0a81'  in out


@utils.in_tempdir
def test_multigather_metagenome_query_from_file_with_addl_query(c):
    # test multigather --query-from-file and --query too
    testdata_glob = utils.get_test_data('gather/GCF*.sig')
    testdata_sigs = glob.glob(testdata_glob)

    query_sig = utils.get_test_data('gather/combined.sig')

    cmd = ['index', 'gcf_all']
    cmd.extend(testdata_sigs)
    cmd.extend(['-k', '21'])
    c.run_sourmash(*cmd)

    assert os.path.exists(c.output('gcf_all.sbt.zip'))

    # make list w/query sig
    query_list = c.output('query.list')
    with open(query_list, 'wt') as fp:
        print(query_sig, file=fp)

    another_query = utils.get_test_data('gather/GCF_000195995.1_ASM19599v1_genomic.fna.gz.sig')

    cmd = 'multigather --query-from-file {} --query {} --db gcf_all -k 21 --threshold-bp=0'.format(query_list, another_query)
    cmd = cmd.split(' ')
    c.run_sourmash(*cmd)

    out = c.last_result.out
    print(out)
    err = c.last_result.err
    print(err)

    # first gather query
    assert 'found 12 matches total' in out
    assert 'the recovered matches hit 100.0% of the query' in out
    assert all(('4.9 Mbp       33.2%  100.0%' in out,
                'NC_003198.1 Salmonella enterica subsp' in out))
    assert all(('4.7 Mbp        0.5%    1.5%' in out,
                'NC_011294.1 Salmonella enterica subsp' in out))

    # second gather query
    assert '4.9 Mbp      100.0%  100.0%    NC_003198.1 Salmonella enterica subsp' in out
    assert 'found 1 matches total;' in out
    assert 'the recovered matches hit 100.0% of the query' in out


def test_gather_metagenome_traverse(runtmp, linear_gather, prefetch_gather):
    # set up a directory $location/gather that contains
    # everything in the 'tests/test-data/gather' directory
    # *except* the query sequence, which is 'combined.sig'.
    testdata_dir = utils.get_test_data('gather')
    copy_testdata = runtmp.output('somesigs')
    shutil.copytree(testdata_dir, copy_testdata)
    os.unlink(os.path.join(copy_testdata, 'combined.sig'))

    query_sig = utils.get_test_data('gather/combined.sig')

    # now, feed in the new directory --
    runtmp.sourmash('gather', query_sig, copy_testdata, '-k', '21', '--threshold-bp=0', linear_gather, prefetch_gather)

    print(runtmp.last_result.out)
    print(runtmp.last_result.err)

    assert 'found 12 matches total' in runtmp.last_result.out
    assert 'the recovered matches hit 100.0% of the query' in runtmp.last_result.out
    assert all(('4.9 Mbp       33.2%  100.0%' in runtmp.last_result.out,
                'NC_003198.1 Salmonella enterica subsp' in runtmp.last_result.out))
    assert all(('4.7 Mbp        0.5%    1.5%' in runtmp.last_result.out,
                'NC_011294.1 Salmonella enterica subsp' in runtmp.last_result.out))


def test_gather_metagenome_traverse_check_csv(runtmp, linear_gather, prefetch_gather):
    # this test confirms that the CSV 'filename' output for signatures loaded
    # via directory traversal properly contains the actual path to the
    # signature file from which the signature was loaded.
    # set up a directory $location/gather that contains
    # everything in the 'tests/test-data/gather' directory
    # *except* the query sequence, which is 'combined.sig'.
    testdata_dir = utils.get_test_data('gather')
    copy_testdata = runtmp.output('somesigs')
    shutil.copytree(testdata_dir, copy_testdata)
    os.unlink(os.path.join(copy_testdata, 'combined.sig'))

    query_sig = utils.get_test_data('gather/combined.sig')
    out_csv = runtmp.output('out.csv')

    # now, feed in the new directory --
    runtmp.sourmash('gather', query_sig, copy_testdata, '-k', '21', '--threshold-bp=0', '-o', out_csv, linear_gather, prefetch_gather)

    print(runtmp.last_result.out)
    print(runtmp.last_result.err)

    with open(out_csv, 'rt') as fp:
        prefix_len = len(copy_testdata)
        r = csv.DictReader(fp)
        for row in r:
            filename = row['filename']
            assert filename.startswith(copy_testdata), filename
            # should have full path to file sig was loaded from
            assert len(filename) > prefix_len

    assert 'found 12 matches total' in runtmp.last_result.out
    assert 'the recovered matches hit 100.0% of the query' in runtmp.last_result.out
    assert all(('4.9 Mbp       33.2%  100.0%' in runtmp.last_result.out,
                'NC_003198.1 Salmonella enterica subsp' in runtmp.last_result.out))
    assert all(('4.7 Mbp        0.5%    1.5%' in runtmp.last_result.out,
                'NC_011294.1 Salmonella enterica subsp' in runtmp.last_result.out))


@utils.in_tempdir
def test_gather_traverse_incompatible(c):
    searchdir = c.output('searchme')
    os.mkdir(searchdir)

    num_sig = utils.get_test_data('num/47.fa.sig')
    scaled_sig = utils.get_test_data('47.fa.sig')
    shutil.copyfile(num_sig, c.output('searchme/num.sig'))
    shutil.copyfile(scaled_sig, c.output('searchme/scaled.sig'))

    c.run_sourmash("gather", scaled_sig, c.output('searchme'))
    print(c.last_result.out)
    print(c.last_result.err)
    assert "5.2 Mbp      100.0%  100.0%    NC_009665.1 Shewanella baltica OS185," in c.last_result.out


def test_gather_metagenome_output_unassigned(runtmp):
    testdata_glob = utils.get_test_data('gather/GCF_000195995*g')
    testdata_sigs = glob.glob(testdata_glob)[0]

    query_sig = utils.get_test_data('gather/combined.sig')

    runtmp.sourmash('gather', query_sig, testdata_sigs, '-k', '21', '--output-unassigned=unassigned.sig')

    print(runtmp.last_result.out)
    print(runtmp.last_result.err)

    assert 'found 1 matches total' in runtmp.last_result.out
    assert 'the recovered matches hit 33.2% of the query' in runtmp.last_result.out
    assert all(('4.9 Mbp       33.2%  100.0%' in runtmp.last_result.out,
                'NC_003198.1 Salmonella enterica subsp' in runtmp.last_result.out))

    # now examine unassigned
    testdata2_glob = utils.get_test_data('gather/GCF_000009505.1*.sig')
    testdata2_sigs = glob.glob(testdata2_glob)[0]

    runtmp.sourmash('gather', 'unassigned.sig', testdata_sigs, testdata2_sigs, '-k', '21')

    print(runtmp.last_result.out)
    print(runtmp.last_result.err)
    assert all(('1.3 Mbp       13.6%   28.2%' in runtmp.last_result.out,
                'NC_011294.1' in runtmp.last_result.out))


def test_gather_metagenome_output_unassigned_none(runtmp):
    # test what happens when there's nothing unassigned to output
    testdata_glob = utils.get_test_data('gather/GCF_*.sig')
    testdata_sigs = glob.glob(testdata_glob)

    query_sig = utils.get_test_data('gather/combined.sig')

    runtmp.sourmash('gather', query_sig, *testdata_sigs, '-k', '21', '--output-unassigned=unassigned.sig', '--threshold=0')

    print(runtmp.last_result.out)
    print(runtmp.last_result.err)

    assert 'found 12 matches total' in runtmp.last_result.out
    assert 'the recovered matches hit 100.0% of the query' in runtmp.last_result.out
    assert all(('4.9 Mbp       33.2%  100.0%' in runtmp.last_result.out,
                'NC_003198.1 Salmonella enterica subsp' in runtmp.last_result.out))
    assert all(('4.5 Mbp        0.1%    0.4%' in runtmp.last_result.out,
                'NC_004631.1 Salmonella enterica subsp' in runtmp.last_result.out))

    # now examine unassigned
    assert not os.path.exists(runtmp.output('unassigned.sig'))
    assert 'no unassigned hashes to save with --output-unassigned!' in runtmp.last_result.err


def test_gather_metagenome_output_unassigned_nomatches(runtmp, prefetch_gather, linear_gather):
    c = runtmp

    # test --output-unassigned when there are no matches
    query_sig = utils.get_test_data('2.fa.sig')
    against_sig = utils.get_test_data('47.fa.sig')

    c.run_sourmash('gather', query_sig, against_sig,
                   '--output-unassigned', 'foo.sig', linear_gather,
                   prefetch_gather)

    print(c.last_result.out)
    assert 'found 0 matches total;' in c.last_result.out

    x = sourmash.load_one_signature(query_sig, ksize=31)
    y = sourmash.load_one_signature(c.output('foo.sig'))

    assert x.minhash == y.minhash


def test_gather_metagenome_output_unassigned_nomatches_protein(runtmp, linear_gather, prefetch_gather):
    c = runtmp

    # test --output-unassigned with protein signatures
    query_sig = utils.get_test_data('prot/protein/GCA_001593925.1_ASM159392v1_protein.faa.gz.sig')
    against_sig = utils.get_test_data('prot/protein/GCA_001593935.1_ASM159393v1_protein.faa.gz.sig')

    c.run_sourmash('gather', query_sig, against_sig,
                   '--output-unassigned', 'foo.sig', linear_gather,
                   prefetch_gather)

    print(c.last_result.out)
    assert 'found 0 matches total;' in c.last_result.out

    c.run_sourmash('sig', 'describe', c.output('foo.sig'))
    print(c.last_result.out)

    x = sourmash.load_one_signature(query_sig, ksize=57)
    y = sourmash.load_one_signature(c.output('foo.sig'))

    assert x.minhash == y.minhash
    assert y.minhash.moltype == "protein"


def test_gather_check_scaled_bounds_negative(runtmp, prefetch_gather, linear_gather):
    testdata_glob = utils.get_test_data('gather/GCF*.sig')
    testdata_sigs = glob.glob(testdata_glob)

    query_sig = utils.get_test_data('gather/combined.sig')

    with pytest.raises(SourmashCommandFailed):
        runtmp.sourmash('gather', query_sig, prefetch_gather, linear_gather, 'gcf_all', '-k', '21', '--scaled', '-5', '--threshold-bp', '50000')

    assert "ERROR: scaled value must be positive" in runtmp.last_result.err


def test_gather_check_scaled_bounds_less_than_minimum(runtmp, prefetch_gather, linear_gather):
    testdata_glob = utils.get_test_data('gather/GCF*.sig')
    testdata_sigs = glob.glob(testdata_glob)

    query_sig = utils.get_test_data('gather/combined.sig')

    with pytest.raises(SourmashCommandFailed):
        runtmp.sourmash('gather', query_sig, prefetch_gather, linear_gather, 'gcf_all', '-k', '21', '--scaled', '50', '--threshold-bp', '50000')

    assert "WARNING: scaled value should be >= 100. Continuing anyway." in runtmp.last_result.err


def test_gather_check_scaled_bounds_more_than_maximum(runtmp, prefetch_gather, linear_gather):
    testdata_glob = utils.get_test_data('gather/GCF*.sig')
    testdata_sigs = glob.glob(testdata_glob)

    query_sig = utils.get_test_data('gather/combined.sig')

    with pytest.raises(SourmashCommandFailed):
        runtmp.sourmash('gather', query_sig, prefetch_gather, linear_gather, '-k', '21', '--scaled', '1e9', '--threshold-bp', '50000')

    assert "WARNING: scaled value should be <= 1e6. Continuing anyway." in runtmp.last_result.err


def test_gather_metagenome_downsample(runtmp, prefetch_gather, linear_gather):
    # downsample w/scaled of 100,000
    testdata_glob = utils.get_test_data('gather/GCF*.sig')
    testdata_sigs = glob.glob(testdata_glob)

    query_sig = utils.get_test_data('gather/combined.sig')

    cmd = ['index', 'gcf_all']
    cmd.extend(testdata_sigs)
    cmd.extend(['-k', '21'])

    runtmp.sourmash(*cmd)

    assert os.path.exists(runtmp.output('gcf_all.sbt.zip'))

    runtmp.sourmash('gather', query_sig, 'gcf_all', '-k', '21', '--scaled', '100000', prefetch_gather, linear_gather, '--threshold-bp', '50000')

    print(runtmp.last_result.out)
    print(runtmp.last_result.err)

    assert 'found 11 matches total' in runtmp.last_result.out
    assert 'the recovered matches hit 100.0% of the query' in runtmp.last_result.out
    assert all(('5.2 Mbp       32.9%  100.0%' in runtmp.last_result.out,
                'NC_003198.1' in runtmp.last_result.out))
    assert all(('4.1 Mbp        0.6%    2.4%' in runtmp.last_result.out,
                '4.1 Mbp        4.4%   17.1%' in runtmp.last_result.out))


def test_gather_query_downsample(runtmp, linear_gather, prefetch_gather):
    testdata_glob = utils.get_test_data('gather/GCF*.sig')
    testdata_sigs = glob.glob(testdata_glob)
    print(testdata_sigs)

    query_sig = utils.get_test_data('GCF_000006945.2-s500.sig')

    runtmp.sourmash('gather', '-k', '31', linear_gather, prefetch_gather, query_sig, *testdata_sigs)

    print(runtmp.last_result.out)
    print(runtmp.last_result.err)

    err = runtmp.last_result.err

    assert 'loaded 36 total signatures from 12 locations.' in err
    assert 'after selecting signatures compatible with search, 12 remain.' in err

    assert all(('4.9 Mbp      100.0%  100.0%' in runtmp.last_result.out,
                'NC_003197.2' in runtmp.last_result.out))

    assert 'WARNING: final scaled was 10000, vs query scaled of 500' in runtmp.last_result.out


def test_gather_query_downsample_explicit(runtmp, linear_gather, prefetch_gather):
    # do an explicit downsampling to fix `test_gather_query_downsample`
    testdata_glob = utils.get_test_data('gather/GCF*.sig')
    testdata_sigs = glob.glob(testdata_glob)

    query_sig = utils.get_test_data('GCF_000006945.2-s500.sig')

    runtmp.sourmash('gather', '-k', '31', '--scaled', '10000', linear_gather, prefetch_gather, query_sig, *testdata_sigs)

    print(runtmp.last_result.out)
    print(runtmp.last_result.err)

    err = runtmp.last_result.err

    assert 'loaded 36 total signatures from 12 locations.' in err
    assert 'after selecting signatures compatible with search, 12 remain.' in err

    assert all(('4.9 Mbp      100.0%  100.0%' in runtmp.last_result.out,
                'NC_003197.2' in runtmp.last_result.out))


def test_gather_downsample_multiple(runtmp, linear_gather, prefetch_gather):
    # test multiple different downsamplings in gather code
    query_sig = utils.get_test_data('GCF_000006945.2-s500.sig')

    # load in the hashes and do split them into four bins, randomly.
    ss = sourmash.load_one_signature(query_sig)
    hashes = list(ss.minhash.hashes)

    random.seed(a=1)            # fix seed so test is reproducible
    random.shuffle(hashes)

    # split into 4 bins:
    mh_bins = [ ss.minhash.copy_and_clear() for i in range(4) ]
    for i, hashval in enumerate(hashes):
        mh_bins[i % 4].add_hash(hashval)

    # downsample with different scaleds; initial scaled is 500, note.
    mh_bins[0] = mh_bins[0].downsample(scaled=750)
    mh_bins[1] = mh_bins[1].downsample(scaled=600)
    mh_bins[2] = mh_bins[2].downsample(scaled=1000)
    mh_bins[3] = mh_bins[3].downsample(scaled=650)

    gathersigs = []
    for i in range(4):
        binsig = signature.SourmashSignature(mh_bins[i], name=f"bin{i}")

        with open(runtmp.output(f"bin{i}.sig"), "wb") as fp:
            sourmash.save_signatures([binsig], fp)

        gathersigs.append(f"bin{i}.sig")

    runtmp.sourmash('gather', '-k', '31', linear_gather, prefetch_gather, query_sig, *gathersigs)

    print(runtmp.last_result.out)
    print(runtmp.last_result.err)

    assert "WARNING: final scaled was 1000, vs query scaled of 500" in runtmp.last_result.out


def test_gather_with_picklist(runtmp, linear_gather, prefetch_gather):
    # test 'sourmash gather' with picklists
    gcf_sigs = glob.glob(utils.get_test_data('gather/GCF*.sig'))
    metag_sig = utils.get_test_data('gather/combined.sig')
    picklist = utils.get_test_data('gather/thermotoga-picklist.csv')

    runtmp.sourmash('gather', metag_sig, *gcf_sigs, '--threshold-bp=0',
                    '-k', '21', '--picklist', f"{picklist}:md5:md5",
                    linear_gather, prefetch_gather)

    err = runtmp.last_result.err
    print(err)
    assert "for given picklist, found 3 matches to 9 distinct values" in err
    # these are the different ksizes
    assert "WARNING: 6 missing picklist values." in err

    out = runtmp.last_result.out
    print(out)
    assert "found 3 matches total;" in out
    assert "1.9 Mbp       13.1%  100.0%    NC_000853.1 Thermotoga" in out
    assert "1.9 Mbp       11.5%   89.9%    NC_011978.1 Thermotoga" in out
    assert "1.9 Mbp        6.3%   48.4%    NC_009486.1 Thermotoga" in out


def test_gather_with_picklist_exclude(runtmp, linear_gather, prefetch_gather):
    # test 'sourmash gather' with picklists - exclude
    gcf_sigs = glob.glob(utils.get_test_data('gather/GCF*.sig'))
    metag_sig = utils.get_test_data('gather/combined.sig')
    picklist = utils.get_test_data('gather/thermotoga-picklist.csv')

    runtmp.sourmash('gather', metag_sig, *gcf_sigs, '--threshold-bp=0',
                    '-k', '21', '--picklist', f"{picklist}:md5:md5:exclude",
                    linear_gather, prefetch_gather)

    err = runtmp.last_result.err
    print(err)
    assert "for given picklist, found 9 matches by excluding 9 distinct values" in err
    # these are the different ksizes

    out = runtmp.last_result.out
    print(out)
    assert "found 9 matches total;" in out
    assert "4.9 Mbp       33.2%  100.0%    NC_003198.1 Salmonella enterica subsp" in out
    assert "1.6 Mbp       10.7%  100.0%    NC_002163.1 Campylobacter jejuni subs" in out
    assert "4.8 Mbp       10.4%   31.3%    NC_003197.2 Salmonella enterica subsp" in out
    assert "4.7 Mbp        5.2%   16.1%    NC_006905.1 Salmonella enterica subsp" in out
    assert "4.7 Mbp        4.0%   12.6%    NC_011080.1 Salmonella enterica subsp" in out
    assert "4.6 Mbp        2.9%    9.2%    NC_011274.1 Salmonella enterica subsp" in out
    assert "4.3 Mbp        2.1%    7.3%    NC_006511.1 Salmonella enterica subsp" in out
    assert "4.7 Mbp        0.5%    1.5%    NC_011294.1 Salmonella enterica subsp" in out
    assert "4.5 Mbp        0.1%    0.4%    NC_004631.1 Salmonella enterica subsp" in out


def test_gather_with_pattern_include(runtmp, linear_gather, prefetch_gather):
    # test 'sourmash gather' with --include-db-pattern
    gcf_sigs = glob.glob(utils.get_test_data('gather/GCF*.sig'))
    metag_sig = utils.get_test_data('gather/combined.sig')

    runtmp.sourmash('gather', metag_sig, *gcf_sigs, '--threshold-bp=0',
                    '-k', '21', '--include', "thermotoga",
                    linear_gather, prefetch_gather)

    err = runtmp.last_result.err
    print(err)

    out = runtmp.last_result.out
    print(out)
    assert "found 3 matches total;" in out
    assert "1.9 Mbp       13.1%  100.0%    NC_000853.1 Thermotoga" in out
    assert "1.9 Mbp       11.5%   89.9%    NC_011978.1 Thermotoga" in out
    assert "1.9 Mbp        6.3%   48.4%    NC_009486.1 Thermotoga" in out


def test_gather_with_pattern_exclude(runtmp, linear_gather, prefetch_gather):
    # test 'sourmash gather' with --exclude
    gcf_sigs = glob.glob(utils.get_test_data('gather/GCF*.sig'))
    metag_sig = utils.get_test_data('gather/combined.sig')

    runtmp.sourmash('gather', metag_sig, *gcf_sigs, '--threshold-bp=0',
                    '-k', '21', '--exclude', "thermotoga",
                    linear_gather, prefetch_gather)

    err = runtmp.last_result.err
    print(err)

    out = runtmp.last_result.out
    print(out)
    assert "found 9 matches total;" in out
    assert "4.9 Mbp       33.2%  100.0%    NC_003198.1 Salmonella enterica subsp" in out
    assert "1.6 Mbp       10.7%  100.0%    NC_002163.1 Campylobacter jejuni subs" in out
    assert "4.8 Mbp       10.4%   31.3%    NC_003197.2 Salmonella enterica subsp" in out
    assert "4.7 Mbp        5.2%   16.1%    NC_006905.1 Salmonella enterica subsp" in out
    assert "4.7 Mbp        4.0%   12.6%    NC_011080.1 Salmonella enterica subsp" in out
    assert "4.6 Mbp        2.9%    9.2%    NC_011274.1 Salmonella enterica subsp" in out
    assert "4.3 Mbp        2.1%    7.3%    NC_006511.1 Salmonella enterica subsp" in out
    assert "4.7 Mbp        0.5%    1.5%    NC_011294.1 Salmonella enterica subsp" in out
    assert "4.5 Mbp        0.1%    0.4%    NC_004631.1 Salmonella enterica subsp" in out


def test_gather_save_matches(runtmp, linear_gather, prefetch_gather):
    testdata_glob = utils.get_test_data('gather/GCF*.sig')
    testdata_sigs = glob.glob(testdata_glob)

    query_sig = utils.get_test_data('gather/combined.sig')

    cmd = ['index', 'gcf_all']
    cmd.extend(testdata_sigs)
    cmd.extend(['-k', '21'])

    runtmp.sourmash(*cmd)

    assert os.path.exists(runtmp.output('gcf_all.sbt.zip'))

    runtmp.sourmash('gather', query_sig, 'gcf_all', '-k', '21', '--save-matches', 'save.sigs', linear_gather, prefetch_gather, '--threshold-bp', '0')

    print(runtmp.last_result.out)
    print(runtmp.last_result.err)

    assert 'found 12 matches total' in runtmp.last_result.out
    assert 'the recovered matches hit 100.0% of the query' in runtmp.last_result.out
    assert os.path.exists(runtmp.output('save.sigs'))


def test_gather_save_matches_and_save_prefetch(runtmp, linear_gather):
    testdata_glob = utils.get_test_data('gather/GCF*.sig')
    testdata_sigs = glob.glob(testdata_glob)

    query_sig = utils.get_test_data('gather/combined.sig')

    cmd = ['index', 'gcf_all']
    cmd.extend(testdata_sigs)
    cmd.extend(['-k', '21'])

    runtmp.sourmash(*cmd)

    assert os.path.exists(runtmp.output('gcf_all.sbt.zip'))

    runtmp.sourmash('gather', query_sig, 'gcf_all', '-k', '21', '--save-matches', 'save.sigs', '--save-prefetch', 'save2.sigs', linear_gather, '--threshold-bp', '0')

    print(runtmp.last_result.out)
    print(runtmp.last_result.err)

    assert 'found 12 matches total' in runtmp.last_result.out
    assert 'the recovered matches hit 100.0% of the query' in runtmp.last_result.out

    matches_save = runtmp.output('save.sigs')
    prefetch_save = runtmp.output('save2.sigs')
    assert os.path.exists(matches_save)
    assert os.path.exists(prefetch_save)

    matches = list(sourmash.load_file_as_signatures(matches_save))
    prefetch = list(sourmash.load_file_as_signatures(prefetch_save))

    assert set(matches) == set(prefetch)


@utils.in_tempdir
def test_gather_error_no_sigs_traverse(c):
    # test gather applied to a directory
    query = utils.get_test_data('prot/protein/GCA_001593925.1_ASM159392v1_protein.faa.gz.sig')

    emptydir = c.output('')

    with pytest.raises(SourmashCommandFailed) as e:
        c.run_sourmash('gather', query, emptydir)

    err = c.last_result.err
    print(err)
    assert f"Error while reading signatures from '{emptydir}'" in err
    assert not 'found 0 matches total;' in err


def test_gather_error_no_cardinality_query(runtmp, linear_gather, prefetch_gather):
    testdata1 = utils.get_test_data('short.fa')
    testdata2 = utils.get_test_data('short2.fa')

    runtmp.sourmash('sketch', 'dna', '-p', 'k=31,num=500', testdata1, testdata2)

    testdata3 = utils.get_test_data('short3.fa')

    runtmp.sourmash('sketch', 'translate', '-p', 'k=31,num=500', testdata3)

    runtmp.sourmash('index', 'zzz', 'short.fa.sig', 'short2.fa.sig')

    assert os.path.exists(runtmp.output('zzz.sbt.zip'))

    with pytest.raises(SourmashCommandFailed):
        runtmp.sourmash('gather', 'short3.fa.sig', 'zzz', linear_gather, prefetch_gather)

    assert runtmp.last_result.status == -1
    assert "query signature needs to be created with --scaled" in runtmp.last_result.err


def test_gather_deduce_ksize(runtmp, prefetch_gather, linear_gather):
    testdata1 = utils.get_test_data('short.fa')
    testdata2 = utils.get_test_data('short2.fa')

    runtmp.sourmash('sketch', 'dna', '-p', 'k=23,scaled=10', testdata1, testdata2)

    runtmp.sourmash('sketch','dna','-p','k=23,scaled=10', '-o', 'query.fa.sig', testdata2)

    runtmp.sourmash('index', 'zzz', 'short.fa.sig', 'short2.fa.sig')

    assert os.path.exists(runtmp.output('zzz.sbt.zip'))

    runtmp.sourmash('gather', 'query.fa.sig', 'zzz', prefetch_gather, linear_gather, '--threshold-bp=1')

    print(runtmp.last_result.out)
    print(runtmp.last_result.err)

    assert '0.9 kbp      100.0%  100.0%' in runtmp.last_result.out


def test_gather_deduce_moltype(runtmp, linear_gather, prefetch_gather):
    testdata1 = utils.get_test_data('short.fa')
    testdata2 = utils.get_test_data('short2.fa')

    runtmp.sourmash('sketch', 'translate', '-p', 'k=10,scaled=10', testdata1,testdata2)

    runtmp.sourmash('sketch', 'translate', '-p', 'k=10,scaled=10', '-o', 'query.fa.sig',testdata2)

    runtmp.sourmash('index', 'zzz', 'short.fa.sig', 'short2.fa.sig')

    assert os.path.exists(runtmp.output('zzz.sbt.zip'))

    runtmp.sourmash('gather', 'query.fa.sig', 'zzz', linear_gather, prefetch_gather, '--threshold-bp=1')

    print(runtmp.last_result.out)
    print(runtmp.last_result.err)

    assert '1.9 kbp      100.0%  100.0%' in runtmp.last_result.out


def test_gather_abund_1_1(runtmp, linear_gather, prefetch_gather):
    c = runtmp
    #
    # make r1.fa with 2x coverage of genome s10
    # make r2.fa with 20x coverage of genome s10.
    # make r3.fa with 2x coverage of genome s11.
    #
    # nullgraph/make-reads.py -S 1 -r 200 -C 2 tests/test-data/genome-s10.fa.gz > r1.fa
    # nullgraph/make-reads.py -S 1 -r 200 -C 20 tests/test-data/genome-s10.fa.gz > r2.fa
    # nullgraph/make-reads.py -S 1 -r 200 -C 2 tests/test-data/genome-s11.fa.gz > r3.fa

    #
    # make signature s10-s11 with r1 and r3, i.e. 1:1 abundance
    # make signature s10x10-s11 with r2 and r3, i.e. 10:1 abundance
    #
    # ./sourmash compute -k 21 --scaled 1000 --merge=1-1 -o reads-s10-s11.sig r[13].fa --track-abundance
    # ./sourmash compute -k 21 --scaled 1000 --merge=10-1 -o reads-s10x10-s11.sig r[23].fa --track-abundance

    query = utils.get_test_data('gather-abund/reads-s10-s11.sig')
    against_list = ['genome-s10', 'genome-s11', 'genome-s12']
    against_list = ['gather-abund/' + i + '.fa.gz.sig'
                    for i in against_list]
    against_list = [utils.get_test_data(i) for i in against_list]

    status, out, err = c.run_sourmash('gather', query, *against_list,
                                      linear_gather, prefetch_gather)

    print(out)
    print(err)

    # when we project s10-s11 (r1+r3), 1:1 abundance,
    # onto s10 and s11 genomes with gather, we get:
    # * approximately 50% of each query matching (first column, p_query)
    # * approximately 80% of subject genomes contents being matched
    #   (this is due to the low coverage of 2 used to build queries)
    # * approximately 2.0 abundance (third column, avg_abund)

    assert '49.6%   78.5%       1.8    tests/test-data/genome-s10.fa.gz' in out
    assert '50.4%   80.0%       1.9    tests/test-data/genome-s11.fa.gz' in out
    assert 'genome-s12.fa.gz' not in out

    assert "the recovered matches hit 100.0% of the abundance-weighted query" in out


def test_gather_abund_10_1(runtmp, prefetch_gather, linear_gather):
    c = runtmp
    # see comments in test_gather_abund_1_1, above.
    # nullgraph/make-reads.py -S 1 -r 200 -C 2 tests/test-data/genome-s10.fa.gz > r1.fa
    # nullgraph/make-reads.py -S 1 -r 200 -C 20 tests/test-data/genome-s10.fa.gz > r2.fa
    # nullgraph/make-reads.py -S 1 -r 200 -C 2 tests/test-data/genome-s11.fa.gz > r3.fa
    # ./sourmash compute -k 21 --scaled 1000 --merge=1-1 -o reads-s10-s11.sig r[13].fa --track-abundance
    # ./sourmash compute -k 21 --scaled 1000 --merge=10-1 -o reads-s10x10-s11.sig r[23].fa --track-abundance

    query = utils.get_test_data('gather-abund/reads-s10x10-s11.sig')
    against_list = ['genome-s10', 'genome-s11', 'genome-s12']
    against_list = ['gather-abund/' + i + '.fa.gz.sig'
                    for i in against_list]
    against_list = [utils.get_test_data(i) for i in against_list]

    status, out, err = c.run_sourmash('gather', query, '-o', 'xxx.csv',
                                      *against_list, linear_gather,
                                      prefetch_gather)

    print(out)
    print(err)

    # when we project s10x10-s11 (r2+r3), 10:1 abundance,
    # onto s10 and s11 genomes with gather, we get:
    # * approximately 91% of s10 matching
    # * approximately 9% of s11 matching
    # * approximately 100% of the high coverage genome being matched,
    #       with only 80% of the low coverage genome
    # * approximately 2.0 abundance (third column, avg_abund) for s11,
    #   and (very) approximately 20x abundance for genome s10.

    assert '91.0%  100.0%      14.5    tests/test-data/genome-s10.fa.gz' in out
    assert '9.0%   80.0%       1.9    tests/test-data/genome-s11.fa.gz' in out
    assert 'genome-s12.fa.gz' not in out
    assert "the recovered matches hit 100.0% of the abundance-weighted query" in out

    # check the calculations behind the above output by looking into
    # the CSV.
    with open(c.output('xxx.csv'), 'rt') as fp:
        r = csv.DictReader(fp)

        overlaps = []
        unique_overlaps = []
        f_weighted_list = []
        average_abunds = []
        remaining_bps = []

        for n, row in enumerate(r):
            assert int(row['gather_result_rank']) == n
            overlap = float(row['intersect_bp'])
            remaining_bp = float(row['remaining_bp'])
            unique_overlap = float(row['unique_intersect_bp'])
            f_weighted = float(row['f_unique_weighted'])
            average_abund = float(row['average_abund'])

            overlaps.append(overlap)
            unique_overlaps.append(unique_overlap)
            f_weighted_list.append(f_weighted)
            average_abunds.append(average_abund)
            remaining_bps.append(remaining_bp)

    weighted_calc = []
    for (overlap, average_abund) in zip(overlaps, average_abunds):
        prod = overlap*average_abund
        weighted_calc.append(prod)

    total_weighted = sum(weighted_calc)
    for prod, f_weighted in zip(weighted_calc, f_weighted_list):
        assert prod / total_weighted == f_weighted, (prod, f_weighted)

    query_sig = sourmash.load_one_signature(query)
    query_mh = query_sig.minhash

    total_bp_analyzed = sum(unique_overlaps) + remaining_bps[-1]
    total_query_bp = len(query_mh) * query_mh.scaled
    assert total_bp_analyzed == total_query_bp


def test_gather_abund_10_1_ignore_abundance(runtmp, linear_gather, prefetch_gather):
    c = runtmp
    # see comments in test_gather_abund_1_1, above.
    # nullgraph/make-reads.py -S 1 -r 200 -C 2 tests/test-data/genome-s10.fa.gz > r1.fa
    # nullgraph/make-reads.py -S 1 -r 200 -C 20 tests/test-data/genome-s10.fa.gz > r2.fa
    # nullgraph/make-reads.py -S 1 -r 200 -C 2 tests/test-data/genome-s11.fa.gz > r3.fa
    # ./sourmash compute -k 21 --scaled 1000 --merge=1-1 -o reads-s10-s11.sig r[13].fa --track-abundance
    # ./sourmash compute -k 21 --scaled 1000 --merge=10-1 -o reads-s10x10-s11.sig r[23].fa --track-abundance

    query = utils.get_test_data('gather-abund/reads-s10x10-s11.sig')
    against_list = ['genome-s10', 'genome-s11', 'genome-s12']
    against_list = ['gather-abund/' + i + '.fa.gz.sig'
                    for i in against_list]
    against_list = [utils.get_test_data(i) for i in against_list]

    status, out, err = c.run_sourmash('gather', query,
                                      '--ignore-abundance',
                                      *against_list,
                                      linear_gather, prefetch_gather,
                                      '-o', c.output('results.csv'))


    print(out)
    print(err)
    assert "the recovered matches hit 100.0% of the query (unweighted)" in out

    # when we project s10x10-s11 (r2+r3), 10:1 abundance,
    # onto s10 and s11 genomes with gather --ignore-abundance, we get:
    # * approximately 50% of s10 and s11 matching (first column)
    # * approximately 100% of the high coverage genome being matched,
    #       with only 80% of the low coverage genome

    assert all(('57.2%  100.0%', 'tests/test-data/genome-s10.fa.gz' in out))
    assert all(('42.8%   80.0%', 'tests/test-data/genome-s11.fa.gz' in out))
    assert 'genome-s12.fa.gz' not in out

    with open(c.output('results.csv'), 'rt') as fp:
        r = csv.DictReader(fp)
        some_results = False
        for row in r:
            some_results = True
            assert row['average_abund'] == ''
            assert row['median_abund'] == ''
            assert row['std_abund'] == ''

        assert some_results


def test_gather_output_unassigned_with_abundance(runtmp, prefetch_gather, linear_gather):
    c = runtmp
    query = utils.get_test_data('gather-abund/reads-s10x10-s11.sig')
    against = utils.get_test_data('gather-abund/genome-s10.fa.gz.sig')

    c.run_sourmash('gather', query, against, '--output-unassigned',
                   c.output('unassigned.sig'), linear_gather, prefetch_gather)

    assert os.path.exists(c.output('unassigned.sig'))

    nomatch = sourmash.load_one_signature(c.output('unassigned.sig'))
    assert nomatch.minhash.track_abundance

    query_ss = sourmash.load_one_signature(query)
    against_ss = sourmash.load_one_signature(against)

    # unassigned should have nothing that is in the database
    nomatch_mh = nomatch.minhash
    for hashval in against_ss.minhash.hashes:
        assert hashval not in nomatch_mh.hashes

    # unassigned should have abundances from original query, if not in database
    for hashval, abund in query_ss.minhash.hashes.items():
        if hashval not in against_ss.minhash.hashes:
            assert nomatch_mh.hashes[hashval] == abund


def test_gather_empty_db_fail(runtmp, linear_gather, prefetch_gather):
    # gather should fail on empty db with --fail-on-empty-database
    query = utils.get_test_data('2.fa.sig')
    against = utils.get_test_data('47.fa.sig')
    against2 = utils.get_test_data('lca/47+63.lca.json')

    with pytest.raises(SourmashCommandFailed):
        runtmp.sourmash('gather', query, against, against2, '-k', '51',
                        linear_gather, prefetch_gather)


    err = runtmp.last_result.err
    assert "no compatible signatures found in " in err


def test_gather_empty_db_nofail(runtmp, prefetch_gather, linear_gather):
    # gather should not fail on empty db with --no-fail-on-empty-database
    query = utils.get_test_data('2.fa.sig')
    against = utils.get_test_data('47.fa.sig')
    against2 = utils.get_test_data('lca/47+63.lca.json')

    runtmp.sourmash('gather', query, against, against2, '-k', '51',
                    '--no-fail-on-empty-data',
                    linear_gather, prefetch_gather)

    out = runtmp.last_result.out
    err = runtmp.last_result.err
    print(out)
    print(err)

    assert "no compatible signatures found in " in err
    assert "ksize on this database is 31; this is different from requested ksize of 51" in err
    assert "loaded 50 total signatures from 2 locations" in err
    assert "after selecting signatures compatible with search, 0 remain." in err

def test_multigather_output_unassigned_with_abundance(runtmp):
    c = runtmp
    query = utils.get_test_data('gather-abund/reads-s10x10-s11.sig')
    against = utils.get_test_data('gather-abund/genome-s10.fa.gz.sig')

    cmd = 'multigather --query {} --db {}'.format(query, against).split()
    c.run_sourmash(*cmd)

    print(c.last_result.out)
    print(c.last_result.err)

    assert os.path.exists(c.output('r3.fa.unassigned.sig'))

    nomatch = sourmash.load_one_signature(c.output('r3.fa.unassigned.sig'))
    assert nomatch.minhash.track_abundance

    query_ss = sourmash.load_one_signature(query)
    against_ss = sourmash.load_one_signature(against)

    # unassigned should have nothing that is in the database
    nomatch_mh = nomatch.minhash
    for hashval in against_ss.minhash.hashes:
        assert hashval not in nomatch_mh.hashes

    # unassigned should have abundances from original query, if not in database
    for hashval, abund in query_ss.minhash.hashes.items():
        if hashval not in against_ss.minhash.hashes:
            assert nomatch_mh.hashes[hashval] == abund


def test_multigather_empty_db_fail(runtmp):
    # multigather should fail on empty db with --fail-on-empty-database
    query = utils.get_test_data('2.fa.sig')
    against = utils.get_test_data('47.fa.sig')
    against2 = utils.get_test_data('lca/47+63.lca.json')

    with pytest.raises(SourmashCommandFailed):
        runtmp.sourmash('multigather', '--query', query,
                        '--db', against, against2, '-k', '51')

    err = runtmp.last_result.err
    assert "no compatible signatures found in " in err


def test_multigather_empty_db_nofail(runtmp):
    # multigather should not fail on empty db with --no-fail-on-empty-database
    query = utils.get_test_data('2.fa.sig')
    against = utils.get_test_data('47.fa.sig')
    against2 = utils.get_test_data('lca/47+63.lca.json')

    runtmp.sourmash('multigather', '--query', query,
                    '--db', against, against2, '-k', '51',
                    '--no-fail-on-empty-data')

    out = runtmp.last_result.out
    err = runtmp.last_result.err
    print(out)
    print(err)

    assert "no compatible signatures found in " in err
    assert "ksize on this database is 31; this is different from requested ksize of 51" in err
    assert "conducted gather searches on 0 signatures" in err
    assert "loaded 50 total signatures from 2 locations" in err
    assert "after selecting signatures compatible with search, 0 remain." in err

def test_sbt_categorize(runtmp):
    testdata1 = utils.get_test_data('genome-s10.fa.gz.sig')
    testdata2 = utils.get_test_data('genome-s11.fa.gz.sig')
    testdata3 = utils.get_test_data('genome-s12.fa.gz.sig')
    testdata4 = utils.get_test_data('genome-s10+s11.sig')

    # all four in the current directory for categorize .
    shutil.copyfile(testdata1, runtmp.output('1.sig'))
    shutil.copyfile(testdata2, runtmp.output('2.sig'))
    shutil.copyfile(testdata3, runtmp.output('3.sig'))
    shutil.copyfile(testdata4, runtmp.output('4.sig'))

    # omit 3
    args = ['index', '--dna', '-k', '21', 'zzz', '1.sig', '2.sig']
    runtmp.sourmash(*args)


    # categorize all of the ones that were copied to 'location'
    args = ['categorize', 'zzz', '.',
            '--ksize', '21', '--dna', '--csv', 'out.csv']
    runtmp.sourmash(*args)

    print(runtmp.last_result.out)
    print(runtmp.last_result.err)

    # mash dist genome-s10.fa.gz genome-s10+s11.fa.gz
    # yields 521/1000 ==> ~0.5
    assert 'for genome-s10+s11, found: 0.50 genome-s10' in runtmp.last_result.err

    out_csv = open(runtmp.output('out.csv')).read()
    print(out_csv)
    assert '4.sig,genome-s10+s11,genome-s10,0.504' in out_csv


def test_sbt_categorize_ignore_abundance_1(runtmp):
    # --- Categorize without ignoring abundance ---
    query = utils.get_test_data('gather-abund/reads-s10x10-s11.sig')
    against_list = ['reads-s10-s11']
    against_list = ['gather-abund/' + i + '.sig'
                    for i in against_list]
    against_list = [utils.get_test_data(i) for i in against_list]

    # omit 3
    args = ['index', '--dna', '-k', '21', 'thebestdatabase'] + against_list
    runtmp.sourmash(*args)

    args = ['categorize', 'thebestdatabase',
            '--ksize', '21', '--dna', '--csv', 'out3.csv', query]
    with pytest.raises(SourmashCommandFailed):
        runtmp.sourmash(*args)

    assert runtmp.last_result.status != 0

    print(runtmp.last_result.out)
    print(runtmp.last_result.err)

    assert "ERROR: this search cannot be done on signatures calculated with abundance." in runtmp.last_result.err
    assert "ERROR: please specify --ignore-abundance." in runtmp.last_result.err


def test_sbt_categorize_ignore_abundance_3(runtmp):
    # --- Now categorize with ignored abundance ---
    query = utils.get_test_data('gather-abund/reads-s10x10-s11.sig')
    against_list = ['reads-s10-s11']
    against_list = ['gather-abund/' + i + '.sig'
                    for i in against_list]
    against_list = [utils.get_test_data(i) for i in against_list]

    # omit 3
    args = ['index', '--dna', '-k', '21', 'thebestdatabase'] + against_list
    runtmp.sourmash(*args)

    args = ['categorize', '--ignore-abundance',
            '--ksize', '21', '--dna', '--csv', 'out4.csv',
            'thebestdatabase', query]
    runtmp.sourmash(*args)

    print(runtmp.last_result.out)
    print(runtmp.last_result.err)

    assert 'for 1-1, found: 0.88 1-1' in runtmp.last_result.err

    out_csv4 = open(runtmp.output('out4.csv')).read()
    assert 'reads-s10x10-s11.sig,1-1,1-1,0.87699' in out_csv4


def test_sbt_categorize_already_done(runtmp):
    testdata1 = utils.get_test_data('genome-s10.fa.gz.sig')
    testdata2 = utils.get_test_data('genome-s11.fa.gz.sig')
    testdata3 = utils.get_test_data('genome-s12.fa.gz.sig')
    testdata4 = utils.get_test_data('genome-s10+s11.sig')

    shutil.copyfile(testdata1, runtmp.output('1.sig'))
    shutil.copyfile(testdata2, runtmp.output('2.sig'))
    shutil.copyfile(testdata3, runtmp.output('3.sig'))
    shutil.copyfile(testdata4, runtmp.output('4.sig'))

    # omit 3
    args = ['index', '--dna', '-k', '21', 'zzz', '1.sig', '2.sig']
    runtmp.sourmash(*args)

    with open(runtmp.output('in.csv'), 'wt') as fp:
        fp.write('./4.sig,genome-s10.fa.gz,0.50')

    args = ['categorize', 'zzz', './2.sig', './4.sig',
            '--ksize', '21', '--dna', '--load-csv', 'in.csv']
    runtmp.sourmash(*args)

    print(runtmp.last_result.out)
    print(runtmp.last_result.err)
    assert 'for genome-s11.fa.gz, no match found'
    assert not 'for s10+s11, found: 0.50 genome-s10.fa.gz' in runtmp.last_result.err


def test_sbt_categorize_already_done_traverse(runtmp):
    testdata1 = utils.get_test_data('genome-s10.fa.gz.sig')
    testdata2 = utils.get_test_data('genome-s11.fa.gz.sig')
    testdata3 = utils.get_test_data('genome-s12.fa.gz.sig')
    testdata4 = utils.get_test_data('genome-s10+s11.sig')

    shutil.copyfile(testdata1, runtmp.output('1.sig'))
    shutil.copyfile(testdata2, runtmp.output('2.sig'))
    shutil.copyfile(testdata3, runtmp.output('3.sig'))
    shutil.copyfile(testdata4, runtmp.output('4.sig'))

    # omit 3
    args = ['index', '--dna', '-k', '21', 'zzz', '1.sig', '2.sig']
    runtmp.sourmash(*args)

    with open(runtmp.output('in.csv'), 'wt') as fp:
        fp.write('./4.sig,genome-s10.fa.gz,0.50')

    args = ['categorize', 'zzz', '.',
            '--ksize', '21', '--dna', '--load-csv', 'in.csv']
    runtmp.sourmash(*args)

    print(runtmp.last_result.out)
    print(runtmp.last_result.err)
    assert 'for genome-s11.fa.gz, no match found'
    assert not 'for s10+s11, found: 0.50 genome-s10.fa.gz' in runtmp.last_result.err


def test_sbt_categorize_multiple_ksizes_moltypes(runtmp):
    # 'categorize' works fine with multiple moltypes/ksizes
    testdata1 = utils.get_test_data('genome-s10.fa.gz.sig')
    testdata2 = utils.get_test_data('genome-s11.fa.gz.sig')
    testdata3 = utils.get_test_data('genome-s12.fa.gz.sig')

    shutil.copyfile(testdata1, runtmp.output('1.sig'))
    shutil.copyfile(testdata2, runtmp.output('2.sig'))
    shutil.copyfile(testdata3, runtmp.output('3.sig'))

    args = ['index', '--dna', '-k', '21', 'zzz', '1.sig', '2.sig']
    runtmp.sourmash(*args)

    args = ['categorize', 'zzz', '.']
    runtmp.sourmash(*args)


def test_watch_check_num_bounds_negative(runtmp):
    c = runtmp
    testdata0 = utils.get_test_data('genome-s10.fa.gz')
    testdata1 = utils.get_test_data('genome-s10.fa.gz.sig')
    shutil.copyfile(testdata1, c.output('1.sig'))

    c.run_sourmash('index', '--dna', '-k', '21', 'zzz', '1.sig')

    with pytest.raises(SourmashCommandFailed) as exc:
        c.run_sourmash('watch', '--ksize', '21', '-n', '-5', '--dna', 'zzz', testdata0)

    assert "ERROR: num value must be positive" in c.last_result.err


def test_watch_check_num_bounds_less_than_minimum(runtmp):
    c = runtmp
    testdata0 = utils.get_test_data('genome-s10.fa.gz')
    testdata1 = utils.get_test_data('genome-s10.fa.gz.sig')
    shutil.copyfile(testdata1, c.output('1.sig'))

    c.run_sourmash('index', '--dna', '-k', '21', 'zzz', '1.sig')

    c.run_sourmash('watch', '--ksize', '21', '-n', '25', '--dna', 'zzz', testdata0)

    assert "WARNING: num value should be >= 50. Continuing anyway." in c.last_result.err


def test_watch_check_num_bounds_more_than_maximum(runtmp):
    c = runtmp
    testdata0 = utils.get_test_data('genome-s10.fa.gz')
    testdata1 = utils.get_test_data('genome-s10.fa.gz.sig')
    shutil.copyfile(testdata1, c.output('1.sig'))

    c.run_sourmash('index', '--dna', '-k', '21', 'zzz', '1.sig')

    c.run_sourmash('watch', '--ksize', '21', '-n', '100000', '--dna', 'zzz', testdata0)

    assert "WARNING: num value should be <= 50000. Continuing anyway." in c.last_result.err


@utils.in_tempdir
def test_watch(c):
    testdata0 = utils.get_test_data('genome-s10.fa.gz')
    testdata1 = utils.get_test_data('genome-s10.fa.gz.sig')
    shutil.copyfile(testdata1, c.output('1.sig'))

    c.run_sourmash('index', '--dna', '-k', '21', 'zzz', '1.sig')

    c.run_sourmash('watch', '--ksize', '21', '--dna', 'zzz', testdata0)

    print(c.last_result.out)
    print(c.last_result.err)
    assert 'FOUND: genome-s10, at 1.000' in c.last_result.out


@utils.in_tempdir
def test_watch_deduce_ksize(c):
    testdata0 = utils.get_test_data('genome-s10.fa.gz')
    c.run_sourmash('sketch','dna','-p','k=29,num=500', '-o', '1.sig', testdata0)

    c.run_sourmash('index', '--dna', '-k', '29', 'zzz', '1.sig')

    c.run_sourmash('watch', '--dna', 'zzz', testdata0)

    print(c.last_result.out)
    print(c.last_result.err)
    assert 'Computing signature for k=29' in c.last_result.err
    assert 'genome-s10.fa.gz, at 1.000' in c.last_result.out


def test_watch_coverage(runtmp):
    testdata0 = utils.get_test_data('genome-s10.fa.gz')
    testdata1 = utils.get_test_data('genome-s10.fa.gz.sig')
    shutil.copyfile(testdata1, runtmp.output('1.sig'))

    args = ['index', '--dna', '-k', '21', 'zzz', '1.sig']
    runtmp.sourmash(*args)

    with open(runtmp.output('query.fa'), 'wt') as fp:
        record = list(screed.open(testdata0))[0]
        for start in range(0, len(record), 100):
            fp.write('>{}\n{}\n'.format(start,
                                        record.sequence[start:start+500]))

    args = ['watch', '--ksize', '21', '--dna', 'zzz', 'query.fa']
    runtmp.sourmash(*args)

    print(runtmp.last_result.out)
    print(runtmp.last_result.err)
    assert 'FOUND: genome-s10, at 1.000' in runtmp.last_result.out


def test_storage_convert(runtmp):
    testdata = utils.get_test_data('v2.sbt.json')
    shutil.copyfile(testdata, runtmp.output('v2.sbt.json'))
    shutil.copytree(os.path.join(os.path.dirname(testdata), '.sbt.v2'),
                    runtmp.output('.sbt.v2'))
    testsbt = runtmp.output('v2.sbt.json')

    original = SBT.load(testsbt, leaf_loader=SigLeaf.load)

    args = ['storage', 'convert', '-b', 'ipfs', testsbt]
    try:
        runtmp.sourmash(*args)
    except SourmashCommandFailed:
        pass

    if runtmp.last_result.status:
        if "ipfshttpclient.ConnectionError" in runtmp.last_result.err:
            raise pytest.xfail('ipfs probably not running')
        if "No module named 'ipfshttpclient'" in runtmp.last_result.err:
            raise pytest.xfail('ipfshttpclient module not installed')

    print("NO FAIL; KEEP ON GOING!")


    ipfs = SBT.load(testsbt, leaf_loader=SigLeaf.load)

    assert len(original) == len(ipfs)
    assert all(n1[1].name == n2[1].name
                for (n1, n2) in zip(sorted(original), sorted(ipfs)))

    args = ['storage', 'convert',
            '-b', """'ZipStorage("{}")'""".format(
                runtmp.output('v2.sbt.zip')),
            testsbt]
    runtmp.sourmash(*args)

    tar = SBT.load(testsbt, leaf_loader=SigLeaf.load)

    assert len(original) == len(tar)
    assert all(n1[1].name == n2[1].name
                for (n1, n2) in zip(sorted(original), sorted(tar)))

    print("it all worked!!")


def test_storage_convert_identity(runtmp):
    testdata = utils.get_test_data('v2.sbt.json')
    shutil.copyfile(testdata, runtmp.output('v2.sbt.json'))
    shutil.copytree(os.path.join(os.path.dirname(testdata), '.sbt.v2'),
                    runtmp.output('.sbt.v2'))
    testsbt = runtmp.output('v2.sbt.json')

    original = SBT.load(testsbt, leaf_loader=SigLeaf.load)

    args = ['storage', 'convert', '-b', 'fsstorage', testsbt]
    runtmp.sourmash(*args)

    identity = SBT.load(testsbt, leaf_loader=SigLeaf.load)

    assert len(original) == len(identity)
    assert all(n1[1].name == n2[1].name
                for (n1, n2) in zip(sorted(original), sorted(identity)))


def test_storage_convert_fsstorage_newpath(runtmp):
    testdata = utils.get_test_data('v2.sbt.json')
    shutil.copyfile(testdata, runtmp.output('v2.sbt.json'))
    shutil.copytree(os.path.join(os.path.dirname(testdata), '.sbt.v2'),
                    runtmp.output('.sbt.v2'))
    testsbt = runtmp.output('v2.sbt.json')

    original = SBT.load(testsbt, leaf_loader=SigLeaf.load)

    args = ['storage', 'convert',
                        '-b', 'fsstorage({})'.format(runtmp.output('v3')),
                        testsbt]
    runtmp.sourmash(*args)

    identity = SBT.load(testsbt, leaf_loader=SigLeaf.load)

    assert len(original) == len(identity)
    assert all(n1[1].name == n2[1].name
                for (n1, n2) in zip(sorted(original), sorted(identity)))


def test_migrate(runtmp):
    testdata = utils.get_test_data('v3.sbt.json')
    shutil.copyfile(testdata, runtmp.output('v3.sbt.json'))
    shutil.copytree(os.path.join(os.path.dirname(testdata), '.sbt.v3'),
                        runtmp.output('.sbt.v3'))
    testsbt = runtmp.output('v3.sbt.json')

    original = SBT.load(testsbt, leaf_loader=SigLeaf.load)

    runtmp.sourmash('migrate', testsbt)

    identity = SBT.load(testsbt, leaf_loader=SigLeaf.load)

    assert len(original) == len(identity)
    assert all(n1[1].name == n2[1].name
                for (n1, n2) in zip(sorted(original),
                                    sorted(identity)))

    assert "this is an old index version" not in runtmp.last_result.err
    assert all('min_n_below' in node.metadata
                for node in identity
                if isinstance(node, Node))


def test_license_cc0(runtmp):
    testdata1 = utils.get_test_data('short.fa')
    runtmp.sourmash('sketch','translate', '-p', 'k=31', testdata1)

    sigfile = runtmp.output('short.fa.sig')
    assert os.path.exists(sigfile)

    sig = next(signature.load_signatures(sigfile))
    assert str(sig).endswith('short.fa')

    assert sig.license == 'CC0'


def test_license_non_cc0(runtmp):
    testdata1 = utils.get_test_data('short.fa')
    with pytest.raises(SourmashCommandFailed):
        runtmp.sourmash('sketch', 'translate', '-p','k=31', '--license', 'GPL', testdata1)

    assert runtmp.last_result.status != 0
    print(runtmp.last_result.out)
    print(runtmp.last_result.err)
    assert 'sourmash only supports CC0' in runtmp.last_result.err


def test_license_load_non_cc0():
    sigfile = utils.get_test_data('bad-license.sig')

    try:
        sig = next(signature.load_signatures(sigfile, do_raise=True))
    except Exception as e:
        assert "sourmash only supports CC0-licensed signatures" in str(e)


@utils.in_tempdir
def test_do_sourmash_index_zipfile(c):
    testdata_glob = utils.get_test_data('gather/GCF*.sig')
    testdata_sigs = glob.glob(testdata_glob)

    c.run_sourmash('index', '-k', '31', 'zzz.sbt.zip',
                   *testdata_sigs)

    outfile = c.output('zzz.sbt.zip')
    assert os.path.exists(outfile)

    print(c)
    assert c.last_result.status == 0
    assert 'Finished saving SBT index, available at' in c.last_result.err

    # look internally at the zip file
    with zipfile.ZipFile(outfile) as zf:
        content = zf.namelist()
        assert len(content) == 26
        assert len([c for c in content if 'internal' in c]) == 11
        assert ".sbt.zzz/" in content
        sbts = [c for c in content if c.endswith(".sbt.json")]
        assert len(sbts) == 1
        assert sbts[0] == "zzz.sbt.json"


@utils.in_tempdir
def test_do_sourmash_index_zipfile_append(c):
    testdata_glob = utils.get_test_data('gather/GCF*.sig')
    testdata_sigs = glob.glob(testdata_glob)
    half_point = int(len(testdata_sigs) / 2)
    first_half = testdata_sigs[:half_point]
    second_half = testdata_sigs[half_point:]

    print(first_half)
    print(second_half)

    # should be no overlap
    assert not set(first_half).intersection(set(second_half))

    with pytest.warns(None) as record:
        c.run_sourmash('index', '-k', '31', 'zzz.sbt.zip',
                       *first_half)
    # UserWarning is raised when there are duplicated entries in the zipfile
    assert not record, record

    outfile = c.output('zzz.sbt.zip')
    assert os.path.exists(outfile)

    print(c)
    assert c.last_result.status == 0
    assert 'Finished saving SBT index, available at' in c.last_result.err

    with pytest.warns(None) as record:
        c.run_sourmash('index', "--append", '-k', '31', 'zzz.sbt.zip',
                       *second_half)
    # UserWarning is raised when there are duplicated entries in the zipfile
    print(record)
    #assert not record, record

    print(c)
    assert c.last_result.status == 0
    assert 'Finished saving SBT index, available at' in c.last_result.err

    # look internally at the zip file
    with zipfile.ZipFile(outfile) as zf:
        content = zf.namelist()
        print(content)
        assert len(content) == 26
        assert len([c for c in content if 'internal' in c]) == 11
        assert ".sbt.zzz/" in content
        sbts = [c for c in content if c.endswith(".sbt.json")]
        assert len(sbts) == 1
        assert sbts[0] == "zzz.sbt.json"


def test_index_with_picklist(runtmp):
    # test 'sourmash index' with picklists
    gcf_sig_dir = utils.get_test_data('gather/')
    picklist = utils.get_test_data('gather/thermotoga-picklist.csv')

    output_db = runtmp.output('thermo.sbt.zip')

    runtmp.sourmash('index', output_db, gcf_sig_dir,
                    '-k', '31', '--picklist', f"{picklist}:md5:md5")

    err = runtmp.last_result.err
    print(err)
    assert "for given picklist, found 3 matches to 9 distinct values" in err

    # these are the different ksizes
    assert "WARNING: 6 missing picklist values." in err

    # verify:
    siglist = list(sourmash.load_file_as_signatures(output_db))
    assert len(siglist) == 3
    for ss in siglist:
        assert 'Thermotoga' in ss.name


def test_index_with_picklist_exclude(runtmp):
    # test 'sourmash index' with picklists - exclude
    gcf_sig_dir = utils.get_test_data('gather/')
    picklist = utils.get_test_data('gather/thermotoga-picklist.csv')

    output_db = runtmp.output('thermo-exclude.sbt.zip')

    runtmp.sourmash('index', output_db, gcf_sig_dir,
                    '-k', '31', '--picklist', f"{picklist}:md5:md5:exclude")

    err = runtmp.last_result.err
    print(err)
    assert "for given picklist, found 9 matches by excluding 9 distinct values" in err

    # verify:
    siglist = list(sourmash.load_file_as_signatures(output_db))
    assert len(siglist) == 9
    for ss in siglist:
        assert 'Thermotoga' not in ss.name


def test_index_matches_search_with_picklist(runtmp):
    # test 'sourmash index' with picklists
    gcf_sig_dir = utils.get_test_data('gather/')
    gcf_sigs = glob.glob(utils.get_test_data('gather/GCF*.sig'))
    picklist = utils.get_test_data('gather/thermotoga-picklist.csv')
    metag_sig = utils.get_test_data('gather/combined.sig')

    output_db = runtmp.output('thermo.sbt.zip')

    runtmp.sourmash('index', output_db, gcf_sig_dir, '-k', '21')
    print(runtmp.last_result.out)
    print(runtmp.last_result.err)

    # verify:
    siglist = list(sourmash.load_file_as_signatures(output_db))
    assert len(siglist) > 3     # all signatures included...

    n_thermo = 0
    for ss in siglist:
        if 'Thermotoga' in ss.name:
            n_thermo += 1

    assert n_thermo == 3

    runtmp.sourmash('search', metag_sig, output_db, '--containment',
                    '-k', '21', '--picklist', f"{picklist}:md5:md5")

    err = runtmp.last_result.err
    print(err)
    assert "for given picklist, found 3 matches to 9 distinct values" in err
    # these are the different ksizes
    assert "WARNING: 6 missing picklist values." in err

    out = runtmp.last_result.out
    print(out)
    assert "3 matches" in out
    assert "13.1%       NC_000853.1 Thermotoga" in out
    assert "13.0%       NC_009486.1 Thermotoga" in out
    assert "12.8%       NC_011978.1 Thermotoga" in out


def test_index_matches_search_with_picklist_exclude(runtmp):
    # test 'sourmash index' with picklists - exclude
    gcf_sig_dir = utils.get_test_data('gather/')
    gcf_sigs = glob.glob(utils.get_test_data('gather/GCF*.sig'))
    picklist = utils.get_test_data('gather/thermotoga-picklist.csv')
    metag_sig = utils.get_test_data('gather/combined.sig')

    output_db = runtmp.output('thermo-exclude.sbt.zip')

    runtmp.sourmash('index', output_db, gcf_sig_dir, '-k', '21')
    print(runtmp.last_result.out)
    print(runtmp.last_result.err)

    # verify:
    siglist = list(sourmash.load_file_as_signatures(output_db))
    assert len(siglist) > 3     # all signatures included...

    n_thermo = 0
    for ss in siglist:
        if 'Thermotoga' in ss.name:
            n_thermo += 1

    assert n_thermo == 3

    runtmp.sourmash('search', metag_sig, output_db, '--containment',
                    '-k', '21', '--picklist', f"{picklist}:md5:md5:exclude")

    err = runtmp.last_result.err
    print(err)
    assert "for given picklist, found 10 matches by excluding 9 distinct values" in err
    ### NTP: FIX REPORTING
    assert "WARNING: -1 missing picklist values"

    out = runtmp.last_result.out
    print(out)
    assert "10 matches above threshold 0.080; showing first 3:" in out
    assert "100.0%       -" in out
    assert "33.2%       NC_003198.1 Salmonella" in out
    assert "33.1%       NC_003197.2 Salmonella" in out


def test_gather_with_prefetch_picklist(runtmp, linear_gather):
    # test 'gather' using a picklist taken from 'sourmash prefetch' output
    gcf_sigs = glob.glob(utils.get_test_data('gather/GCF*.sig'))
    metag_sig = utils.get_test_data('gather/combined.sig')
    prefetch_csv = runtmp.output('prefetch-out.csv')

    runtmp.sourmash('prefetch', metag_sig, *gcf_sigs,
                    '-k', '21', '-o', prefetch_csv)

    err = runtmp.last_result.err
    print(err)

    out = runtmp.last_result.out
    print(out)

    assert "total of 12 matching signatures." in err
    assert "of 1466 distinct query hashes, 1466 were found in matches above threshold." in err

    # now, do a gather with the results
    runtmp.sourmash('gather', metag_sig, *gcf_sigs, linear_gather,
                    '-k', '21', '--picklist',
                    f'{prefetch_csv}:match_md5:md5short')

    err = runtmp.last_result.err
    print(err)

    out = runtmp.last_result.out
    print(out)

    assert "found 11 matches total;" in out
    assert "the recovered matches hit 99.9% of the query" in out

    assert "4.9 Mbp       33.2%  100.0%    NC_003198.1 " in out
    assert "1.9 Mbp       13.1%  100.0%    NC_000853.1 " in out


def test_gather_with_prefetch_picklist_2_prefetch(runtmp, linear_gather):
    # test 'gather' using a picklist taken from 'sourmash prefetch' output
    # using ::prefetch
    gcf_sigs = glob.glob(utils.get_test_data('gather/GCF*.sig'))
    metag_sig = utils.get_test_data('gather/combined.sig')
    prefetch_csv = runtmp.output('prefetch-out.csv')

    runtmp.sourmash('prefetch', metag_sig, *gcf_sigs,
                    '-k', '21', '-o', prefetch_csv)

    err = runtmp.last_result.err
    print(err)

    out = runtmp.last_result.out
    print(out)

    assert "total of 12 matching signatures." in err
    assert "of 1466 distinct query hashes, 1466 were found in matches above threshold." in err

    # now, do a gather with the results
    runtmp.sourmash('gather', metag_sig, *gcf_sigs, linear_gather,
                    '-k', '21', '--picklist',
                    f'{prefetch_csv}::prefetch')

    err = runtmp.last_result.err
    print(err)

    out = runtmp.last_result.out
    print(out)

    assert "found 11 matches total;" in out
    assert "the recovered matches hit 99.9% of the query" in out

    assert "4.9 Mbp       33.2%  100.0%    NC_003198.1 " in out
    assert "1.9 Mbp       13.1%  100.0%    NC_000853.1 " in out


def test_gather_with_prefetch_picklist_3_gather(runtmp, linear_gather):
    # test 'gather' using a picklist taken from 'sourmash gather' output,
    # using ::gather.
    # (this doesn't really do anything useful, but it's an ok test :)
    gcf_sigs = glob.glob(utils.get_test_data('gather/GCF*.sig'))
    metag_sig = utils.get_test_data('gather/combined.sig')
    gather_csv = runtmp.output('gather-out.csv')

    runtmp.sourmash('gather', metag_sig, *gcf_sigs,
                    '-k', '21', '-o', gather_csv)

    err = runtmp.last_result.err
    print(err)

    out = runtmp.last_result.out
    print(out)

    assert "found 11 matches total;" in out
    assert "the recovered matches hit 99.9% of the query" in out

    assert "4.9 Mbp       33.2%  100.0%    NC_003198.1 " in out
    assert "1.9 Mbp       13.1%  100.0%    NC_000853.1 " in out

    # now, do another gather with the results
    runtmp.sourmash('gather', metag_sig, *gcf_sigs, linear_gather,
                    '-k', '21', '--picklist',
                    f'{gather_csv}::gather')

    err = runtmp.last_result.err
    print(err)

    out = runtmp.last_result.out
    print(out)

    assert "found 11 matches total;" in out
    assert "the recovered matches hit 99.9% of the query" in out

    assert "4.9 Mbp       33.2%  100.0%    NC_003198.1 " in out
    assert "1.9 Mbp       13.1%  100.0%    NC_000853.1 " in out


def test_gather_with_prefetch_picklist_3_gather_badcol(runtmp):
    # test 'gather' using a picklist taken from 'sourmash gather' output,
    # using ::gather.
    # (this doesn't really do anything useful, but it's an ok test :)
    gcf_sigs = glob.glob(utils.get_test_data('gather/GCF*.sig'))
    metag_sig = utils.get_test_data('gather/combined.sig')
    gather_csv = runtmp.output('gather-out.csv')

    runtmp.sourmash('gather', metag_sig, *gcf_sigs,
                    '-k', '21', '-o', gather_csv)

    err = runtmp.last_result.err
    print(err)

    out = runtmp.last_result.out
    print(out)

    assert "found 11 matches total;" in out
    assert "the recovered matches hit 99.9% of the query" in out

    assert "4.9 Mbp       33.2%  100.0%    NC_003198.1 " in out
    assert "1.9 Mbp       13.1%  100.0%    NC_000853.1 " in out

    # now, do another gather with the results, but with a bad picklist
    # parameter
    with pytest.raises(SourmashCommandFailed):
        runtmp.sourmash('gather', metag_sig, *gcf_sigs,
                        '-k', '21', '--picklist',
                        f'{gather_csv}:FOO:gather')

    err = runtmp.last_result.err
    print(err)

    out = runtmp.last_result.out
    print(out)

    assert "ERROR: could not load picklist." in err
    assert "no column name allowed for coltype 'gather'" in err


def test_gather_with_prefetch_picklist_4_manifest(runtmp, linear_gather):
    # test 'gather' using a picklist taken from 'sourmash sig manifest'
    # output, using ::manifest.
    # (this doesn't really do anything useful, but it's an ok test :)
    gather_dir = utils.get_test_data('gather/')
    metag_sig = utils.get_test_data('gather/combined.sig')
    manifest_csv = runtmp.output('manifest.csv')

    runtmp.sourmash('sig', 'manifest', gather_dir, '-o', manifest_csv)

    err = runtmp.last_result.err
    print(err)

    out = runtmp.last_result.out
    print(out)

    # now, do a gather on the manifest
    runtmp.sourmash('gather', metag_sig, gather_dir, linear_gather,
                    '-k', '21', '--picklist',
                    f'{manifest_csv}::manifest')

    err = runtmp.last_result.err
    print(err)

    out = runtmp.last_result.out
    print(out)

    assert "found 1 matches total;" in out
    assert "the recovered matches hit 100.0% of the query" in out

    # the query sig itself is in there, so :shrug: that matches at 100%
    assert "14.7 Mbp     100.0%  100.0%    -" in out


def test_gather_with_prefetch_picklist_4_manifest_excl(runtmp, linear_gather):
    # test 'gather' using a picklist taken from 'sourmash sig manifest'
    # output, using ::manifest.
    # (this doesn't really do anything useful, but it's an ok test :)
    gather_dir = utils.get_test_data('gather/')
    metag_sig = utils.get_test_data('gather/combined.sig')
    manifest_csv = runtmp.output('manifest.csv')

    runtmp.sourmash('sig', 'manifest', gather_dir, '-o', manifest_csv)

    err = runtmp.last_result.err
    print(err)

    out = runtmp.last_result.out
    print(out)

    # now, do a gather on the manifest
    runtmp.sourmash('gather', metag_sig, gather_dir, linear_gather,
                    '-k', '21', '--picklist',
                    f'{manifest_csv}::manifest:exclude')

    err = runtmp.last_result.err
    print(err)

    out = runtmp.last_result.out
    print(out)

    # excluded everything, so nothing to match!
    assert "found 0 matches total;" in out
    assert "the recovered matches hit 0.0% of the query" in out


def test_gather_with_prefetch_picklist_5_search(runtmp):
    # test 'gather' using a picklist taken from 'sourmash prefetch' output
    # using ::prefetch
    gcf_sigs = glob.glob(utils.get_test_data('gather/GCF*.sig'))
    metag_sig = utils.get_test_data('gather/combined.sig')
    search_csv = runtmp.output('search-out.csv')

    runtmp.sourmash('search', '--containment', metag_sig, *gcf_sigs,
                    '-k', '21', '-o', search_csv)

    err = runtmp.last_result.err
    print(err)

    out = runtmp.last_result.out
    print(out)

    assert "12 matches above threshold 0.080; showing first 3:" in out
    assert " 33.2%       NC_003198.1 Salmonella enterica subsp." in out

    # now, do a gather with the results
    runtmp.sourmash('gather', metag_sig, *gcf_sigs,
                    '-k', '21', '--picklist',
                    f'{search_csv}::search')

    err = runtmp.last_result.err
    print(err)

    out = runtmp.last_result.out
    print(out)

    assert "found 11 matches total;" in out
    assert "the recovered matches hit 99.9% of the query" in out

    assert "4.9 Mbp       33.2%  100.0%    NC_003198.1 " in out
    assert "1.9 Mbp       13.1%  100.0%    NC_000853.1 " in out


def test_gather_scaled_1(runtmp, linear_gather, prefetch_gather):
    # test gather on a sig indexed with scaled=1
    inp = utils.get_test_data('short.fa')
    outp = runtmp.output('out.sig')

    # prepare a signature with a scaled of 1
    runtmp.sourmash('sketch', 'dna', '-p', 'scaled=1,k=31', inp, '-o', outp)

    # run with a low threshold
    runtmp.sourmash('gather', outp, outp, '--threshold-bp', '0')

    print(runtmp.last_result.out)
    print('---')
    print(runtmp.last_result.err)

    assert "1.0 kbp      100.0%  100.0%" in runtmp.last_result.out
    assert "found 1 matches total;" in runtmp.last_result.out


def test_standalone_manifest_search(runtmp):
    # test loading/searching a manifest file from the command line.
    sig47 = utils.get_test_data('47.fa.sig')
    sig63 = utils.get_test_data('63.fa.sig')

    dirname = runtmp.output('somedir')
    os.mkdir(dirname)
    subdir = runtmp.output('somedir/subdir')
    os.mkdir(subdir)
    shutil.copyfile(sig47, os.path.join(dirname, '47.fa.sig'))
    shutil.copyfile(sig63, os.path.join(subdir, '63.fa.sig'))

    # for now, the output manifest must be within top level dir for
    # CLI stuff to work properly.
    mf = os.path.join(dirname, 'mf.csv')

    # build manifest...
    runtmp.sourmash('sig', 'manifest', dirname, '-o', mf)

    # ...and now use for a search!
    runtmp.sourmash('search', sig47, mf)

    out = runtmp.last_result.out
    print(out)
    print(runtmp.last_result.err)

    assert "100.0%       NC_009665.1 Shewanella baltica OS185, complete genome" in out


def test_standalone_manifest_search_fail(runtmp):
    # test loading/searching a manifest file from the command line; should
    # fail if manifest is not located within tld.
    sig47 = utils.get_test_data('47.fa.sig')
    sig63 = utils.get_test_data('63.fa.sig')

    dirname = runtmp.output('somedir')
    os.mkdir(dirname)
    subdir = runtmp.output('somedir/subdir')
    os.mkdir(subdir)
    shutil.copyfile(sig47, os.path.join(dirname, '47.fa.sig'))
    shutil.copyfile(sig63, os.path.join(subdir, '63.fa.sig'))

    # for now, the output manifest must be within top level dir for
    # CLI stuff to work properly. here we intentionally break this,
    # for testing purposes.
    mf = runtmp.output('mf.csv')

    # build manifest...
    runtmp.sourmash('sig', 'manifest', dirname, '-o', mf)

    # ...and now use for a search!
    with pytest.raises(SourmashCommandFailed):
        runtmp.sourmash('search', sig47, mf)


def test_search_ani_jaccard(runtmp):
    c = runtmp
    sig47 = utils.get_test_data('47.fa.sig')
    sig4763 = utils.get_test_data('47+63.fa.sig')

    c.run_sourmash('search', sig47, sig4763, '-o', 'xxx.csv')
    print(c.last_result.status, c.last_result.out, c.last_result.err)

    search_result_names = SearchResult.search_write_cols

    csv_file = c.output('xxx.csv')

    with open(csv_file) as fp:
        reader = csv.DictReader(fp)
        row = next(reader)
        print(row)
        assert search_result_names == list(row.keys())
        assert float(row['similarity']) == 0.6564798376870403
        assert row['filename'].endswith('47+63.fa.sig')
        assert row['md5'] == '491c0a81b2cfb0188c0d3b46837c2f42'
        assert row['query_filename'].endswith('47.fa')
        assert row['query_name'] == 'NC_009665.1 Shewanella baltica OS185, complete genome'
        assert row['query_md5'] == '09a08691'
        assert row['ani'] == "0.992530907924384"


def test_search_ani_jaccard_error_too_high(runtmp):
    c = runtmp
    testdata1 = utils.get_test_data('short.fa')
    testdata2 = utils.get_test_data('short2.fa')
    c.run_sourmash('sketch', 'dna', '-p', 'k=31,scaled=1', testdata1, testdata2)

    c.run_sourmash('search', 'short.fa.sig', 'short2.fa.sig', '-o', 'xxx.csv')
    print(c.last_result.status, c.last_result.out, c.last_result.err)

    search_result_names = SearchResult.search_write_cols

    csv_file = c.output('xxx.csv')

    with open(csv_file) as fp:
        reader = csv.DictReader(fp)
        row = next(reader)
        print(row)
        assert search_result_names == list(row.keys())
        assert float(row['similarity']) == 0.9288577154308617
        assert row['filename'].endswith('short2.fa.sig')
        assert row['md5'] == 'bf752903d635b1eb83c53fe4aae951db'
        assert row['query_filename'].endswith('short.fa')
        assert row['query_name'] == ''
        assert row['query_md5'] == '9191284a'
        #assert row['ani'] == "0.9987884602947684"
        assert row['ani'] == ''

    assert "WARNING: Jaccard estimation for at least one of these comparisons is likely inaccurate. Could not estimate ANI for these comparisons." in c.last_result.err


def test_searchabund_no_ani(runtmp):
    c = runtmp
    testdata1 = utils.get_test_data('short.fa')
    testdata2 = utils.get_test_data('short2.fa')
    c.run_sourmash('sketch', 'dna', '-p', 'k=31,scaled=10,abund', testdata1, testdata2)

    c.run_sourmash('search', 'short.fa.sig', 'short2.fa.sig', '-o', 'xxx.csv')
    print(c.last_result.status, c.last_result.out, c.last_result.err)

    csv_file = c.output('xxx.csv')
    search_result_names = SearchResult.search_write_cols

    with open(csv_file) as fp:
        reader = csv.DictReader(fp)
        row = next(reader)
        print(row)
        assert search_result_names == list(row.keys())
        assert float(row['similarity']) == 0.8224046424612483
        assert row['md5'] == 'c9d5a795eeaaf58e286fb299133e1938'
        assert row['filename'].endswith('short2.fa.sig')
        assert row['query_filename'].endswith('short.fa')
        assert row['query_name'] == ''
        assert row['query_md5'] == 'b5cc464c'
        assert row['ani'] == "" # do we want empty column to appear??


def test_search_ani_containment(runtmp):
    c = runtmp
    testdata1 = utils.get_test_data('2+63.fa.sig')
    testdata2 = utils.get_test_data('47+63.fa.sig')

    c.run_sourmash('search', '--containment', testdata1, testdata2, '-o', 'xxx.csv')
    print(c.last_result.status, c.last_result.out, c.last_result.err)

    search_result_names = SearchResult.search_write_cols

    csv_file = c.output('xxx.csv')

    with open(csv_file) as fp:
        reader = csv.DictReader(fp)
        row = next(reader)
        print(row)
        assert search_result_names == list(row.keys())
        assert float(row['similarity']) == 0.6597808288197506 
        assert row['filename'].endswith('47+63.fa.sig')
        assert row['md5'] == '491c0a81b2cfb0188c0d3b46837c2f42'
        assert row['query_name'] == ''
        assert row['query_md5'] == '832a45e8'
        assert row['ani'] == "0.9866751346467802"

    # search other direction
    c.run_sourmash('search', '--containment', testdata2, testdata1, '-o', 'xxxx.csv')
    print(c.last_result.status, c.last_result.out, c.last_result.err)

    csv_file = c.output('xxxx.csv')

    with open(csv_file) as fp:
        reader = csv.DictReader(fp)
        row = next(reader)
        print(row)
        assert search_result_names == list(row.keys())
        assert float(row['similarity']) == 0.6642150646715699
        assert row['filename'].endswith('2+63.fa.sig')
        assert row['md5'] == '832a45e85bdca6eaef5d73047e3e6321'
        assert row['query_name'] == ''
        assert row['query_md5'] == '491c0a81'
        assert row['ani'] == "0.9868883523107224"


def test_search_ani_containment_asymmetry(runtmp):
    # test contained_by asymmetries, viz #2215
    query_sig = utils.get_test_data('47.fa.sig')
    merged_sig = utils.get_test_data('47-63-merge.sig')

    runtmp.sourmash('search', query_sig, merged_sig, '-o',
                    'query-in-merged.csv', '--containment')
    runtmp.sourmash('search', merged_sig, query_sig, '-o',
                    'merged-in-query.csv', '--containment')

    with sourmash_args.FileInputCSV(runtmp.output('query-in-merged.csv')) as r:
        query_in_merged = list(r)[0]

    with sourmash_args.FileInputCSV(runtmp.output('merged-in-query.csv')) as r:
        merged_in_query = list(r)[0]

    assert query_in_merged['ani'] == '1.0'
    assert merged_in_query['ani'] == '0.9865155060423993'


def test_search_ani_containment_fail(runtmp):
    c = runtmp
    testdata1 = utils.get_test_data('short.fa')
    testdata2 = utils.get_test_data('short2.fa')
    c.run_sourmash('sketch', 'dna', '-p', 'k=31,scaled=10', testdata1, testdata2)

    c.run_sourmash('search', '--containment', 'short.fa.sig', 'short2.fa.sig', '-o', 'xxx.csv')
    print(c.last_result.status, c.last_result.out, c.last_result.err)

    search_result_names = SearchResult.search_write_cols
    csv_file = c.output('xxx.csv')

    with open(csv_file) as fp:
        reader = csv.DictReader(fp)
        row = next(reader)
        print(row)
        assert search_result_names == list(row.keys())
        assert round(float(row['similarity']), 3) == 0.967
        assert row['ani'] == ""

    assert "WARNING: size estimation for at least one of these sketches may be inaccurate. ANI values will not be reported for these comparisons." in c.last_result.err
    

def test_search_ani_containment_estimate_ci(runtmp):
    # test ANI confidence intervals, based on (asymmetric) containment

    c = runtmp
    testdata1 = utils.get_test_data('2+63.fa.sig')
    testdata2 = utils.get_test_data('47+63.fa.sig')

    c.run_sourmash('search', '--containment', testdata1, testdata2, '-o', 'xxx.csv', '--estimate-ani-ci')
    print(c.last_result.status, c.last_result.out, c.last_result.err)

    search_result_names_ci = SearchResult.search_write_cols_ci
    csv_file = c.output('xxx.csv')

    with open(csv_file) as fp:
        reader = csv.DictReader(fp)
        row = next(reader)
        print(row)
        assert search_result_names_ci == list(row.keys())
        assert float(row['similarity']) == 0.6597808288197506 
        assert row['filename'].endswith('47+63.fa.sig')
        assert row['md5'] == '491c0a81b2cfb0188c0d3b46837c2f42'
        assert row['query_name'] == ''
        assert row['query_md5'] == '832a45e8'
        assert row['ani'] == "0.9866751346467802"
        assert row['ani_low'] == "0.9861559138341189"
        assert row['ani_high'] == "0.9871787293232042"

    # search other direction
    c.run_sourmash('search', '--containment', testdata2, testdata1, '-o', 'xxxx.csv', '--estimate-ani-ci')
    print(c.last_result.status, c.last_result.out, c.last_result.err)

    csv_file = c.output('xxxx.csv')

    with open(csv_file) as fp:
        reader = csv.DictReader(fp)
        row = next(reader)
        print(row)
        assert search_result_names_ci == list(row.keys())
        assert float(row['similarity']) == 0.6642150646715699
        assert row['filename'].endswith('2+63.fa.sig')
        assert row['md5'] == '832a45e85bdca6eaef5d73047e3e6321'
        assert row['query_name'] == ''
        assert row['query_md5'] == '491c0a81'
        assert row['ani'] == "0.9868883523107224"
        assert row['ani_low'] == "0.9863757952722036"
        assert row['ani_high'] == "0.9873853776786775"


def test_search_ani_max_containment(runtmp):
    c = runtmp
    testdata1 = utils.get_test_data('2+63.fa.sig')
    testdata2 = utils.get_test_data('47+63.fa.sig')

    c.run_sourmash('search', '--max-containment', testdata1, testdata2, '-o', 'xxx.csv')
    print(c.last_result.status, c.last_result.out, c.last_result.err)

    csv_file = c.output('xxx.csv')
    search_result_names = SearchResult.search_write_cols

    with open(csv_file) as fp:
        reader = csv.DictReader(fp)
        row = next(reader)
        print(row)
        assert search_result_names == list(row.keys())
        assert float(row['similarity']) == 0.6642150646715699
        assert row['filename'].endswith('47+63.fa.sig')
        assert row['md5'] == '491c0a81b2cfb0188c0d3b46837c2f42'
        assert row['query_name'] == ''
        assert row['query_md5'] == '832a45e8'
        assert row['ani'] == "0.9868883523107224"


def test_search_ani_max_containment_estimate_ci(runtmp):
    # test ANI confidence intervals, based on (symmetric) max-containment

    c = runtmp
    testdata1 = utils.get_test_data('2+63.fa.sig')
    testdata2 = utils.get_test_data('47+63.fa.sig')

    c.run_sourmash('search', '--max-containment', testdata1, testdata2, '-o', 'xxx.csv', '--estimate-ani-ci')
    print(c.last_result.status, c.last_result.out, c.last_result.err)

    csv_file = c.output('xxx.csv')
    search_result_names_ci = SearchResult.search_write_cols_ci

    with open(csv_file) as fp:
        reader = csv.DictReader(fp)
        row = next(reader)
        print(row)
        assert search_result_names_ci == list(row.keys())
        assert float(row['similarity']) == 0.6642150646715699
        assert row['filename'].endswith('47+63.fa.sig')
        assert row['md5'] == '491c0a81b2cfb0188c0d3b46837c2f42'
        assert row['query_name'] == ''
        assert row['query_md5'] == '832a45e8'
        assert row['ani'] == "0.9868883523107224"
        assert row['ani_low'] == "0.986374049720872"
        assert row['ani_high'] == "0.9873870188726516"


def test_search_jaccard_ani_downsample(runtmp):
    c = runtmp

    sig47 = utils.get_test_data('47.fa.sig')
    sig4763 = utils.get_test_data('47+63.fa.sig')
    ss47 = sourmash.load_one_signature(sig47)
    ss4763 = sourmash.load_one_signature(sig4763)
    print(f"SCALED: sig1: {ss47.minhash.scaled}, sig2: {ss4763.minhash.scaled}")

    c.run_sourmash('search', sig47, sig4763, '-o', 'xxx.csv')
    print(c.last_result.status, c.last_result.out, c.last_result.err)

    search_result_names = SearchResult.search_write_cols
    search_result_names_ci = SearchResult.search_write_cols_ci

    csv_file = c.output('xxx.csv')

    with open(csv_file) as fp:
        reader = csv.DictReader(fp)
        row = next(reader)
        print(row)
        assert search_result_names == list(row.keys())
        assert search_result_names_ci != list(row.keys())
        assert float(row['similarity']) == 0.6564798376870403
        assert row['filename'].endswith('47+63.fa.sig')
        assert row['md5'] == '491c0a81b2cfb0188c0d3b46837c2f42'
        assert row['query_filename'].endswith('47.fa')
        assert row['query_name'] == 'NC_009665.1 Shewanella baltica OS185, complete genome'
        assert row['query_md5'] == '09a08691'
        assert row['ani'] == "0.992530907924384"

    # downsample one and check similarity and ANI
    ds_sig47 = c.output("ds_sig47.sig")
    c.run_sourmash('sig', "downsample", sig47, "--scaled", "2000", '-o', ds_sig47)
    c.run_sourmash('search', ds_sig47, sig4763, '-o', 'xxx.csv')
#
    csv_file = c.output('xxx.csv')
    with open(csv_file) as fp:
        reader = csv.DictReader(fp)
        row = next(reader)
        print(row)
        assert round(float(row['similarity']), 3) == round(0.6634517766497462, 3)
        assert round(float(row['ani']), 3) == 0.993

    #downsample manually and assert same ANI
    ss47_ds = signature.load_one_signature(ds_sig47)
    print("SCALED:", ss47_ds.minhash.scaled, ss4763.minhash.scaled)
    ani_info = ss47_ds.jaccard_ani(ss4763, downsample=True)
    print(ani_info)
    assert round(ani_info.ani,3) == 0.993
    assert (1 - round(ani_info.dist, 3)) == 0.993


def test_gather_ani_csv(runtmp, linear_gather, prefetch_gather):
    testdata1 = utils.get_test_data('63.fa.sig')
    testdata2 = utils.get_test_data('47+63.fa.sig')

    runtmp.sourmash('index', '-k', '31', 'zzz', testdata2)

    assert os.path.exists(runtmp.output('zzz.sbt.zip'))

    runtmp.sourmash('gather', testdata1, 'zzz', '-o', 'foo.csv', '--threshold-bp=1', linear_gather, prefetch_gather)

    print(runtmp.last_result.out)
    print(runtmp.last_result.err)

    csv_file = runtmp.output('foo.csv')
    gather_result_names = GatherResult.gather_write_cols
    gather_result_names_ci = GatherResult.gather_write_cols_ci

    with open(csv_file) as fp:
        reader = csv.DictReader(fp)
        row = next(reader)
        print(row)
        assert gather_result_names == list(row.keys())
        assert gather_result_names_ci != list(row.keys())
        assert float(row['intersect_bp']) == 5238000.0
        assert float(row['unique_intersect_bp']) == 5238000.0
        assert float(row['remaining_bp']) == 0.0
        assert float(row['f_orig_query']) == 1.0
        assert float(row['f_unique_to_query']) == 1.0
        assert float(row['f_match']) == 0.6642150646715699
        assert row['filename'] == 'zzz'
        assert row['md5'] == '491c0a81b2cfb0188c0d3b46837c2f42'
        assert row['gather_result_rank'] == '0'
        assert row['query_md5'] == '38729c63'
        assert row['query_bp'] == '5238000'
        assert row['query_containment_ani']== '1.0'
        assert round(float(row['match_containment_ani']), 3) == 0.987
        assert round(float(row['average_containment_ani']), 3) ==  0.993
        assert round(float(row['max_containment_ani']),3) == 1.0
        assert row['potential_false_negative'] == 'False'


def test_gather_ani_csv_estimate_ci(runtmp, linear_gather, prefetch_gather):
    testdata1 = utils.get_test_data('short.fa')
    testdata2 = utils.get_test_data('short2.fa')

    runtmp.sourmash('sketch','dna','-p','scaled=10', '--name-from-first', testdata1, testdata2)

    runtmp.sourmash('sketch','dna','-p','scaled=10', '-o', 'query.fa.sig', '--name-from-first', testdata2)

    runtmp.sourmash('index', '-k', '31', 'zzz', 'short.fa.sig', 'short2.fa.sig')

    assert os.path.exists(runtmp.output('zzz.sbt.zip'))

    runtmp.sourmash('gather', 'query.fa.sig', 'zzz', '-o', 'foo.csv', '--threshold-bp=1', '--estimate-ani-ci', linear_gather, prefetch_gather)

    print(runtmp.last_result.out)
    print(runtmp.last_result.err)

    csv_file = runtmp.output('foo.csv')

    gather_result_names = GatherResult.gather_write_cols_ci

    with open(csv_file) as fp:
        reader = csv.DictReader(fp)
        row = next(reader)
        print(row)
        assert gather_result_names == list(row.keys())
        assert float(row['intersect_bp']) == 910
        assert float(row['unique_intersect_bp']) == 910
        assert float(row['remaining_bp']) == 0
        assert float(row['f_orig_query']) == 1.0
        assert float(row['f_unique_to_query']) == 1.0
        assert float(row['f_match']) == 1.0
        assert row['filename'] == 'zzz'
        assert row['name'] == 'tr1 4'
        assert row['md5'] == 'c9d5a795eeaaf58e286fb299133e1938'
        assert row['gather_result_rank'] == '0'
        assert row['query_filename'].endswith('short2.fa')
        assert row['query_name'] == 'tr1 4'
        assert row['query_md5'] == 'c9d5a795'
        assert row['query_bp'] == '910'
        assert row['query_containment_ani']== ''
        assert row['query_containment_ani_low']== ''
        assert row['query_containment_ani_high']== ''
        assert row['match_containment_ani'] == ''
        assert row['match_containment_ani_low'] == ''
        assert row['match_containment_ani_high'] == ''
        assert row['average_containment_ani'] == ''
        assert row['max_containment_ani'] ==''
        assert row['potential_false_negative'] == 'False'


def test_compare_containment_ani(runtmp):
<<<<<<< HEAD
    # test compare --containment --ani
    c = runtmp
=======
    c = runtmp

    import numpy
>>>>>>> 718c9b59

    sigfiles = ["2.fa.sig", "2+63.fa.sig", "47.fa.sig", "63.fa.sig"]
    testdata_sigs = [utils.get_test_data(c) for c in sigfiles]

    c.run_sourmash('compare', '--containment', '-k', '31',
                   '--ani', '--csv', 'output.csv', *testdata_sigs)

    # load the matrix output
    mat, idx_to_sig = _load_compare_matrix_and_sigs(c.output('output.csv'),
                                                    testdata_sigs)

    # check explicit containment against output of compare
    for i in range(len(idx_to_sig)):
        ss_i = idx_to_sig[i]
        for j in range(len(idx_to_sig)):
            mat_val = round(mat[i][j], 3)
            print(mat_val)
            if i == j:
                assert 1 == mat_val
            else:
                ss_j = idx_to_sig[j]
                containment_ani = ss_j.containment_ani(ss_i).ani
                if containment_ani is not None:
                    containment_ani = round(containment_ani, 3)
                else:
                    containment_ani = 0.0
                mat_val = round(mat[i][j], 3)

                assert containment_ani == mat_val #, (i, j)

    print(c.last_result.err)
    print(c.last_result.out)
    assert "WARNING: Some of these sketches may have no hashes in common based on chance alone (false negatives). Consider decreasing your scaled value to prevent this." in c.last_result.err


def test_compare_containment_ani_asymmetry(runtmp):
    # very specifically test asymmetry of ANI in containment matrices ;)
    c = runtmp
<<<<<<< HEAD
=======

    import numpy

    sigfiles = ["47.fa.sig", "47-63-merge.sig"]
    testdata_sigs = [utils.get_test_data(c) for c in sigfiles]

    c.run_sourmash('compare', '--containment', '-k', '31',
                   '--ani', '--csv', 'output.csv', *testdata_sigs)

    # load the matrix output of compare --containment --estimate-ani
    with open(c.output('output.csv'), 'rt') as fp:
        r = iter(csv.reader(fp))
        headers = next(r)

        mat = numpy.zeros((len(headers), len(headers)))
        for i, row in enumerate(r):
            for j, val in enumerate(row):
                mat[i][j] = float(val)

        print(mat)

    # load in all the input signatures
    idx_to_sig = dict()
    for idx, filename in enumerate(testdata_sigs):
        ss = sourmash.load_one_signature(filename, ksize=31)
        idx_to_sig[idx] = ss

    # check explicit containment against output of compare
    for i in range(len(idx_to_sig)):
        ss_i = idx_to_sig[i]
        for j in range(len(idx_to_sig)):
            mat_val = round(mat[i][j], 6)
            print(mat_val)
            if i == j:
                assert 1 == mat_val
            else:
                ss_j = idx_to_sig[j]
                containment_ani = ss_j.containment_ani(ss_i).ani
                if containment_ani is not None:
                    containment_ani = round(containment_ani, 6)
                else:
                    containment_ani = 0.0
                mat_val = round(mat[i][j], 6)

                assert containment_ani == mat_val #, (i, j)

    print(c.last_result.err)
    print(c.last_result.out)


def test_compare_jaccard_ani(runtmp):
    c = runtmp

    import numpy
>>>>>>> 718c9b59

    sigfiles = ["47.fa.sig", "47-63-merge.sig"]
    testdata_sigs = [utils.get_test_data(c) for c in sigfiles]

    c.run_sourmash('compare', '--containment', '-k', '31',
                   '--ani', '--csv', 'output.csv', *testdata_sigs)

    # load the matrix output
    mat, idx_to_sig = _load_compare_matrix_and_sigs(c.output('output.csv'),
                                                    testdata_sigs)

    # check explicit containment against output of compare
    for i in range(len(idx_to_sig)):
        ss_i = idx_to_sig[i]
        for j in range(len(idx_to_sig)):
            mat_val = round(mat[i][j], 6)
            print(mat_val)
            if i == j:
                assert 1 == mat_val
            else:
                ss_j = idx_to_sig[j]
                containment_ani = ss_j.containment_ani(ss_i).ani
                if containment_ani is not None:
                    containment_ani = round(containment_ani, 6)
                else:
                    containment_ani = 0.0
                mat_val = round(mat[i][j], 6)

                assert containment_ani == mat_val #, (i, j)

    print(c.last_result.err)
    print(c.last_result.out)


def test_compare_containment_ani_asymmetry_distance(runtmp):
    # very specifically test asymmetry of ANI in containment matrices ;)
    # ...calculated with --distance
    c = runtmp

    sigfiles = ["47.fa.sig", "47-63-merge.sig"]
    testdata_sigs = [utils.get_test_data(c) for c in sigfiles]

    c.run_sourmash('compare', '--containment', '-k', '31', '--distance-matrix',
                   '--ani', '--csv', 'output.csv', *testdata_sigs)

    # load the matrix output
    mat, idx_to_sig = _load_compare_matrix_and_sigs(c.output('output.csv'),
                                                    testdata_sigs)

    # check explicit containment against output of compare
    for i in range(len(idx_to_sig)):
        ss_i = idx_to_sig[i]
        for j in range(len(idx_to_sig)):
            mat_val = round(mat[i][j], 6)
            print(mat_val)
            if i == j:
                assert 0 == mat_val
            else:
                ss_j = idx_to_sig[j]
                containment_ani = 1 - ss_j.containment_ani(ss_i).ani
                if containment_ani is not None:
                    containment_ani = round(containment_ani, 6)
                else:
                    containment_ani = 1
                mat_val = round(mat[i][j], 6)

                assert containment_ani == mat_val #, (i, j)

    print(c.last_result.err)
    print(c.last_result.out)


def test_compare_jaccard_ani(runtmp):
    c = runtmp

    sigfiles = ["2.fa.sig", "2+63.fa.sig", "47.fa.sig", "63.fa.sig"]
    testdata_sigs = [utils.get_test_data(c) for c in sigfiles]

    c.run_sourmash('compare', '-k', '31', '--estimate-ani',
                         '--csv', 'output.csv', *testdata_sigs)

    # load the matrix output
    mat, idx_to_sig = _load_compare_matrix_and_sigs(c.output('output.csv'),
                                                    testdata_sigs)

    # check explicit calculations against output of compare
    for i in range(len(idx_to_sig)):
        ss_i = idx_to_sig[i]
        for j in range(len(idx_to_sig)):
            mat_val = round(mat[i][j], 3)
            print(mat_val)
            if i == j:
                assert 1 == mat_val
            else:
                ss_j = idx_to_sig[j]
                jaccard_ani = ss_j.jaccard_ani(ss_i).ani
                if jaccard_ani is not None:
                    jaccard_ani = round(jaccard_ani, 3)
                else:
                    jaccard_ani = 0.0
                print(jaccard_ani)

                assert jaccard_ani == mat_val #, (i, j)

    print(c.last_result.err)
    print(c.last_result.out)
    assert "WARNING: Some of these sketches may have no hashes in common based on chance alone (false negatives). Consider decreasing your scaled value to prevent this." in c.last_result.err


def test_compare_jaccard_ani_jaccard_error_too_high(runtmp):
    c = runtmp

<<<<<<< HEAD
=======
    import numpy
>>>>>>> 718c9b59
    testdata1 = utils.get_test_data('short.fa')
    sig1 = c.output('short.fa.sig')
    testdata2 = utils.get_test_data('short2.fa')
    sig2 = c.output('short2.fa.sig')
    c.run_sourmash('sketch', 'dna', '-p', 'k=31,scaled=1', '-o', sig1, testdata1)
    c.run_sourmash('sketch', 'dna', '-p', 'k=31,scaled=1', '-o', sig2, testdata2)
    testdata_sigs = [sig1, sig2]

    c.run_sourmash('compare', '-k', '31', '--estimate-ani', '--csv', 'output.csv', 'short.fa.sig', 'short2.fa.sig')
    print(c.last_result.status, c.last_result.out, c.last_result.err)

    # load the matrix output
    mat, idx_to_sig = _load_compare_matrix_and_sigs(c.output('output.csv'),
                                                    testdata_sigs)

    # check explicit containment against output of compare
    for i in range(len(idx_to_sig)):
        ss_i = idx_to_sig[i]
        for j in range(len(idx_to_sig)):
            mat_val = round(mat[i][j], 3)
            print(mat_val)
            if i == j:
                assert 1 == mat_val
            else:
                ss_j = idx_to_sig[j]
                jaccard_ani = ss_j.jaccard_ani(ss_i).ani
                if jaccard_ani is not None:
                    jaccard_ani = round(jaccard_ani, 3)
                else:
                    jaccard_ani = 0.0
                print(jaccard_ani)

                assert jaccard_ani == mat_val #, (i, j)


    assert "WARNING: Jaccard estimation for at least one of these comparisons is likely inaccurate. Could not estimate ANI for these comparisons." in c.last_result.err


def test_compare_max_containment_ani(runtmp):
    c = runtmp

<<<<<<< HEAD
=======
    import numpy
    
>>>>>>> 718c9b59
    sigfiles = ["2.fa.sig", "2+63.fa.sig", "47.fa.sig", "63.fa.sig"]
    testdata_sigs = [utils.get_test_data(c) for c in sigfiles]

    c.run_sourmash('compare', '--max-containment', '-k', '31',
                   '--estimate-ani', '--csv', 'output.csv', *testdata_sigs)

    # load the matrix output
    mat, idx_to_sig = _load_compare_matrix_and_sigs(c.output('output.csv'),
                                                    testdata_sigs)

    # check explicit containment against output of compare
    for i in range(len(idx_to_sig)):
        ss_i = idx_to_sig[i]
        for j in range(len(idx_to_sig)):
            mat_val = round(mat[i][j], 3)
            print(mat_val)
            if i == j:
                assert 1 == mat_val
            else:
                ss_j = idx_to_sig[j]
                containment_ani = ss_j.max_containment_ani(ss_i).ani
                if containment_ani is not None:
                    containment_ani = round(containment_ani, 3)
                else:
                    containment_ani = 0.0

                assert containment_ani == mat_val, (i, j)

    print(c.last_result.err)
    print(c.last_result.out)
    assert "WARNING: Some of these sketches may have no hashes in common based on chance alone (false negatives). Consider decreasing your scaled value to prevent this." in c.last_result.err


def test_compare_avg_containment_ani(runtmp):
<<<<<<< HEAD
    # test compare --avg-containment --ani
    c = runtmp
=======
    c = runtmp

    import numpy
>>>>>>> 718c9b59

    sigfiles = ["2.fa.sig", "2+63.fa.sig", "47.fa.sig", "63.fa.sig"]
    testdata_sigs = [utils.get_test_data(c) for c in sigfiles]

    c.run_sourmash('compare', '--avg-containment', '-k', '31',
                   '--estimate-ani', '--csv', 'output.csv', *testdata_sigs)

    # load the matrix output
    mat, idx_to_sig = _load_compare_matrix_and_sigs(c.output('output.csv'),
                                                    testdata_sigs)

    # check explicit avg containment against output of compare
    for i in range(len(idx_to_sig)):
        ss_i = idx_to_sig[i]
        for j in range(len(idx_to_sig)):
            mat_val = round(mat[i][j], 3)
            print(mat_val)
            if i == j:
                assert 1 == mat_val
            else:
                ss_j = idx_to_sig[j]
                containment_ani = ss_j.avg_containment_ani(ss_i)
                if containment_ani is not None:
                    containment_ani = round(containment_ani, 3)
                else:
                    containment_ani = 0.0

                assert containment_ani == mat_val, (i, j)

    print(c.last_result.err)
    print(c.last_result.out)
    assert "WARNING: Some of these sketches may have no hashes in common based on chance alone (false negatives). Consider decreasing your scaled value to prevent this." in c.last_result.err


def test_compare_ANI_require_scaled(runtmp):
<<<<<<< HEAD
    # check that compare with containment requires scaled sketches
=======
>>>>>>> 718c9b59
    c = runtmp

    s47 = utils.get_test_data('num/47.fa.sig')
    s63 = utils.get_test_data('num/63.fa.sig')

    # containment and estimate ANI will give this error
    with pytest.raises(SourmashCommandFailed) as exc:
        c.run_sourmash('compare', '--containment', '--estimate-ani', '-k', '31', s47, s63,
                       fail_ok=True)
    assert 'must use scaled signatures with --containment, --max-containment, and --avg-containment' in \
        c.last_result.err
    assert c.last_result.status != 0

    # jaccard + estimate ANI will give this error
    with pytest.raises(SourmashCommandFailed) as exc:
        c.run_sourmash('compare', '--estimate-ani', '-k', '31', s47, s63,
                       fail_ok=True)

    assert 'must use scaled signatures with --estimate-ani' in \
        c.last_result.err
    assert c.last_result.status != 0<|MERGE_RESOLUTION|>--- conflicted
+++ resolved
@@ -11,10 +11,7 @@
 import pytest
 import zipfile
 import random
-<<<<<<< HEAD
 import numpy
-=======
->>>>>>> 718c9b59
 
 import sourmash_tst_utils as utils
 
@@ -6156,14 +6153,8 @@
 
 
 def test_compare_containment_ani(runtmp):
-<<<<<<< HEAD
     # test compare --containment --ani
     c = runtmp
-=======
-    c = runtmp
-
-    import numpy
->>>>>>> 718c9b59
 
     sigfiles = ["2.fa.sig", "2+63.fa.sig", "47.fa.sig", "63.fa.sig"]
     testdata_sigs = [utils.get_test_data(c) for c in sigfiles]
@@ -6202,8 +6193,6 @@
 def test_compare_containment_ani_asymmetry(runtmp):
     # very specifically test asymmetry of ANI in containment matrices ;)
     c = runtmp
-<<<<<<< HEAD
-=======
 
     import numpy
 
@@ -6257,9 +6246,6 @@
 def test_compare_jaccard_ani(runtmp):
     c = runtmp
 
-    import numpy
->>>>>>> 718c9b59
-
     sigfiles = ["47.fa.sig", "47-63-merge.sig"]
     testdata_sigs = [utils.get_test_data(c) for c in sigfiles]
 
@@ -6371,10 +6357,6 @@
 def test_compare_jaccard_ani_jaccard_error_too_high(runtmp):
     c = runtmp
 
-<<<<<<< HEAD
-=======
-    import numpy
->>>>>>> 718c9b59
     testdata1 = utils.get_test_data('short.fa')
     sig1 = c.output('short.fa.sig')
     testdata2 = utils.get_test_data('short2.fa')
@@ -6416,11 +6398,6 @@
 def test_compare_max_containment_ani(runtmp):
     c = runtmp
 
-<<<<<<< HEAD
-=======
-    import numpy
-    
->>>>>>> 718c9b59
     sigfiles = ["2.fa.sig", "2+63.fa.sig", "47.fa.sig", "63.fa.sig"]
     testdata_sigs = [utils.get_test_data(c) for c in sigfiles]
 
@@ -6455,14 +6432,8 @@
 
 
 def test_compare_avg_containment_ani(runtmp):
-<<<<<<< HEAD
     # test compare --avg-containment --ani
     c = runtmp
-=======
-    c = runtmp
-
-    import numpy
->>>>>>> 718c9b59
 
     sigfiles = ["2.fa.sig", "2+63.fa.sig", "47.fa.sig", "63.fa.sig"]
     testdata_sigs = [utils.get_test_data(c) for c in sigfiles]
@@ -6498,10 +6469,7 @@
 
 
 def test_compare_ANI_require_scaled(runtmp):
-<<<<<<< HEAD
     # check that compare with containment requires scaled sketches
-=======
->>>>>>> 718c9b59
     c = runtmp
 
     s47 = utils.get_test_data('num/47.fa.sig')
