--- conflicted
+++ resolved
@@ -749,12 +749,7 @@
     d = b.merge(a)
 
     assert len(c) == len(d)
-<<<<<<< HEAD
     assert list(c.hashes) == list(d.hashes)
-    assert c.compare(d) == 1.0
-    assert d.compare(c) == 1.0
-=======
-    assert c.get_mins() == d.get_mins()
 
     if track_abundance:
         assert round(c.similarity(d), 3) == 0.91
@@ -762,7 +757,6 @@
     else:
         assert round(c.similarity(d), 3) == 1.0
         assert round(d.similarity(c), 3) == 1.0
->>>>>>> ccfe8b89
 
 
 def test_mh_merge_empty_num(track_abundance):
@@ -778,15 +772,10 @@
 
     assert len(c)
     assert len(c) == len(d)
-<<<<<<< HEAD
+
     assert list(c.hashes) == list(d.hashes)
-    assert c.compare(d) == 1.0
-    assert d.compare(c) == 1.0
-=======
-    assert c.get_mins() == d.get_mins()
     assert round(c.similarity(d), 3) == 1.0
     assert round(d.similarity(c), 3) == 1.0
->>>>>>> ccfe8b89
 
 
 def test_mh_merge_empty_scaled(track_abundance):
@@ -802,15 +791,11 @@
 
     assert len(c)
     assert len(c) == len(d)
-<<<<<<< HEAD
+
     assert list(c.hashes) == list(d.hashes)
-    assert c.compare(d) == 1.0
-    assert d.compare(c) == 1.0
-=======
-    assert c.get_mins() == d.get_mins()
     assert round(c.similarity(d), 3) == 1.0
     assert round(d.similarity(c), 3) == 1.0
->>>>>>> ccfe8b89
+
 
 
 def test_mh_merge_check_length(track_abundance):
@@ -865,19 +850,11 @@
         d.jaccard(a)
 
     a = a.downsample_n(d.num)
-<<<<<<< HEAD
-    print(a.hashes)
-    print(d.hashes)
-    assert d.compare(a) == 1.0
-=======
-    print(a.get_mins())
-    print(d.get_mins())
 
     if track_abundance:
         assert round(d.similarity(a), 3) == 0.91
     else:
         assert round(d.similarity(a), 3) == 1.0
->>>>>>> ccfe8b89
 
     c = c.downsample_n(b.num)
     if track_abundance:
@@ -942,15 +919,9 @@
     d += a
 
     assert len(c) == len(d)
-<<<<<<< HEAD
     assert c.hashes == d.hashes
-    assert c.compare(d) == 1.0
-    assert d.compare(c) == 1.0
-=======
-    assert c.get_mins() == d.get_mins()
     assert round(c.similarity(d), 3) == 1.0
     assert round(d.similarity(c), 3) == 1.0
->>>>>>> ccfe8b89
 
 
 def test_mh_merge_diff_protein(track_abundance):
@@ -993,18 +964,12 @@
         a.similarity(b)
 
 
-<<<<<<< HEAD
 def test_mh_compare_diff_max_hash(track_abundance):
     a = MinHash(0, 5, track_abundance=track_abundance,
                 scaled=_get_max_hash_for_scaled(5))
 
     b = MinHash(0, 5, track_abundance=track_abundance,
                 scaled=_get_max_hash_for_scaled(10))
-=======
-def test_mh_similarity_diff_max_hash(track_abundance):
-    a = MinHash(0, 5, track_abundance=track_abundance, max_hash=5)
-    b = MinHash(0, 5, track_abundance=track_abundance, max_hash=10)
->>>>>>> ccfe8b89
 
     with pytest.raises(ValueError):
         a.similarity(b)
