--- conflicted
+++ resolved
@@ -1573,15 +1573,8 @@
     pprint.pprint(counter.siglist)
     pprint.pprint(counter.locations)
 
-<<<<<<< HEAD
     assert set(counter.siglist.values()) == set([ match_ss_1, match_ss_2, match_ss_3 ])
     assert list(sorted(counter.locations.values())) == ['loc a', 'loc b', 'loc c']
-    assert list(counter.counter.items()) == [(0, 10), (1, 8), (2, 4)]
-=======
-    assert set(counter.siglist.values()) == set([match_ss_1, match_ss_2, match_ss_3])
-    assert list(sorted(counter.locations.values())) == ['loc a', 'loc b', 'loc c']
-    assert list(counter.counter.values()) == [10, 8, 4]
->>>>>>> 402dbc64
 
     ## round 1
 
@@ -1592,15 +1585,9 @@
     assert cur_query == query_ss.minhash
 
     counter.consume(intersect_mh)
-<<<<<<< HEAD
-    #assert counter.siglist == [ match_ss_1, match_ss_2, match_ss_3 ]
-    #assert counter.locations == ['loc a', 'loc b', 'loc c']
-    #assert list(counter.counter.items()) == [(1, 5), (2, 4)]
-=======
     assert set(counter.siglist.values()) == set([ match_ss_1, match_ss_2, match_ss_3 ])
     assert list(sorted(counter.locations.values())) == ['loc a', 'loc b', 'loc c']
     # @CTB assert list(counter.counter.most_common()) == [5, 2, 4]
->>>>>>> 402dbc64
 
     ### round 2
 
@@ -1611,15 +1598,9 @@
     assert cur_query != query_ss.minhash
 
     counter.consume(intersect_mh)
-<<<<<<< HEAD
-    #assert counter.siglist == [ match_ss_1, match_ss_2, match_ss_3 ]
-    #assert counter.locations == ['loc a', 'loc b', 'loc c']
-    #assert list(counter.counter.items()) == [(2, 2)]
-=======
     assert set(counter.siglist.values()) == set([ match_ss_1, match_ss_2, match_ss_3 ])
     assert list(sorted(counter.locations.values())) == ['loc a', 'loc b', 'loc c']
     # @CTB assert list(counter.counter.items()) == [(2, 2)]
->>>>>>> 402dbc64
 
     ## round 3
 
@@ -1630,15 +1611,9 @@
     assert cur_query != query_ss.minhash
 
     counter.consume(intersect_mh)
-<<<<<<< HEAD
-    #assert counter.siglist == [ match_ss_1, match_ss_2, match_ss_3 ]
-    #assert counter.locations == ['loc a', 'loc b', 'loc c']
-    #assert list(counter.counter.items()) == []
-=======
     assert set(counter.siglist.values()) == set([ match_ss_1, match_ss_2, match_ss_3 ])
     assert list(sorted(counter.locations.values())) == ['loc a', 'loc b', 'loc c']
     # @CTB assert list(counter.counter.items()) == []
->>>>>>> 402dbc64
 
     ## round 4 - nothing left!
 
@@ -1647,16 +1622,9 @@
     assert not results
 
     counter.consume(intersect_mh)
-<<<<<<< HEAD
-    #assert counter.siglist == [ match_ss_1, match_ss_2, match_ss_3 ]
-    #assert counter.locations == ['loc a', 'loc b', 'loc c']
-    #assert list(counter.counter.items()) == []
-    # @CTB
-=======
     assert set(counter.siglist.values()) == set([ match_ss_1, match_ss_2, match_ss_3 ])
     assert list(sorted(counter.locations.values())) == ['loc a', 'loc b', 'loc c']
     # @CTB assert list(counter.counter.items()) == []
->>>>>>> 402dbc64
 
 
 def test_lazy_index_1():
