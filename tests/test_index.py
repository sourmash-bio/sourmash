"""
Tests for Index classes and subclasses.
"""
import pytest
import glob
import os
import zipfile
import shutil
import copy

import sourmash
from sourmash import load_one_signature, SourmashSignature
from sourmash.index import (LinearIndex, MultiIndex, ZipFileLinearIndex,
                            make_jaccard_search_query, CounterGather,
                            LazyLinearIndex)
from sourmash.sbt import SBT, GraphFactory, Leaf
from sourmash.sbtmh import SigLeaf
from sourmash import sourmash_args
from sourmash.search import JaccardSearch, SearchType

import sourmash_tst_utils as utils


def test_simple_index(n_children):
    factory = GraphFactory(5, 100, 3)
    root = SBT(factory, d=n_children)

    leaf1_mh = sourmash.MinHash(0, 5, scaled=1)
    leaf1_mh.add_sequence("AAAAA")
    leaf1_mh.add_sequence("AAAAT")
    leaf1_mh.add_sequence("AAAAC")
    leaf1_sig = SourmashSignature(leaf1_mh)
    root.insert(leaf1_sig)

    leaf2_mh = sourmash.MinHash(0, 5, scaled=1)
    leaf2_mh.add_sequence("AAAAA")
    leaf2_mh.add_sequence("AAAAT")
    leaf2_mh.add_sequence("AAAAG")
    leaf2_sig = SourmashSignature(leaf2_mh)
    root.insert(leaf2_sig)
    
    leaf3_mh = sourmash.MinHash(0, 5, scaled=1)
    leaf3_mh.add_sequence("AAAAA")
    leaf3_mh.add_sequence("AAAAT")
    leaf3_mh.add_sequence("CAAAA")
    leaf3_sig = SourmashSignature(leaf3_mh)
    root.insert(leaf3_sig)
    
    leaf4_mh = sourmash.MinHash(0, 5, scaled=1)
    leaf4_mh.add_sequence("AAAAA")
    leaf4_mh.add_sequence("CAAAA")
    leaf4_mh.add_sequence("GAAAA")
    leaf4_sig = SourmashSignature(leaf4_mh)
    root.insert(leaf4_sig)
    
    leaf5_mh = sourmash.MinHash(0, 5, scaled=1)
    leaf5_mh.add_sequence("AAAAA")
    leaf5_mh.add_sequence("AAAAT")
    leaf5_mh.add_sequence("GAAAA")
    leaf5_sig = SourmashSignature(leaf5_mh)
    root.insert(leaf5_sig)
    
    linear = LinearIndex()
    linear.insert(leaf1_sig)
    linear.insert(leaf2_sig)
    linear.insert(leaf3_sig)
    linear.insert(leaf4_sig)
    linear.insert(leaf5_sig)

    search_fn = make_jaccard_search_query(do_containment=True)

    kmers = ["AAAAA", "AAAAT", "AAAAG", "CAAAA", "GAAAA"]
    for kmer in kmers:
        search_mh = sourmash.MinHash(0, 5, scaled=1)
        search_mh.add_sequence(kmer)
        search_sig = sourmash.SourmashSignature(search_mh)

        linear_found = linear.find(search_fn, search_sig)
        linear_found = set(linear_found)

        tree_found = set(root.find(search_fn, search_sig))
        
        assert tree_found
        assert tree_found == set(linear_found)


def test_linear_index_search():
    sig2 = utils.get_test_data('2.fa.sig')
    sig47 = utils.get_test_data('47.fa.sig')
    sig63 = utils.get_test_data('63.fa.sig')

    ss2 = sourmash.load_one_signature(sig2, ksize=31)
    ss47 = sourmash.load_one_signature(sig47)
    ss63 = sourmash.load_one_signature(sig63)

    lidx = LinearIndex()
    lidx.insert(ss2)
    lidx.insert(ss47)
    lidx.insert(ss63)

    # now, search for sig2
    sr = lidx.search(ss2, threshold=1.0)
    print([s[1].name for s in sr])
    assert len(sr) == 1
    assert sr[0][1] == ss2

    # search for sig47 with lower threshold; search order not guaranteed.
    sr = lidx.search(ss47, threshold=0.1)
    print([s[1].name for s in sr])
    assert len(sr) == 2
    sr.sort(key=lambda x: -x[0])
    assert sr[0][1] == ss47
    assert sr[1][1] == ss63

    # search for sig63 with lower threshold; search order not guaranteed.
    sr = lidx.search(ss63, threshold=0.1)
    print([s[1].name for s in sr])
    assert len(sr) == 2
    sr.sort(key=lambda x: -x[0])
    assert sr[0][1] == ss63
    assert sr[1][1] == ss47

    # search for sig63 with high threshold => 1 match
    sr = lidx.search(ss63, threshold=0.8)
    print([s[1].name for s in sr])
    assert len(sr) == 1
    sr.sort(key=lambda x: -x[0])
    assert sr[0][1] == ss63


def test_linear_index_prefetch():
    # prefetch does basic things right:
    sig2 = utils.get_test_data('2.fa.sig')
    sig47 = utils.get_test_data('47.fa.sig')
    sig63 = utils.get_test_data('63.fa.sig')

    ss2 = sourmash.load_one_signature(sig2, ksize=31)
    ss47 = sourmash.load_one_signature(sig47)
    ss63 = sourmash.load_one_signature(sig63)

    lidx = LinearIndex()
    lidx.insert(ss2)
    lidx.insert(ss47)
    lidx.insert(ss63)

    # search for ss2
    results = []
    for result in lidx.prefetch(ss2, threshold_bp=0):
        results.append(result)

    assert len(results) == 1
    assert results[0].signature == ss2

    # search for ss47 - expect two results
    results = []
    for result in lidx.prefetch(ss47, threshold_bp=0):
        results.append(result)

    assert len(results) == 2
    assert results[0].signature == ss47
    assert results[1].signature == ss63


def test_linear_index_prefetch_empty():
    # check that an exception is raised upon for an empty database
    sig2 = utils.get_test_data('2.fa.sig')
    ss2 = sourmash.load_one_signature(sig2, ksize=31)

    lidx = LinearIndex()

    # since this is a generator, we need to actually ask for a value to
    # get exception raised.
    g = lidx.prefetch(ss2, threshold_bp=0)
    with pytest.raises(ValueError) as e:
        next(g)

    assert "no signatures to search" in str(e.value)


def test_linear_index_prefetch_lazy():
    # make sure that prefetch doesn't touch values 'til requested.
    class FakeSignature:
        @property
        def minhash(self):
            raise Exception("don't touch me!")

    sig47 = utils.get_test_data('47.fa.sig')
    sig63 = utils.get_test_data('63.fa.sig')

    ss47 = sourmash.load_one_signature(sig47)
    ss63 = sourmash.load_one_signature(sig63)
    fake = FakeSignature()

    lidx = LinearIndex()
    lidx.insert(ss47)
    lidx.insert(ss63)
    lidx.insert(fake)

    g = lidx.prefetch(ss47, threshold_bp=0)

    # first value:
    sr = next(g)
    assert sr.signature == ss47

    # second value:
    sr = next(g)
    assert sr.signature == ss63

    # third value: raises exception!
    with pytest.raises(Exception) as e:
        next(g)

    assert "don't touch me!" in str(e.value)


def test_linear_index_gather():
    sig2 = utils.get_test_data('2.fa.sig')
    sig47 = utils.get_test_data('47.fa.sig')
    sig63 = utils.get_test_data('63.fa.sig')

    ss2 = sourmash.load_one_signature(sig2, ksize=31)
    ss47 = sourmash.load_one_signature(sig47)
    ss63 = sourmash.load_one_signature(sig63)

    lidx = LinearIndex()
    lidx.insert(ss2)
    lidx.insert(ss47)
    lidx.insert(ss63)

    matches = lidx.gather(ss2)
    assert len(matches) == 1
    assert matches[0][0] == 1.0
    assert matches[0][1] == ss2

    matches = lidx.gather(ss47)
    assert len(matches) == 1
    assert matches[0][0] == 1.0
    assert matches[0][1] == ss47


def test_linear_index_search_subj_has_abundance():
    # check that signatures in the index are flattened appropriately.
    queryfile = utils.get_test_data('47.fa.sig')
    subjfile = utils.get_test_data('track_abund/47.fa.sig')

    qs = sourmash.load_one_signature(queryfile)
    ss = sourmash.load_one_signature(subjfile)

    linear = LinearIndex()
    linear.insert(ss)

    results = list(linear.search(qs, threshold=0))
    assert len(results) == 1
    # note: search returns _original_ signature, not flattened
    assert results[0].signature == ss


def test_linear_index_gather_subj_has_abundance():
    # check that signatures in the index are flattened appropriately.
    queryfile = utils.get_test_data('47.fa.sig')
    subjfile = utils.get_test_data('track_abund/47.fa.sig')

    qs = sourmash.load_one_signature(queryfile)
    ss = sourmash.load_one_signature(subjfile)

    linear = LinearIndex()
    linear.insert(ss)

    results = list(linear.gather(qs, threshold=0))
    assert len(results) == 1

    # note: gather returns _original_ signature, not flattened
    assert results[0].signature == ss


def test_index_search_subj_scaled_is_lower():
    # check that subject sketches are appropriately downsampled
    sigfile = utils.get_test_data('scaled100/GCF_000005845.2_ASM584v2_genomic.fna.gz.sig.gz')
    ss = sourmash.load_one_signature(sigfile)

    # double check :)
    assert ss.minhash.scaled == 100

    # build a new query that has a scaled of 1000
    qs = SourmashSignature(ss.minhash.downsample(scaled=1000))

    # create Index to search
    linear = LinearIndex()
    linear.insert(ss)

    # search!
    results = list(linear.search(qs, threshold=0))
    assert len(results) == 1
    # original signature (not downsampled) is returned
    assert results[0].signature == ss


def test_index_search_subj_num_is_lower():
    # check that subject sketches are appropriately downsampled
    sigfile = utils.get_test_data('num/47.fa.sig')
    ss = sourmash.load_one_signature(sigfile, ksize=31)

    # double check :)
    assert ss.minhash.num == 500

    # build a new query that has a num of 250
    qs = SourmashSignature(ss.minhash.downsample(num=250))

    # create Index to search
    linear = LinearIndex()
    linear.insert(ss)

    # search!
    results = list(linear.search(qs, threshold=0))
    assert len(results) == 1
    # original signature (not downsampled) is returned
    assert results[0].signature == ss


def test_index_search_query_num_is_lower():
    # check that query sketches are appropriately downsampled
    sigfile = utils.get_test_data('num/47.fa.sig')
    qs = sourmash.load_one_signature(sigfile, ksize=31)

    # double check :)
    assert qs.minhash.num == 500

    # build a new subject that has a num of 250
    ss = SourmashSignature(qs.minhash.downsample(num=250))

    # create Index to search
    linear = LinearIndex()
    linear.insert(ss)

    # search!
    results = list(linear.search(qs, threshold=0))
    assert len(results) == 1
    assert results[0].signature == ss


def test_linear_index_search_abund():
    # test Index.search_abund
    sig47 = utils.get_test_data('track_abund/47.fa.sig')
    sig63 = utils.get_test_data('track_abund/63.fa.sig')

    ss47 = sourmash.load_one_signature(sig47)
    ss63 = sourmash.load_one_signature(sig63)

    lidx = LinearIndex()
    lidx.insert(ss47)
    lidx.insert(ss63)

    results = list(lidx.search_abund(ss47, threshold=0))
    assert len(results) == 2
    assert results[0].signature == ss47
    assert results[1].signature == ss63


def test_linear_index_search_abund_requires_threshold():
    # test Index.search_abund
    sig47 = utils.get_test_data('track_abund/47.fa.sig')
    sig63 = utils.get_test_data('track_abund/63.fa.sig')

    ss47 = sourmash.load_one_signature(sig47)
    ss63 = sourmash.load_one_signature(sig63)

    lidx = LinearIndex()
    lidx.insert(ss47)
    lidx.insert(ss63)

    with pytest.raises(TypeError) as exc:
        results = list(lidx.search_abund(ss47, threshold=None))

    assert "'search_abund' requires 'threshold'" in str(exc.value)


def test_linear_index_search_abund_query_flat():
    # test Index.search_abund
    sig47 = utils.get_test_data('47.fa.sig')
    sig63 = utils.get_test_data('track_abund/63.fa.sig')

    ss47 = sourmash.load_one_signature(sig47, ksize=31)
    ss63 = sourmash.load_one_signature(sig63)

    lidx = LinearIndex()
    lidx.insert(ss47)
    lidx.insert(ss63)

    with pytest.raises(TypeError) as exc:
        results = list(lidx.search_abund(ss47, threshold=0))

    assert "'search_abund' requires query signature with abundance information" in str(exc.value)


def test_linear_index_search_abund_subj_flat():
    # test Index.search_abund
    sig47 = utils.get_test_data('track_abund/47.fa.sig')
    sig63 = utils.get_test_data('63.fa.sig')

    ss47 = sourmash.load_one_signature(sig47)
    ss63 = sourmash.load_one_signature(sig63)

    lidx = LinearIndex()
    lidx.insert(ss47)
    lidx.insert(ss63)

    with pytest.raises(TypeError) as exc:
        results = list(lidx.search_abund(ss47, threshold=0))

    assert "'search_abund' requires subject signatures with abundance information" in str(exc.value)


def test_linear_index_save():
    sig2 = utils.get_test_data('2.fa.sig')
    sig47 = utils.get_test_data('47.fa.sig')
    sig63 = utils.get_test_data('63.fa.sig')

    ss2 = sourmash.load_one_signature(sig2, ksize=31)
    ss47 = sourmash.load_one_signature(sig47)
    ss63 = sourmash.load_one_signature(sig63)

    linear = LinearIndex()
    linear.insert(ss2)
    linear.insert(ss47)
    linear.insert(ss63)
    
    with utils.TempDirectory() as location:
        filename = os.path.join(location, 'foo')
        linear.save(filename)

        si = set(sourmash.load_file_as_signatures(filename))

    x = {ss2, ss47, ss63}

    print(len(si))
    print(len(x))

    print(si)
    print(x)

    assert si == x, si


def test_linear_index_load():
    sig2 = utils.get_test_data('2.fa.sig')
    sig47 = utils.get_test_data('47.fa.sig')
    sig63 = utils.get_test_data('63.fa.sig')

    ss2 = sourmash.load_one_signature(sig2, ksize=31)
    ss47 = sourmash.load_one_signature(sig47)
    ss63 = sourmash.load_one_signature(sig63)

    with utils.TempDirectory() as location:
        from sourmash import save_signatures

        filename = os.path.join(location, 'foo')
        with open(filename, 'wt') as fp:
            sourmash.save_signatures([ss2, ss47, ss63], fp)

        linear = LinearIndex.load(filename)

    x = {ss2, ss47, ss63}
    assert set(linear.signatures()) == x, linear.signatures
    assert linear.location == filename


def test_linear_index_save_load():
    sig2 = utils.get_test_data('2.fa.sig')
    sig47 = utils.get_test_data('47.fa.sig')
    sig63 = utils.get_test_data('63.fa.sig')

    ss2 = sourmash.load_one_signature(sig2, ksize=31)
    ss47 = sourmash.load_one_signature(sig47)
    ss63 = sourmash.load_one_signature(sig63)

    linear = LinearIndex()
    linear.insert(ss2)
    linear.insert(ss47)
    linear.insert(ss63)
    
    with utils.TempDirectory() as location:
        filename = os.path.join(location, 'foo')
        linear.save(filename)
        linear2 = LinearIndex.load(filename)
        
    # now, search for sig2
    sr = linear2.search(ss2, threshold=1.0)
    print([s[1].name for s in sr])
    assert len(sr) == 1
    assert sr[0][1] == ss2


def test_linear_gather_threshold_1():
    # test gather() method, in some detail
    sig2 = load_one_signature(utils.get_test_data('2.fa.sig'), ksize=31)
    sig47 = load_one_signature(utils.get_test_data('47.fa.sig'), ksize=31)
    sig63 = load_one_signature(utils.get_test_data('63.fa.sig'), ksize=31)

    linear = LinearIndex()

    linear.insert(sig47)
    linear.insert(sig63)
    linear.insert(sig2)

    # now construct query signatures with specific numbers of hashes --
    # note, these signatures all have scaled=1000.

    mins = list(sorted(sig2.minhash.hashes.keys()))
    new_mh = sig2.minhash.copy_and_clear()

    # query with empty hashes
    assert not new_mh
    with pytest.raises(ValueError):
        linear.gather(SourmashSignature(new_mh))

    # add one hash
    new_mh.add_hash(mins.pop())
    assert len(new_mh) == 1

    results = linear.gather(SourmashSignature(new_mh))
    assert len(results) == 1
    containment, match_sig, name = results[0]
    assert containment == 1.0
    assert match_sig == sig2
    assert name is None

    # check with a threshold -> should be no results.
    with pytest.raises(ValueError):
        linear.gather(SourmashSignature(new_mh), threshold_bp=5000)

    # add three more hashes => length of 4
    new_mh.add_hash(mins.pop())
    new_mh.add_hash(mins.pop())
    new_mh.add_hash(mins.pop())
    assert len(new_mh) == 4

    results = linear.gather(SourmashSignature(new_mh))
    assert len(results) == 1
    containment, match_sig, name = results[0]
    assert containment == 1.0
    assert match_sig == sig2
    assert name is None

    # check with a too-high threshold -> should be no results.
    with pytest.raises(ValueError):
        linear.gather(SourmashSignature(new_mh), threshold_bp=5000)


def test_linear_gather_threshold_5():
    # test gather() method above threshold
    sig2 = load_one_signature(utils.get_test_data('2.fa.sig'), ksize=31)
    sig47 = load_one_signature(utils.get_test_data('47.fa.sig'), ksize=31)
    sig63 = load_one_signature(utils.get_test_data('63.fa.sig'), ksize=31)

    linear = LinearIndex(filename='foo')

    linear.insert(sig47)
    linear.insert(sig63)
    linear.insert(sig2)

    # now construct query signatures with specific numbers of hashes --
    # note, these signatures all have scaled=1000.

    mins = list(sorted(sig2.minhash.hashes.keys()))
    new_mh = sig2.minhash.copy_and_clear()

    # add five hashes
    for i in range(5):
        new_mh.add_hash(mins.pop())
        new_mh.add_hash(mins.pop())
        new_mh.add_hash(mins.pop())
        new_mh.add_hash(mins.pop())
        new_mh.add_hash(mins.pop())

    # should get a result with no threshold (any match at all is returned)
    results = linear.gather(SourmashSignature(new_mh))
    assert len(results) == 1
    containment, match_sig, name = results[0]
    assert containment == 1.0
    assert match_sig == sig2
    assert name == 'foo'

    # now, check with a threshold_bp that should be meet-able.
    results = linear.gather(SourmashSignature(new_mh), threshold_bp=5000)
    assert len(results) == 1
    containment, match_sig, name = results[0]
    assert containment == 1.0
    assert match_sig == sig2
    assert name == 'foo'


def test_linear_index_multik_select():
    # this loads three ksizes, 21/31/51
    sig2 = utils.get_test_data('2.fa.sig')
    siglist = sourmash.load_file_as_signatures(sig2)

    linear = LinearIndex()
    for ss in siglist:
        linear.insert(ss)

    # select most specifically
    linear2 = linear.select(ksize=31, moltype='DNA')
    assert len(linear2) == 1

    # all are DNA:
    linear2 = linear.select(moltype='DNA')
    assert len(linear2) == 3


def test_linear_index_moltype_select():
    # this loads two ksizes(21, 10), and two moltypes (DNA and protein)
    filename = utils.get_test_data('genome-s10+s11.sig')
    siglist = sourmash.load_file_as_signatures(filename)

    linear = LinearIndex()
    for ss in siglist:
        linear.insert(ss)

    # select most specific DNA
    linear2 = linear.select(ksize=30, moltype='DNA')
    assert len(linear2) == 1

    # select most specific protein
    linear2 = linear.select(ksize=10, moltype='protein')
    assert len(linear2) == 1

    # can leave off ksize, selects all ksizes
    linear2 = linear.select(moltype='DNA')
    assert len(linear2) == 2

    # can leave off ksize, selects all ksizes
    linear2 = linear.select(moltype='protein')
    assert len(linear2) == 2

    # select something impossible
    linear2 = linear.select(ksize=4)
    assert len(linear2) == 0


@utils.in_tempdir
def test_index_same_md5sum_fsstorage(c):
    testdata1 = utils.get_test_data('img/2706795855.sig')
    testdata2 = utils.get_test_data('img/638277004.sig')

    c.run_sourmash('index', '-k', '21', 'zzz.sbt.json', testdata1, testdata2)
    assert c.last_result.status == 0

    outfile = c.output('zzz.sbt.json')
    assert os.path.exists(outfile)
    storage = c.output('.sbt.zzz')
    assert len(glob.glob(storage + "/*")) == 3


@utils.in_tempdir
def test_index_same_md5sum_sbt_zipstorage(c):
    testdata1 = utils.get_test_data('img/2706795855.sig')
    testdata2 = utils.get_test_data('img/638277004.sig')

    c.run_sourmash('index', '-k', '21', 'zzz.sbt.zip', testdata1, testdata2)
    assert c.last_result.status == 0

    outfile = c.output('zzz.sbt.zip')
    assert os.path.exists(outfile)
    zout = zipfile.ZipFile(outfile, mode='r')
    # should have 3 files, 1 internal and two sigs. We check for 4 because the
    # directory also shows in namelist()
    assert len([f for f in zout.namelist() if f.startswith(".sbt.zzz/")]) == 4


@utils.in_thisdir
def test_zipfile_protein_command_search(c):
    # test command-line search/gather of zipfile with protein sigs
    sigfile1 = utils.get_test_data('prot/protein/GCA_001593925.1_ASM159392v1_protein.faa.gz.sig')
    db_out = utils.get_test_data('prot/protein.zip')

    c.run_sourmash('search', sigfile1, db_out, '--threshold', '0.0')
    assert '2 matches:' in c.last_result.out

    c.run_sourmash('gather', sigfile1, db_out)
    assert 'found 1 matches total' in c.last_result.out
    assert 'the recovered matches hit 100.0% of the query' in c.last_result.out


@utils.in_thisdir
def test_zipfile_hp_command_search(c):
    # test command-line search/gather of zipfile with hp sigs
    sigfile1 = utils.get_test_data('prot/hp/GCA_001593925.1_ASM159392v1_protein.faa.gz.sig')
    db_out = utils.get_test_data('prot/hp.zip')

    c.run_sourmash('search', sigfile1, db_out, '--threshold', '0.0')
    assert '2 matches:' in c.last_result.out

    c.run_sourmash('gather', sigfile1, db_out, '--threshold', '0.0')
    assert 'found 1 matches total' in c.last_result.out
    assert 'the recovered matches hit 100.0% of the query' in c.last_result.out


@utils.in_thisdir
def test_zipfile_dayhoff_command_search(c):
    # test command-line search/gather of zipfile with dayhoff sigs
    sigfile1 = utils.get_test_data('prot/dayhoff/GCA_001593925.1_ASM159392v1_protein.faa.gz.sig')
    db_out = utils.get_test_data('prot/dayhoff.zip')

    c.run_sourmash('search', sigfile1, db_out, '--threshold', '0.0')
    assert '2 matches:' in c.last_result.out

    c.run_sourmash('gather', sigfile1, db_out, '--threshold', '0.0')
    assert 'found 1 matches total' in c.last_result.out
    assert 'the recovered matches hit 100.0% of the query' in c.last_result.out


@utils.in_thisdir
def test_zipfile_protein_command_search_combined(c):
    # test command-line search/gather of combined zipfile with protein sigs
    sigfile1 = utils.get_test_data('prot/protein/GCA_001593925.1_ASM159392v1_protein.faa.gz.sig')
    db_out = utils.get_test_data('prot/all.zip')

    c.run_sourmash('search', sigfile1, db_out, '--threshold', '0.0')
    assert '2 matches:' in c.last_result.out

    c.run_sourmash('gather', sigfile1, db_out)
    assert 'found 1 matches total' in c.last_result.out
    assert 'the recovered matches hit 100.0% of the query' in c.last_result.out


@utils.in_thisdir
def test_zipfile_hp_command_search_combined(c):
    # test command-line search/gather of combined zipfile with hp sigs
    sigfile1 = utils.get_test_data('prot/hp/GCA_001593925.1_ASM159392v1_protein.faa.gz.sig')
    db_out = utils.get_test_data('prot/all.zip')

    c.run_sourmash('search', sigfile1, db_out, '--threshold', '0.0')
    assert '2 matches:' in c.last_result.out

    c.run_sourmash('gather', sigfile1, db_out, '--threshold', '0.0')
    assert 'found 1 matches total' in c.last_result.out
    assert 'the recovered matches hit 100.0% of the query' in c.last_result.out


@utils.in_thisdir
def test_zipfile_dayhoff_command_search_combined(c):
    # test command-line search/gather of combined zipfile with dayhoff sigs
    sigfile1 = utils.get_test_data('prot/dayhoff/GCA_001593925.1_ASM159392v1_protein.faa.gz.sig')
    db_out = utils.get_test_data('prot/all.zip')

    c.run_sourmash('search', sigfile1, db_out, '--threshold', '0.0')
    assert '2 matches:' in c.last_result.out

    c.run_sourmash('gather', sigfile1, db_out, '--threshold', '0.0')
    assert 'found 1 matches total' in c.last_result.out
    assert 'the recovered matches hit 100.0% of the query' in c.last_result.out


@utils.in_thisdir
def test_zipfile_dayhoff_command_search_protein(c):
    # test command-line search/gather of protein sigs in zipfile
    # with dayhoff query
    sigfile1 = utils.get_test_data('prot/dayhoff/GCA_001593925.1_ASM159392v1_protein.faa.gz.sig')
    db_out = utils.get_test_data('prot/protein.zip')

    with pytest.raises(ValueError) as exc:
        c.run_sourmash('search', sigfile1, db_out, '--threshold', '0.0')

    print(c.last_result.out)
    print(c.last_result.err)

    assert 'no compatible signatures found in ' in c.last_result.err


def test_zipfile_API_signatures():
    # return all of the .sig and .sig.gz files in all.zip
    zipfile_db = utils.get_test_data('prot/all.zip')

    zipidx = ZipFileLinearIndex.load(zipfile_db)
    siglist = list(zipidx.signatures())
    assert len(siglist) == 7
    assert len(zipidx) == 7


def test_zipfile_bool():
    # make sure that zipfile __bool__ doesn't traverse all the signatures
    # by relying on __len__!

    # create fake class that overrides everything useful except for bool -
    class FakeZipFileLinearIndex(ZipFileLinearIndex):
        def __init__(self):
            pass

        def signatures(self):
            yield 'a'
            raise Exception("don't touch me!")

        def __len__(self):
            raise Exception("don't call len!")

    # 'bool' should not touch __len__ or a second signature
    zf = FakeZipFileLinearIndex()
    assert bool(zf)

    # __len__ should raise an exception
    with pytest.raises(Exception) as exc:
        len(zf)
    assert "don't call len!" in str(exc.value)


def test_zipfile_API_signatures_traverse_yield_all():
    # include dna-sig.noext, but not build.sh (cannot be loaded as signature)
    zipfile_db = utils.get_test_data('prot/all.zip')

    zipidx = ZipFileLinearIndex.load(zipfile_db, traverse_yield_all=True)
    siglist = list(zipidx.signatures())
    assert len(siglist) == 8
    assert len(zipidx) == 8

    # confirm that there are 12 files in there total, incl build.sh and dirs
    zf = zipidx.zf
    allfiles = [ zi.filename for zi in zf.infolist() ]
    print(allfiles)
    assert len(allfiles) == 12


def test_zipfile_API_signatures_traverse_yield_all_select():
    # include dna-sig.noext
    zipfile_db = utils.get_test_data('prot/all.zip')

    zipidx = ZipFileLinearIndex.load(zipfile_db, traverse_yield_all=True)
    zipidx = zipidx.select(moltype='DNA')
    siglist = list(zipidx.signatures())
    assert len(siglist) == 2
    assert len(zipidx) == 2


def test_zipfile_API_signatures_select():
    # include dna-sig.noext
    zipfile_db = utils.get_test_data('prot/all.zip')

    zipidx = ZipFileLinearIndex.load(zipfile_db)
    zipidx = zipidx.select(moltype='DNA')
    siglist = list(zipidx.signatures())
    assert len(siglist) == 1
    assert len(zipidx) == 1


def test_zipfile_API_save():
    zipfile_db = utils.get_test_data('prot/all.zip')

    zipidx = ZipFileLinearIndex.load(zipfile_db)

    with pytest.raises(NotImplementedError):
        zipidx.save('xxx')


def test_zipfile_API_insert():
    zipfile_db = utils.get_test_data('prot/all.zip')

    zipidx = ZipFileLinearIndex.load(zipfile_db)

    with pytest.raises(NotImplementedError):
        # at some point probably want to change this to a real signature :)
        zipidx.insert(None)


def test_zipfile_API_location():
    zipfile_db = utils.get_test_data('prot/all.zip')

    zipidx = ZipFileLinearIndex.load(zipfile_db)

    assert zipidx.location == zipfile_db


def test_zipfile_load_file_as_signatures():
    from types import GeneratorType

    zipfile_db = utils.get_test_data('prot/all.zip')
    sigs = sourmash_args.load_file_as_signatures(zipfile_db)

    # it's fine if this needs to change, but for now I want to make
    # sure that this is generator.
    assert isinstance(sigs, GeneratorType)

    sigs = list(sigs)
    assert len(sigs) == 7


def test_zipfile_load_file_as_signatures_traverse_yield_all():
    from types import GeneratorType

    zipfile_db = utils.get_test_data('prot/all.zip')
    sigs = sourmash_args.load_file_as_signatures(zipfile_db,
                                                 yield_all_files=True)

    # it's fine if this needs to change, but for now I want to make
    # sure that this is generator.
    assert isinstance(sigs, GeneratorType)

    sigs = list(sigs)
    assert len(sigs) == 8


@utils.in_tempdir
def test_zipfile_load_database_fail_if_not_zip(c):
    # fail _load_database if not .zip
    zipfile_db = utils.get_test_data('prot/all.zip')
    badname = c.output('xyz.nada')
    shutil.copyfile(zipfile_db, badname)

    with pytest.raises(ValueError) as exc:
        sigs = sourmash_args.load_file_as_signatures(badname)

    assert 'Error while reading signatures from' in str(exc.value)


def test_multi_index_search():
    sig2 = utils.get_test_data('2.fa.sig')
    sig47 = utils.get_test_data('47.fa.sig')
    sig63 = utils.get_test_data('63.fa.sig')

    ss2 = sourmash.load_one_signature(sig2, ksize=31)
    ss47 = sourmash.load_one_signature(sig47)
    ss63 = sourmash.load_one_signature(sig63)

    lidx1 = LinearIndex.load(sig2)
    lidx2 = LinearIndex.load(sig47)
    lidx3 = LinearIndex.load(sig63)

    # create MultiIindex with source location override
    lidx = MultiIndex([lidx1, lidx2, lidx3], ['A', None, 'C'])
    lidx = lidx.select(ksize=31)

    # now, search for sig2
    sr = lidx.search(ss2, threshold=1.0)
    print([s[1].name for s in sr])
    assert len(sr) == 1
    assert sr[0][1] == ss2
    assert sr[0][2] == 'A'      # source override

    # search for sig47 with lower threshold; search order not guaranteed.
    sr = lidx.search(ss47, threshold=0.1)
    print([s[1].name for s in sr])
    assert len(sr) == 2
    sr.sort(key=lambda x: -x[0])
    assert sr[0][1] == ss47
    assert sr[0][2] == sig47    # source was set to None, so no override
    assert sr[1][1] == ss63
    assert sr[1][2] == 'C'      # source override

    # search for sig63 with lower threshold; search order not guaranteed.
    sr = lidx.search(ss63, threshold=0.1)
    print([s[1].name for s in sr])
    assert len(sr) == 2
    sr.sort(key=lambda x: -x[0])
    assert sr[0][1] == ss63
    assert sr[0][2] == 'C'      # source override
    assert sr[1][1] == ss47
    assert sr[1][2] == sig47    # source was set to None, so no override

    # search for sig63 with high threshold => 1 match
    sr = lidx.search(ss63, threshold=0.8)
    print([s[1].name for s in sr])
    assert len(sr) == 1
    sr.sort(key=lambda x: -x[0])
    assert sr[0][1] == ss63
    assert sr[0][2] == 'C'      # source override


def test_multi_index_gather():
    sig2 = utils.get_test_data('2.fa.sig')
    sig47 = utils.get_test_data('47.fa.sig')
    sig63 = utils.get_test_data('63.fa.sig')

    ss2 = sourmash.load_one_signature(sig2, ksize=31)
    ss47 = sourmash.load_one_signature(sig47)
    ss63 = sourmash.load_one_signature(sig63)

    lidx1 = LinearIndex.load(sig2)
    lidx2 = LinearIndex.load(sig47)
    lidx3 = LinearIndex.load(sig63)

    # create MultiIindex with source location override
    lidx = MultiIndex([lidx1, lidx2, lidx3], ['A', None, 'C'])
    lidx = lidx.select(ksize=31)

    matches = lidx.gather(ss2)
    assert len(matches) == 1
    assert matches[0][0] == 1.0
    assert matches[0][2] == 'A'

    matches = lidx.gather(ss47)
    assert len(matches) == 1
    assert matches[0][0] == 1.0
    assert matches[0][1] == ss47
    assert matches[0][2] == sig47     # no source override


def test_multi_index_signatures():
    sig2 = utils.get_test_data('2.fa.sig')
    sig47 = utils.get_test_data('47.fa.sig')
    sig63 = utils.get_test_data('63.fa.sig')

    ss2 = sourmash.load_one_signature(sig2, ksize=31)
    ss47 = sourmash.load_one_signature(sig47)
    ss63 = sourmash.load_one_signature(sig63)

    lidx1 = LinearIndex.load(sig2)
    lidx2 = LinearIndex.load(sig47)
    lidx3 = LinearIndex.load(sig63)

    # create MultiIindex with source location override
    lidx = MultiIndex([lidx1, lidx2, lidx3], ['A', None, 'C'])
    lidx = lidx.select(ksize=31)

    siglist = list(lidx.signatures())
    assert len(siglist) == 3
    assert ss2 in siglist
    assert ss47 in siglist
    assert ss63 in siglist


def test_multi_index_load_from_path():
    dirname = utils.get_test_data('prot/protein')
    mi = MultiIndex.load_from_path(dirname, force=False)

    sigs = list(mi.signatures())
    assert len(sigs) == 2


def test_multi_index_load_from_path_2():
    # only load .sig files, currently; not the databases under that directory.
    dirname = utils.get_test_data('prot')
    mi = MultiIndex.load_from_path(dirname, force=False)

    print(mi.index_list)
    print(mi.source_list)

    sigs = list(mi.signatures())
    assert len(sigs) == 7


@utils.in_tempdir
def test_multi_index_load_from_path_3(c):
    # check that force works ok on a directory
    dirname = utils.get_test_data('prot')

    count = 0
    for root, dirs, files in os.walk(dirname):
        for name in files:
            print(f"at {name}")
            fullname = os.path.join(root, name)
            copyto = c.output(f"file{count}.sig")
            shutil.copyfile(fullname, copyto)
            count += 1

    with pytest.raises(sourmash.exceptions.SourmashError):
        mi = MultiIndex.load_from_path(c.location, force=False)


@utils.in_tempdir
def test_multi_index_load_from_path_3_yield_all_true(c):
    # check that force works ok on a directory w/force=True
    dirname = utils.get_test_data('prot')

    count = 0
    for root, dirs, files in os.walk(dirname):
        for name in files:
            print(f"at {name}")
            fullname = os.path.join(root, name)
            copyto = c.output(f"file{count}.something")
            shutil.copyfile(fullname, copyto)
            count += 1

    mi = MultiIndex.load_from_path(c.location, force=True)

    print(mi.index_list)
    print(mi.source_list)

    sigs = list(mi.signatures())
    assert len(sigs) == 8


@utils.in_tempdir
def test_multi_index_load_from_path_3_yield_all_true_subdir(c):
    # check that force works ok on subdirectories
    dirname = utils.get_test_data('prot')

    target_dir = c.output("some_subdir")
    os.mkdir(target_dir)

    count = 0
    for root, dirs, files in os.walk(dirname):
        for name in files:
            print(f"at {name}")
            fullname = os.path.join(root, name)
            copyto = os.path.join(target_dir, f"file{count}.something")
            shutil.copyfile(fullname, copyto)
            count += 1

    mi = MultiIndex.load_from_path(c.location, force=True)

    print(mi.index_list)
    print(mi.source_list)

    sigs = list(mi.signatures())
    assert len(sigs) == 8


@utils.in_tempdir
def test_multi_index_load_from_path_3_sig_gz(c):
    # check that we find .sig.gz files, too
    dirname = utils.get_test_data('prot')

    count = 0
    for root, dirs, files in os.walk(dirname):
        for name in files:
            if not name.endswith('.sig'): # skip non .sig things
                continue
            print(f"at {name}")
            fullname = os.path.join(root, name)
            copyto = c.output(f"file{count}.sig.gz")
            shutil.copyfile(fullname, copyto)
            count += 1

    mi = MultiIndex.load_from_path(c.location, force=False)

    print(mi.index_list)
    print(mi.source_list)

    sigs = list(mi.signatures())
    assert len(sigs) == 6


@utils.in_tempdir
def test_multi_index_load_from_path_3_check_traverse_fn(c):
    # test the actual traverse function... eventually this test can be
    # removed, probably, as we consolidate functionality and test MultiIndex
    # better.
    dirname = utils.get_test_data('prot')
    files = list(sourmash_args.traverse_find_sigs([dirname]))
    assert len(files) == 7, files

    files = list(sourmash_args.traverse_find_sigs([dirname], True))
    assert len(files) == 20, files


def test_multi_index_load_from_path_no_exist():
    dirname = utils.get_test_data('does-not-exist')
    with pytest.raises(ValueError):
        mi = MultiIndex.load_from_path(dirname, force=True)


def test_multi_index_load_from_pathlist_no_exist():
    dirname = utils.get_test_data('does-not-exist')
    with pytest.raises(ValueError):
        mi = MultiIndex.load_from_pathlist(dirname)


@utils.in_tempdir
def test_multi_index_load_from_pathlist_1(c):
    dirname = utils.get_test_data('prot')
    files = list(sourmash_args.traverse_find_sigs([dirname]))
    assert len(files) == 7, files

    file_list = c.output('filelist.txt')

    with open(file_list, 'wt') as fp:
        print("\n".join(files), file=fp)
    mi = MultiIndex.load_from_pathlist(file_list)

    sigs = list(mi.signatures())
    assert len(sigs) == 7


@utils.in_tempdir
def test_multi_index_load_from_pathlist_2(c):
    dirname = utils.get_test_data('prot')
    files = list(sourmash_args.traverse_find_sigs([dirname], True))
    assert len(files) == 20, files

    file_list = c.output('filelist.txt')

    with open(file_list, 'wt') as fp:
        print("\n".join(files), file=fp)

    with pytest.raises(ValueError):
        mi = MultiIndex.load_from_pathlist(file_list)


@utils.in_tempdir
def test_multi_index_load_from_pathlist_3_zipfile(c):
    # can we load zipfiles in a pathlist? yes please.
    zipfile = utils.get_test_data('prot/all.zip')

    file_list = c.output('filelist.txt')

    with open(file_list, 'wt') as fp:
        print(zipfile, file=fp)

    mi = MultiIndex.load_from_pathlist(file_list)
    assert len(mi) == 7

##
## test a slightly outre version of JaccardSearch - this is a test of the
## JaccardSearch 'collect' protocol, in particular...
##

class JaccardSearchBestOnly_ButIgnore(JaccardSearch):
    "A class that ignores certain results, but still does all the pruning."
    def __init__(self, ignore_list):
        super().__init__(SearchType.JACCARD, threshold=0.1)
        self.ignore_list = ignore_list

    # a collect function that _ignores_ things in the ignore_list
    def collect(self, score, match):
        print('in collect; current threshold:', self.threshold)
        for q in self.ignore_list:
            print('ZZZ', match, match.similarity(q))
            if match.similarity(q) == 1.0:
                print('yes, found.')
                return False

        # update threshold if not perfect match, which could help prune.
        self.threshold = score
        return True


def test_linear_index_gather_ignore():
    sig2 = utils.get_test_data('2.fa.sig')
    sig47 = utils.get_test_data('47.fa.sig')
    sig63 = utils.get_test_data('63.fa.sig')

    ss2 = sourmash.load_one_signature(sig2, ksize=31)
    ss47 = sourmash.load_one_signature(sig47, ksize=31)
    ss63 = sourmash.load_one_signature(sig63, ksize=31)

    # construct an index...
    lidx = LinearIndex([ss2, ss47, ss63])

    # ...now search with something that should ignore sig47, the exact match.
    search_fn = JaccardSearchBestOnly_ButIgnore([ss47])

    results = list(lidx.find(search_fn, ss47))
    results = [ sr.signature for sr in results ]

    def is_found(ss, xx):
        for q in xx:
            print(ss, ss.similarity(q))
            if ss.similarity(q) == 1.0:
                return True
        return False

    assert not is_found(ss47, results)
    assert not is_found(ss2, results)
    assert is_found(ss63, results)


def test_lca_index_gather_ignore():
    from sourmash.lca import LCA_Database

    sig2 = utils.get_test_data('2.fa.sig')
    sig47 = utils.get_test_data('47.fa.sig')
    sig63 = utils.get_test_data('63.fa.sig')

    ss2 = sourmash.load_one_signature(sig2, ksize=31)
    ss47 = sourmash.load_one_signature(sig47, ksize=31)
    ss63 = sourmash.load_one_signature(sig63, ksize=31)

    # construct an index...
    db = LCA_Database(ksize=31, scaled=1000)
    db.insert(ss2)
    db.insert(ss47)
    db.insert(ss63)

    # ...now search with something that should ignore sig47, the exact match.
    search_fn = JaccardSearchBestOnly_ButIgnore([ss47])

    results = list(db.find(search_fn, ss47))
    results = [ sr.signature for sr in results ]

    def is_found(ss, xx):
        for q in xx:
            print(ss, ss.similarity(q))
            if ss.similarity(q) == 1.0:
                return True
        return False

    assert not is_found(ss47, results)
    assert not is_found(ss2, results)
    assert is_found(ss63, results)


def test_sbt_index_gather_ignore():
    sig2 = utils.get_test_data('2.fa.sig')
    sig47 = utils.get_test_data('47.fa.sig')
    sig63 = utils.get_test_data('63.fa.sig')

    ss2 = sourmash.load_one_signature(sig2, ksize=31)
    ss47 = sourmash.load_one_signature(sig47, ksize=31)
    ss63 = sourmash.load_one_signature(sig63, ksize=31)

    # construct an index...
    factory = GraphFactory(5, 100, 3)
    db = SBT(factory, d=2)

    db.insert(ss2)
    db.insert(ss47)
    db.insert(ss63)

    # ...now search with something that should ignore sig47, the exact match.
    print(f'\n** trying to ignore {ss47}')
    search_fn = JaccardSearchBestOnly_ButIgnore([ss47])

    results = list(db.find(search_fn, ss47))
    results = [ sr.signature for sr in results ]

    def is_found(ss, xx):
        for q in xx:
            print('is found?', ss, ss.similarity(q))
            if ss.similarity(q) == 1.0:
                return True
        return False

    assert not is_found(ss47, results)
    assert not is_found(ss2, results)
    assert is_found(ss63, results)

###
### CounterGather tests
###


def _consume_all(query_mh, counter, threshold_bp=0):
    results = []

<<<<<<< HEAD
    query_mh = query_mh.mutable()

=======
>>>>>>> f60c44da
    last_intersect_size = None
    while 1:
        result = counter.peek(query_mh, threshold_bp)
        if not result:
            break

        sr, intersect_mh = result
        print(sr.signature.name, len(intersect_mh))
        if last_intersect_size:
            assert len(intersect_mh) <= last_intersect_size

        last_intersect_size = len(intersect_mh)

        counter.consume(intersect_mh)
        query_mh.remove_many(intersect_mh.hashes)

        results.append((sr, len(intersect_mh)))

    return results


def test_counter_gather_1():
    # check a contrived set of non-overlapping gather results,
    # generated via CounterGather
    query_mh = sourmash.MinHash(n=0, ksize=31, scaled=1)
    query_mh.add_many(range(0, 20))
    query_ss = SourmashSignature(query_mh, name='query')

    match_mh_1 = query_mh.copy_and_clear()
    match_mh_1.add_many(range(0, 10))
    match_ss_1 = SourmashSignature(match_mh_1, name='match1')

    match_mh_2 = query_mh.copy_and_clear()
    match_mh_2.add_many(range(10, 15))
    match_ss_2 = SourmashSignature(match_mh_2, name='match2')

    match_mh_3 = query_mh.copy_and_clear()
    match_mh_3.add_many(range(15, 17))
    match_ss_3 = SourmashSignature(match_mh_3, name='match3')

    # load up the counter
    counter = CounterGather(query_ss.minhash)
    counter.add(match_ss_1)
    counter.add(match_ss_2)
    counter.add(match_ss_3)

    results = _consume_all(query_ss.minhash, counter)

    expected = (['match1', 10],
                ['match2', 5],
                ['match3', 2],)
    assert len(results) == len(expected), results

    for (sr, size), (exp_name, exp_size) in zip(results, expected):
        sr_name = sr.signature.name.split()[0]

        assert sr_name == exp_name
        assert size == exp_size


def test_counter_gather_1_b():
    # check a contrived set of somewhat-overlapping gather results,
    # generated via CounterGather. Here the overlaps are structured
    # so that the gather results are the same as those in
    # test_counter_gather_1(), even though the overlaps themselves are
    # larger.
    query_mh = sourmash.MinHash(n=0, ksize=31, scaled=1)
    query_mh.add_many(range(0, 20))
    query_ss = SourmashSignature(query_mh, name='query')

    match_mh_1 = query_mh.copy_and_clear()
    match_mh_1.add_many(range(0, 10))
    match_ss_1 = SourmashSignature(match_mh_1, name='match1')

    match_mh_2 = query_mh.copy_and_clear()
    match_mh_2.add_many(range(7, 15))
    match_ss_2 = SourmashSignature(match_mh_2, name='match2')

    match_mh_3 = query_mh.copy_and_clear()
    match_mh_3.add_many(range(13, 17))
    match_ss_3 = SourmashSignature(match_mh_3, name='match3')

    # load up the counter
    counter = CounterGather(query_ss.minhash)
    counter.add(match_ss_1)
    counter.add(match_ss_2)
    counter.add(match_ss_3)

    results = _consume_all(query_ss.minhash, counter)

    expected = (['match1', 10],
                ['match2', 5],
                ['match3', 2],)
    assert len(results) == len(expected), results

    for (sr, size), (exp_name, exp_size) in zip(results, expected):
        sr_name = sr.signature.name.split()[0]

        assert sr_name == exp_name
        assert size == exp_size


def test_counter_gather_1_c_with_threshold():
    # check a contrived set of somewhat-overlapping gather results,
    # generated via CounterGather. Here the overlaps are structured
    # so that the gather results are the same as those in
    # test_counter_gather_1(), even though the overlaps themselves are
    # larger.
    # use a threshold, here.

    query_mh = sourmash.MinHash(n=0, ksize=31, scaled=1)
    query_mh.add_many(range(0, 20))
    query_ss = SourmashSignature(query_mh, name='query')

    match_mh_1 = query_mh.copy_and_clear()
    match_mh_1.add_many(range(0, 10))
    match_ss_1 = SourmashSignature(match_mh_1, name='match1')

    match_mh_2 = query_mh.copy_and_clear()
    match_mh_2.add_many(range(7, 15))
    match_ss_2 = SourmashSignature(match_mh_2, name='match2')

    match_mh_3 = query_mh.copy_and_clear()
    match_mh_3.add_many(range(13, 17))
    match_ss_3 = SourmashSignature(match_mh_3, name='match3')

    # load up the counter
    counter = CounterGather(query_ss.minhash)
    counter.add(match_ss_1)
    counter.add(match_ss_2)
    counter.add(match_ss_3)

    results = _consume_all(query_ss.minhash, counter,
                           threshold_bp=3)

    expected = (['match1', 10],
                ['match2', 5])
    assert len(results) == len(expected), results

    for (sr, size), (exp_name, exp_size) in zip(results, expected):
        sr_name = sr.signature.name.split()[0]

        assert sr_name == exp_name
        assert size == exp_size


def test_counter_gather_1_d_diff_scaled():
    # test as above, but with different scaled.
    query_mh = sourmash.MinHash(n=0, ksize=31, scaled=1)
    query_mh.add_many(range(0, 20))
    query_ss = SourmashSignature(query_mh, name='query')

    match_mh_1 = query_mh.copy_and_clear().downsample(scaled=10)
    match_mh_1.add_many(range(0, 10))
    match_ss_1 = SourmashSignature(match_mh_1, name='match1')

    match_mh_2 = query_mh.copy_and_clear().downsample(scaled=20)
    match_mh_2.add_many(range(7, 15))
    match_ss_2 = SourmashSignature(match_mh_2, name='match2')

    match_mh_3 = query_mh.copy_and_clear().downsample(scaled=30)
    match_mh_3.add_many(range(13, 17))
    match_ss_3 = SourmashSignature(match_mh_3, name='match3')

    # load up the counter
    counter = CounterGather(query_ss.minhash)
    counter.add(match_ss_1)
    counter.add(match_ss_2)
    counter.add(match_ss_3)

    results = _consume_all(query_ss.minhash, counter)

    expected = (['match1', 10],
                ['match2', 5],
                ['match3', 2],)
    assert len(results) == len(expected), results

    for (sr, size), (exp_name, exp_size) in zip(results, expected):
        sr_name = sr.signature.name.split()[0]

        assert sr_name == exp_name
        assert size == exp_size


def test_counter_gather_1_d_diff_scaled_query():
    # test as above, but with different scaled for QUERY.
    query_mh = sourmash.MinHash(n=0, ksize=31, scaled=1)
    query_mh.add_many(range(0, 20))

    match_mh_1 = query_mh.copy_and_clear().downsample(scaled=10)
    match_mh_1.add_many(range(0, 10))
    match_ss_1 = SourmashSignature(match_mh_1, name='match1')

    match_mh_2 = query_mh.copy_and_clear().downsample(scaled=20)
    match_mh_2.add_many(range(7, 15))
    match_ss_2 = SourmashSignature(match_mh_2, name='match2')

    match_mh_3 = query_mh.copy_and_clear().downsample(scaled=30)
    match_mh_3.add_many(range(13, 17))
    match_ss_3 = SourmashSignature(match_mh_3, name='match3')

    # downsample query now -
    query_ss = SourmashSignature(query_mh.downsample(scaled=100), name='query')

    # load up the counter
    counter = CounterGather(query_ss.minhash)
    counter.add(match_ss_1)
    counter.add(match_ss_2)
    counter.add(match_ss_3)

    results = _consume_all(query_ss.minhash, counter)

    expected = (['match1', 10],
                ['match2', 5],
                ['match3', 2],)
    assert len(results) == len(expected), results

    for (sr, size), (exp_name, exp_size) in zip(results, expected):
        sr_name = sr.signature.name.split()[0]

        assert sr_name == exp_name
        assert size == exp_size


def test_counter_gather_1_e_abund_query():
    # test as above, but abund query
    query_mh = sourmash.MinHash(n=0, ksize=31, scaled=1, track_abundance=1)
    query_mh.add_many(range(0, 20))
    query_ss = SourmashSignature(query_mh, name='query')

    match_mh_1 = query_mh.copy_and_clear().flatten()
    match_mh_1.add_many(range(0, 10))
    match_ss_1 = SourmashSignature(match_mh_1, name='match1')

    match_mh_2 = query_mh.copy_and_clear().flatten()
    match_mh_2.add_many(range(7, 15))
    match_ss_2 = SourmashSignature(match_mh_2, name='match2')

    match_mh_3 = query_mh.copy_and_clear().flatten()
    match_mh_3.add_many(range(13, 17))
    match_ss_3 = SourmashSignature(match_mh_3, name='match3')

    # load up the counter
    counter = CounterGather(query_ss.minhash)
    counter.add(match_ss_1)
    counter.add(match_ss_2)
    counter.add(match_ss_3)

    # must flatten before peek!
    results = _consume_all(query_ss.minhash.flatten(), counter)

    expected = (['match1', 10],
                ['match2', 5],
                ['match3', 2],)
    assert len(results) == len(expected), results

    for (sr, size), (exp_name, exp_size) in zip(results, expected):
        sr_name = sr.signature.name.split()[0]

        assert sr_name == exp_name
        assert size == exp_size


def test_counter_gather_1_f_abund_match():
    # test as above, but abund query
    query_mh = sourmash.MinHash(n=0, ksize=31, scaled=1, track_abundance=1)
    query_mh.add_many(range(0, 20))
    query_ss = SourmashSignature(query_mh.flatten(), name='query')

    match_mh_1 = query_mh.copy_and_clear()
    match_mh_1.add_many(range(0, 10))
    match_ss_1 = SourmashSignature(match_mh_1, name='match1')

    match_mh_2 = query_mh.copy_and_clear()
    match_mh_2.add_many(range(7, 15))
    match_ss_2 = SourmashSignature(match_mh_2, name='match2')

    match_mh_3 = query_mh.copy_and_clear()
    match_mh_3.add_many(range(13, 17))
    match_ss_3 = SourmashSignature(match_mh_3, name='match3')

    # load up the counter
    counter = CounterGather(query_ss.minhash)
    counter.add(match_ss_1)
    counter.add(match_ss_2)
    counter.add(match_ss_3)

    # must flatten before peek!
    results = _consume_all(query_ss.minhash.flatten(), counter)

    expected = (['match1', 10],
                ['match2', 5],
                ['match3', 2],)
    assert len(results) == len(expected), results

    for (sr, size), (exp_name, exp_size) in zip(results, expected):
        sr_name = sr.signature.name.split()[0]

        assert sr_name == exp_name
        assert size == exp_size


def test_counter_gather_2():
    # check basic set of gather results on semi-real data,
    # generated via CounterGather
    testdata_combined = utils.get_test_data('gather/combined.sig')
    testdata_glob = utils.get_test_data('gather/GCF*.sig')
    testdata_sigs = glob.glob(testdata_glob)

    query_ss = sourmash.load_one_signature(testdata_combined, ksize=21)
    subject_sigs = [ (sourmash.load_one_signature(t, ksize=21), t)
                     for t in testdata_sigs ]

    # load up the counter
    counter = CounterGather(query_ss.minhash)
    for ss, loc in subject_sigs:
        counter.add(ss, loc)

    results = _consume_all(query_ss.minhash, counter)

    expected = (['NC_003198.1', 487],
                ['NC_000853.1', 192],
                ['NC_011978.1', 169],
                ['NC_002163.1', 157],
                ['NC_003197.2', 152],
                ['NC_009486.1', 92],
                ['NC_006905.1', 76],
                ['NC_011080.1', 59],
                ['NC_011274.1', 42],
                ['NC_006511.1', 31],
                ['NC_011294.1', 7],
                ['NC_004631.1', 2])
    assert len(results) == len(expected)

    for (sr, size), (exp_name, exp_size) in zip(results, expected):
        sr_name = sr.signature.name.split()[0]
        print(sr_name, size)

        assert sr_name == exp_name
        assert size == exp_size


def test_counter_gather_exact_match():
    # query == match
    query_mh = sourmash.MinHash(n=0, ksize=31, scaled=1)
    query_mh.add_many(range(0, 20))
    query_ss = SourmashSignature(query_mh, name='query')

    # load up the counter
    counter = CounterGather(query_ss.minhash)
    counter.add(query_ss, 'somewhere over the rainbow')

    results = _consume_all(query_ss.minhash, counter)
    assert len(results) == 1
    (sr, intersect_mh) = results[0]

    assert sr.score == 1.0
    assert sr.signature == query_ss
    assert sr.location == 'somewhere over the rainbow'


def test_counter_gather_add_after_peek():
    # cannot add after peek or consume
    query_mh = sourmash.MinHash(n=0, ksize=31, scaled=1)
    query_mh.add_many(range(0, 20))
    query_ss = SourmashSignature(query_mh, name='query')

    # load up the counter
    counter = CounterGather(query_ss.minhash)
    counter.add(query_ss, 'somewhere over the rainbow')

    counter.peek(query_ss.minhash)

    with pytest.raises(ValueError):
        counter.add(query_ss, "try again")


def test_counter_gather_add_after_consume():
    # cannot add after peek or consume
    query_mh = sourmash.MinHash(n=0, ksize=31, scaled=1)
    query_mh.add_many(range(0, 20))
    query_ss = SourmashSignature(query_mh, name='query')

    # load up the counter
    counter = CounterGather(query_ss.minhash)
    counter.add(query_ss, 'somewhere over the rainbow')

    counter.consume(query_ss.minhash)

    with pytest.raises(ValueError):
        counter.add(query_ss, "try again")


def test_counter_gather_consume_empty_intersect():
    query_mh = sourmash.MinHash(n=0, ksize=31, scaled=1)
    query_mh.add_many(range(0, 20))
    query_ss = SourmashSignature(query_mh, name='query')

    # load up the counter
    counter = CounterGather(query_ss.minhash)
    counter.add(query_ss, 'somewhere over the rainbow')

    # nothing really happens here :laugh:, just making sure there's no error
    counter.consume(query_ss.minhash.copy_and_clear())


def test_counter_gather_empty_initial_query():
    # check empty initial query
    query_mh = sourmash.MinHash(n=0, ksize=31, scaled=1)
    query_ss = SourmashSignature(query_mh, name='query')

    match_mh_1 = query_mh.copy_and_clear()
    match_mh_1.add_many(range(0, 10))
    match_ss_1 = SourmashSignature(match_mh_1, name='match1')

    # load up the counter
    counter = CounterGather(query_ss.minhash)
    counter.add(match_ss_1, require_overlap=False)

    assert counter.peek(query_ss.minhash) == []


def test_counter_gather_num_query():
    # check num query
    query_mh = sourmash.MinHash(n=500, ksize=31)
    query_mh.add_many(range(0, 10))
    query_ss = SourmashSignature(query_mh, name='query')

    with pytest.raises(ValueError):
        counter = CounterGather(query_ss.minhash)


def test_counter_gather_empty_cur_query():
    # test empty cur query
    query_mh = sourmash.MinHash(n=0, ksize=31, scaled=1)
    query_mh.add_many(range(0, 20))
    query_ss = SourmashSignature(query_mh, name='query')

    # load up the counter
    counter = CounterGather(query_ss.minhash)
    counter.add(query_ss, 'somewhere over the rainbow')

    cur_query_mh = query_ss.minhash.copy_and_clear()
    results = _consume_all(cur_query_mh, counter)
    assert results == []


def test_counter_gather_add_num_matchy():
    # test add num query
    query_mh = sourmash.MinHash(n=0, ksize=31, scaled=1)
    query_mh.add_many(range(0, 20))
    query_ss = SourmashSignature(query_mh, name='query')

    match_mh = sourmash.MinHash(n=500, ksize=31)
    match_mh.add_many(range(0, 20))
    match_ss = SourmashSignature(match_mh, name='query')

    # load up the counter
    counter = CounterGather(query_ss.minhash)
    with pytest.raises(ValueError):
        counter.add(match_ss, 'somewhere over the rainbow')


def test_counter_gather_bad_cur_query():
    # test cur query that is not subset of original query
    query_mh = sourmash.MinHash(n=0, ksize=31, scaled=1)
    query_mh.add_many(range(0, 20))
    query_ss = SourmashSignature(query_mh, name='query')

    # load up the counter
    counter = CounterGather(query_ss.minhash)
    counter.add(query_ss, 'somewhere over the rainbow')

    cur_query_mh = query_ss.minhash.copy_and_clear()
    cur_query_mh.add_many(range(20, 30))
    with pytest.raises(ValueError):
        counter.peek(cur_query_mh)


def test_counter_gather_add_no_overlap():
    # check adding match with no overlap w/query
    query_mh = sourmash.MinHash(n=0, ksize=31, scaled=1)
    query_mh.add_many(range(0, 10))
    query_ss = SourmashSignature(query_mh, name='query')

    match_mh_1 = query_mh.copy_and_clear()
    match_mh_1.add_many(range(10, 20))
    match_ss_1 = SourmashSignature(match_mh_1, name='match1')

    # load up the counter
    counter = CounterGather(query_ss.minhash)
    with pytest.raises(ValueError):
        counter.add(match_ss_1)

    assert counter.peek(query_ss.minhash) == []


def test_counter_gather_big_threshold():
    # check 'peek' with a huge threshold
    query_mh = sourmash.MinHash(n=0, ksize=31, scaled=1)
    query_mh.add_many(range(0, 20))
    query_ss = SourmashSignature(query_mh, name='query')

    match_mh_1 = query_mh.copy_and_clear()
    match_mh_1.add_many(range(0, 10))
    match_ss_1 = SourmashSignature(match_mh_1, name='match1')

    # load up the counter
    counter = CounterGather(query_ss.minhash)
    counter.add(match_ss_1)

    # impossible threshold:
    threshold_bp=30*query_ss.minhash.scaled
    results = counter.peek(query_ss.minhash, threshold_bp=threshold_bp)
    assert results == []


def test_counter_gather_empty_counter():
    # check empty counter
    query_mh = sourmash.MinHash(n=0, ksize=31, scaled=1)
    query_ss = SourmashSignature(query_mh, name='query')

    # empty counter!
    counter = CounterGather(query_ss.minhash)

    assert counter.peek(query_ss.minhash) == []


def test_counter_gather_3_test_consume():
    # open-box testing of consume(...)
    query_mh = sourmash.MinHash(n=0, ksize=31, scaled=1)
    query_mh.add_many(range(0, 20))
    query_ss = SourmashSignature(query_mh, name='query')

    match_mh_1 = query_mh.copy_and_clear()
    match_mh_1.add_many(range(0, 10))
    match_ss_1 = SourmashSignature(match_mh_1, name='match1')

    match_mh_2 = query_mh.copy_and_clear()
    match_mh_2.add_many(range(7, 15))
    match_ss_2 = SourmashSignature(match_mh_2, name='match2')

    match_mh_3 = query_mh.copy_and_clear()
    match_mh_3.add_many(range(13, 17))
    match_ss_3 = SourmashSignature(match_mh_3, name='match3')

    # load up the counter
    counter = CounterGather(query_ss.minhash)
    counter.add(match_ss_1, 'loc a')
    counter.add(match_ss_2, 'loc b')
    counter.add(match_ss_3, 'loc c')

    ### ok, dig into actual counts...
    import pprint
    pprint.pprint(counter.counter)
    pprint.pprint(counter.siglist)
    pprint.pprint(counter.locations)

    assert counter.siglist == [ match_ss_1, match_ss_2, match_ss_3 ]
    assert counter.locations == ['loc a', 'loc b', 'loc c']
    assert list(counter.counter.items()) == [(0, 10), (1, 8), (2, 4)]

    ## round 1

<<<<<<< HEAD
    cur_query = query_ss.minhash.mutable()
=======
    cur_query = copy.copy(query_ss.minhash)
>>>>>>> f60c44da
    (sr, intersect_mh) = counter.peek(cur_query)
    assert sr.signature == match_ss_1
    assert len(intersect_mh) == 10
    assert cur_query == query_ss.minhash

    counter.consume(intersect_mh)
    assert counter.siglist == [ match_ss_1, match_ss_2, match_ss_3 ]
    assert counter.locations == ['loc a', 'loc b', 'loc c']
    assert list(counter.counter.items()) == [(1, 5), (2, 4)]

    ### round 2

    cur_query.remove_many(intersect_mh.hashes)
    (sr, intersect_mh) = counter.peek(cur_query)
    assert sr.signature == match_ss_2
    assert len(intersect_mh) == 5
    assert cur_query != query_ss.minhash

    counter.consume(intersect_mh)
    assert counter.siglist == [ match_ss_1, match_ss_2, match_ss_3 ]
    assert counter.locations == ['loc a', 'loc b', 'loc c']
    assert list(counter.counter.items()) == [(2, 2)]

    ## round 3

    cur_query.remove_many(intersect_mh.hashes)
    (sr, intersect_mh) = counter.peek(cur_query)
    assert sr.signature == match_ss_3
    assert len(intersect_mh) == 2
    assert cur_query != query_ss.minhash

    counter.consume(intersect_mh)
    assert counter.siglist == [ match_ss_1, match_ss_2, match_ss_3 ]
    assert counter.locations == ['loc a', 'loc b', 'loc c']
    assert list(counter.counter.items()) == []

    ## round 4 - nothing left!

    cur_query.remove_many(intersect_mh.hashes)
    results = counter.peek(cur_query)
    assert not results

    counter.consume(intersect_mh)
    assert counter.siglist == [ match_ss_1, match_ss_2, match_ss_3 ]
    assert counter.locations == ['loc a', 'loc b', 'loc c']
    assert list(counter.counter.items()) == []


def test_lazy_index_1():
    # test some basic features of LazyLinearIndex
    sig2 = utils.get_test_data('2.fa.sig')
    sig47 = utils.get_test_data('47.fa.sig')
    sig63 = utils.get_test_data('63.fa.sig')

    ss2 = sourmash.load_one_signature(sig2, ksize=31)
    ss47 = sourmash.load_one_signature(sig47)
    ss63 = sourmash.load_one_signature(sig63)

    lidx = LinearIndex()
    lidx.insert(ss2)
    lidx.insert(ss47)
    lidx.insert(ss63)

    lazy = LazyLinearIndex(lidx)
    lazy2 = lazy.select(ksize=31)
    assert len(list(lazy2.signatures())) == 3

    results = lazy2.search(ss2, threshold=1.0)
    assert len(results) == 1
    assert results[0].signature == ss2


def test_lazy_index_2():
    # test laziness by adding a signature that raises an exception when
    # touched.

    class FakeSignature:
        @property
        def minhash(self):
            raise Exception("don't touch me!")

    lidx = LinearIndex()
    lidx.insert(FakeSignature())

    lazy = LazyLinearIndex(lidx)
    lazy2 = lazy.select(ksize=31)

    sig_iter = lazy2.signatures()
    with pytest.raises(Exception) as e:
        list(sig_iter)

    assert str(e.value) == "don't touch me!"


def test_lazy_index_3():
    # make sure that you can't do multiple _incompatible_ selects.
    class FakeSignature:
        @property
        def minhash(self):
            raise Exception("don't touch me!")

    lidx = LinearIndex()
    lidx.insert(FakeSignature())

    lazy = LazyLinearIndex(lidx)
    lazy2 = lazy.select(ksize=31)
    with pytest.raises(ValueError) as e:
        lazy3 = lazy2.select(ksize=21)

    assert str(e.value) == "cannot select on two different values for ksize"


def test_lazy_index_4_bool():
    # test some basic features of LazyLinearIndex
    sig2 = utils.get_test_data('2.fa.sig')
    ss2 = sourmash.load_one_signature(sig2, ksize=31)

    # test bool false/true
    lidx = LinearIndex()
    lazy = LazyLinearIndex(lidx)
    assert not lazy

    lidx.insert(ss2)
    assert lazy


def test_lazy_index_5_len():
    # test some basic features of LazyLinearIndex
    lidx = LinearIndex()
    lazy = LazyLinearIndex(lidx)

    with pytest.raises(NotImplementedError):
        len(lazy)


def test_lazy_index_wraps_multiindex_location():
    sigdir = utils.get_test_data('prot/protein/')
    sigzip = utils.get_test_data('prot/protein.zip')
    siglca = utils.get_test_data('prot/protein.lca.json.gz')
    sigsbt = utils.get_test_data('prot/protein.sbt.zip')

    db_paths = (sigdir, sigzip, siglca, sigsbt)
    dbs = [ sourmash.load_file_as_index(db_path) for db_path in db_paths ]

    mi = MultiIndex(dbs, db_paths)
    lazy = LazyLinearIndex(mi)

    mi2 = mi.select(moltype='protein')
    lazy2 = lazy.select(moltype='protein')

    for (ss_tup, ss_lazy_tup) in zip(mi2.signatures_with_location(),
                                     lazy2.signatures_with_location()):
        assert ss_tup == ss_lazy_tup<|MERGE_RESOLUTION|>--- conflicted
+++ resolved
@@ -1329,12 +1329,8 @@
 
 def _consume_all(query_mh, counter, threshold_bp=0):
     results = []
-
-<<<<<<< HEAD
     query_mh = query_mh.mutable()
 
-=======
->>>>>>> f60c44da
     last_intersect_size = None
     while 1:
         result = counter.peek(query_mh, threshold_bp)
@@ -1899,11 +1895,7 @@
 
     ## round 1
 
-<<<<<<< HEAD
     cur_query = query_ss.minhash.mutable()
-=======
-    cur_query = copy.copy(query_ss.minhash)
->>>>>>> f60c44da
     (sr, intersect_mh) = counter.peek(cur_query)
     assert sr.signature == match_ss_1
     assert len(intersect_mh) == 10
