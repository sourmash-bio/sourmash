"""
Tests for Index classes and subclasses.
"""
import pytest
import glob
import os
import zipfile
import shutil

import sourmash
from sourmash import load_one_signature, SourmashSignature
from sourmash.index import LinearIndex, MultiIndex
from sourmash.sbt import SBT, GraphFactory, Leaf
from sourmash import sourmash_args

import sourmash_tst_utils as utils


def test_simple_index(n_children):
    factory = GraphFactory(5, 100, 3)
    root = SBT(factory, d=n_children)

    leaf1 = Leaf("a", factory())
    leaf1.data.count("AAAAA")
    leaf1.data.count("AAAAT")
    leaf1.data.count("AAAAC")

    leaf2 = Leaf("b", factory())
    leaf2.data.count("AAAAA")
    leaf2.data.count("AAAAT")
    leaf2.data.count("AAAAG")

    leaf3 = Leaf("c", factory())
    leaf3.data.count("AAAAA")
    leaf3.data.count("AAAAT")
    leaf3.data.count("CAAAA")

    leaf4 = Leaf("d", factory())
    leaf4.data.count("AAAAA")
    leaf4.data.count("CAAAA")
    leaf4.data.count("GAAAA")

    leaf5 = Leaf("e", factory())
    leaf5.data.count("AAAAA")
    leaf5.data.count("AAAAT")
    leaf5.data.count("GAAAA")

    root.add_node(leaf1)
    root.add_node(leaf2)
    root.add_node(leaf3)
    root.add_node(leaf4)
    root.add_node(leaf5)

    def search_kmer(obj, seq):
        return obj.data.get(seq)

    kmers = ["AAAAA", "AAAAT", "AAAAG", "CAAAA", "GAAAA"]

    linear = LinearIndex()
    linear.insert(leaf1)
    linear.insert(leaf2)
    linear.insert(leaf3)
    linear.insert(leaf4)
    linear.insert(leaf5)

    for kmer in kmers:
        assert set(root.find(search_kmer, kmer)) == set(linear.find(search_kmer, kmer))

    print("-----")
    print([x.metadata for x in root.find(search_kmer, "AAAAA")])
    print([x.metadata for x in root.find(search_kmer, "AAAAT")])
    print([x.metadata for x in root.find(search_kmer, "AAAAG")])
    print([x.metadata for x in root.find(search_kmer, "CAAAA")])
    print([x.metadata for x in root.find(search_kmer, "GAAAA")])


def test_linear_index_search():
    sig2 = utils.get_test_data('2.fa.sig')
    sig47 = utils.get_test_data('47.fa.sig')
    sig63 = utils.get_test_data('63.fa.sig')

    ss2 = sourmash.load_one_signature(sig2, ksize=31)
    ss47 = sourmash.load_one_signature(sig47)
    ss63 = sourmash.load_one_signature(sig63)

    lidx = LinearIndex()
    lidx.insert(ss2)
    lidx.insert(ss47)
    lidx.insert(ss63)

    # now, search for sig2
    sr = lidx.search(ss2, threshold=1.0)
    print([s[1].name for s in sr])
    assert len(sr) == 1
    assert sr[0][1] == ss2

    # search for sig47 with lower threshold; search order not guaranteed.
    sr = lidx.search(ss47, threshold=0.1)
    print([s[1].name for s in sr])
    assert len(sr) == 2
    sr.sort(key=lambda x: -x[0])
    assert sr[0][1] == ss47
    assert sr[1][1] == ss63

    # search for sig63 with lower threshold; search order not guaranteed.
    sr = lidx.search(ss63, threshold=0.1)
    print([s[1].name for s in sr])
    assert len(sr) == 2
    sr.sort(key=lambda x: -x[0])
    assert sr[0][1] == ss63
    assert sr[1][1] == ss47

    # search for sig63 with high threshold => 1 match
    sr = lidx.search(ss63, threshold=0.8)
    print([s[1].name for s in sr])
    assert len(sr) == 1
    sr.sort(key=lambda x: -x[0])
    assert sr[0][1] == ss63


def test_linear_index_gather():
    sig2 = utils.get_test_data('2.fa.sig')
    sig47 = utils.get_test_data('47.fa.sig')
    sig63 = utils.get_test_data('63.fa.sig')

    ss2 = sourmash.load_one_signature(sig2, ksize=31)
    ss47 = sourmash.load_one_signature(sig47)
    ss63 = sourmash.load_one_signature(sig63)

    lidx = LinearIndex()
    lidx.insert(ss2)
    lidx.insert(ss47)
    lidx.insert(ss63)

    matches = lidx.gather(ss2)
    assert len(matches) == 1
    assert matches[0][0] == 1.0
    assert matches[0][1] == ss2

    matches = lidx.gather(ss47)
    assert len(matches) == 2
    assert matches[0][0] == 1.0
    assert matches[0][1] == ss47
    assert round(matches[1][0], 2) == 0.49
    assert matches[1][1] == ss63


def test_linear_index_save():
    sig2 = utils.get_test_data('2.fa.sig')
    sig47 = utils.get_test_data('47.fa.sig')
    sig63 = utils.get_test_data('63.fa.sig')

    ss2 = sourmash.load_one_signature(sig2, ksize=31)
    ss47 = sourmash.load_one_signature(sig47)
    ss63 = sourmash.load_one_signature(sig63)

    linear = LinearIndex()
    linear.insert(ss2)
    linear.insert(ss47)
    linear.insert(ss63)
    
    with utils.TempDirectory() as location:
        filename = os.path.join(location, 'foo')
        linear.save(filename)

        si = set(sourmash.load_file_as_signatures(filename))

    x = {ss2, ss47, ss63}

    print(len(si))
    print(len(x))

    print(si)
    print(x)

    assert si == x, si


def test_linear_index_load():
    sig2 = utils.get_test_data('2.fa.sig')
    sig47 = utils.get_test_data('47.fa.sig')
    sig63 = utils.get_test_data('63.fa.sig')

    ss2 = sourmash.load_one_signature(sig2, ksize=31)
    ss47 = sourmash.load_one_signature(sig47)
    ss63 = sourmash.load_one_signature(sig63)

    with utils.TempDirectory() as location:
        from sourmash import save_signatures

        filename = os.path.join(location, 'foo')
        with open(filename, 'wt') as fp:
            sourmash.save_signatures([ss2, ss47, ss63], fp)

        linear = LinearIndex.load(filename)

    x = {ss2, ss47, ss63}
    assert set(linear.signatures()) == x, linear.signatures
    assert linear.filename == filename


def test_linear_index_save_load():
    sig2 = utils.get_test_data('2.fa.sig')
    sig47 = utils.get_test_data('47.fa.sig')
    sig63 = utils.get_test_data('63.fa.sig')

    ss2 = sourmash.load_one_signature(sig2, ksize=31)
    ss47 = sourmash.load_one_signature(sig47)
    ss63 = sourmash.load_one_signature(sig63)

    linear = LinearIndex()
    linear.insert(ss2)
    linear.insert(ss47)
    linear.insert(ss63)
    
    with utils.TempDirectory() as location:
        filename = os.path.join(location, 'foo')
        linear.save(filename)
        linear2 = LinearIndex.load(filename)
        
    # now, search for sig2
    sr = linear2.search(ss2, threshold=1.0)
    print([s[1].name for s in sr])
    assert len(sr) == 1
    assert sr[0][1] == ss2


def test_linear_gather_threshold_1():
    # test gather() method, in some detail
    sig2 = load_one_signature(utils.get_test_data('2.fa.sig'), ksize=31)
    sig47 = load_one_signature(utils.get_test_data('47.fa.sig'), ksize=31)
    sig63 = load_one_signature(utils.get_test_data('63.fa.sig'), ksize=31)

    linear = LinearIndex()

    linear.insert(sig47)
    linear.insert(sig63)
    linear.insert(sig2)

    # now construct query signatures with specific numbers of hashes --
    # note, these signatures all have scaled=1000.

    mins = list(sorted(sig2.minhash.hashes.keys()))
    new_mh = sig2.minhash.copy_and_clear()

    # query with empty hashes
    assert not new_mh
    assert not linear.gather(SourmashSignature(new_mh))

    # add one hash
    new_mh.add_hash(mins.pop())
    assert len(new_mh) == 1

    results = linear.gather(SourmashSignature(new_mh))
    assert len(results) == 1
    containment, match_sig, name = results[0]
    assert containment == 1.0
    assert match_sig == sig2
    assert name is None

    # check with a threshold -> should be no results.
    results = linear.gather(SourmashSignature(new_mh), threshold_bp=5000)
    assert not results

    # add three more hashes => length of 4
    new_mh.add_hash(mins.pop())
    new_mh.add_hash(mins.pop())
    new_mh.add_hash(mins.pop())
    assert len(new_mh) == 4

    results = linear.gather(SourmashSignature(new_mh))
    assert len(results) == 1
    containment, match_sig, name = results[0]
    assert containment == 1.0
    assert match_sig == sig2
    assert name is None

    # check with a too-high threshold -> should be no results.
    results = linear.gather(SourmashSignature(new_mh), threshold_bp=5000)
    assert not results


def test_linear_gather_threshold_5():
    # test gather() method above threshold
    sig2 = load_one_signature(utils.get_test_data('2.fa.sig'), ksize=31)
    sig47 = load_one_signature(utils.get_test_data('47.fa.sig'), ksize=31)
    sig63 = load_one_signature(utils.get_test_data('63.fa.sig'), ksize=31)

    linear = LinearIndex(filename='foo')

    linear.insert(sig47)
    linear.insert(sig63)
    linear.insert(sig2)

    # now construct query signatures with specific numbers of hashes --
    # note, these signatures all have scaled=1000.

    mins = list(sorted(sig2.minhash.hashes.keys()))
    new_mh = sig2.minhash.copy_and_clear()

    # add five hashes
    for i in range(5):
        new_mh.add_hash(mins.pop())
        new_mh.add_hash(mins.pop())
        new_mh.add_hash(mins.pop())
        new_mh.add_hash(mins.pop())
        new_mh.add_hash(mins.pop())

    # should get a result with no threshold (any match at all is returned)
    results = linear.gather(SourmashSignature(new_mh))
    assert len(results) == 1
    containment, match_sig, name = results[0]
    assert containment == 1.0
    assert match_sig == sig2
    assert name == 'foo'

    # now, check with a threshold_bp that should be meet-able.
    results = linear.gather(SourmashSignature(new_mh), threshold_bp=5000)
    assert len(results) == 1
    containment, match_sig, name = results[0]
    assert containment == 1.0
    assert match_sig == sig2
    assert name == 'foo'


def test_linear_index_multik_select():
    # this loads three ksizes, 21/31/51
    sig2 = utils.get_test_data('2.fa.sig')
    siglist = sourmash.load_file_as_signatures(sig2)

    linear = LinearIndex()
    for ss in siglist:
        linear.insert(ss)

    # select most specifically
    linear2 = linear.select(ksize=31, moltype='DNA')
    assert len(linear2) == 1

    # all are DNA:
    linear2 = linear.select(moltype='DNA')
    assert len(linear2) == 3


def test_linear_index_moltype_select():
    # this loads two ksizes(21, 10), and two moltypes (DNA and protein)
    filename = utils.get_test_data('genome-s10+s11.sig')
    siglist = sourmash.load_file_as_signatures(filename)

    linear = LinearIndex()
    for ss in siglist:
        linear.insert(ss)

    # select most specific DNA
    linear2 = linear.select(ksize=30, moltype='DNA')
    assert len(linear2) == 1

    # select most specific protein
    linear2 = linear.select(ksize=10, moltype='protein')
    assert len(linear2) == 1

    # can leave off ksize, selects all ksizes
    linear2 = linear.select(moltype='DNA')
    assert len(linear2) == 2

    # can leave off ksize, selects all ksizes
    linear2 = linear.select(moltype='protein')
    assert len(linear2) == 2

    # select something impossible
    linear2 = linear.select(ksize=4)
    assert len(linear2) == 0


@utils.in_tempdir
def test_index_same_md5sum_fsstorage(c):
    testdata1 = utils.get_test_data('img/2706795855.sig')
    testdata2 = utils.get_test_data('img/638277004.sig')

    c.run_sourmash('index', '-k', '21', 'zzz.sbt.json', testdata1, testdata2)
    assert c.last_result.status == 0

    outfile = c.output('zzz.sbt.json')
    assert os.path.exists(outfile)
    storage = c.output('.sbt.zzz')
    assert len(glob.glob(storage + "/*")) == 3


@utils.in_tempdir
def test_index_same_md5sum_zipstorage(c):
    testdata1 = utils.get_test_data('img/2706795855.sig')
    testdata2 = utils.get_test_data('img/638277004.sig')

    c.run_sourmash('index', '-k', '21', 'zzz.sbt.zip', testdata1, testdata2)
    assert c.last_result.status == 0

    outfile = c.output('zzz.sbt.zip')
    assert os.path.exists(outfile)
    zout = zipfile.ZipFile(outfile, mode='r')
    # should have 3 files, 1 internal and two sigs. We check for 4 because the
    # directory also shows in namelist()
    assert len([f for f in zout.namelist() if f.startswith(".sbt.zzz/")]) == 4


@utils.in_thisdir
def test_zip_protein_command_search(c):
    # test command-line search/gather of zipfile with protein sigs
    sigfile1 = utils.get_test_data('prot/protein/GCA_001593925.1_ASM159392v1_protein.faa.gz.sig')
    db_out = utils.get_test_data('prot/protein.zip')

    c.run_sourmash('search', sigfile1, db_out, '--threshold', '0.0')
    assert '2 matches:' in c.last_result.out

    c.run_sourmash('gather', sigfile1, db_out)
    assert 'found 1 matches total' in c.last_result.out
    assert 'the recovered matches hit 100.0% of the query' in c.last_result.out


@utils.in_thisdir
def test_zip_hp_command_search(c):
    # test command-line search/gather of zipfile with hp sigs
    sigfile1 = utils.get_test_data('prot/hp/GCA_001593925.1_ASM159392v1_protein.faa.gz.sig')
    db_out = utils.get_test_data('prot/hp.zip')

    c.run_sourmash('search', sigfile1, db_out, '--threshold', '0.0')
    assert '2 matches:' in c.last_result.out

    c.run_sourmash('gather', sigfile1, db_out, '--threshold', '0.0')
    assert 'found 1 matches total' in c.last_result.out
    assert 'the recovered matches hit 100.0% of the query' in c.last_result.out


@utils.in_thisdir
def test_zip_dayhoff_command_search(c):
    # test command-line search/gather of zipfile with dayhoff sigs
    sigfile1 = utils.get_test_data('prot/dayhoff/GCA_001593925.1_ASM159392v1_protein.faa.gz.sig')
    db_out = utils.get_test_data('prot/dayhoff.zip')

    c.run_sourmash('search', sigfile1, db_out, '--threshold', '0.0')
    assert '2 matches:' in c.last_result.out

    c.run_sourmash('gather', sigfile1, db_out, '--threshold', '0.0')
    assert 'found 1 matches total' in c.last_result.out
    assert 'the recovered matches hit 100.0% of the query' in c.last_result.out


@utils.in_thisdir
def test_zip_protein_command_search_combined(c):
    # test command-line search/gather of combined zipfile with protein sigs
    sigfile1 = utils.get_test_data('prot/protein/GCA_001593925.1_ASM159392v1_protein.faa.gz.sig')
    db_out = utils.get_test_data('prot/all.zip')

    c.run_sourmash('search', sigfile1, db_out, '--threshold', '0.0')
    assert '2 matches:' in c.last_result.out

    c.run_sourmash('gather', sigfile1, db_out)
    assert 'found 1 matches total' in c.last_result.out
    assert 'the recovered matches hit 100.0% of the query' in c.last_result.out


@utils.in_thisdir
def test_zip_hp_command_search_combined(c):
    # test command-line search/gather of combined zipfile with hp sigs
    sigfile1 = utils.get_test_data('prot/hp/GCA_001593925.1_ASM159392v1_protein.faa.gz.sig')
    db_out = utils.get_test_data('prot/all.zip')

    c.run_sourmash('search', sigfile1, db_out, '--threshold', '0.0')
    assert '2 matches:' in c.last_result.out

    c.run_sourmash('gather', sigfile1, db_out, '--threshold', '0.0')
    assert 'found 1 matches total' in c.last_result.out
    assert 'the recovered matches hit 100.0% of the query' in c.last_result.out


@utils.in_thisdir
def test_zip_dayhoff_command_search_combined(c):
    # test command-line search/gather of combined zipfile with dayhoff sigs
    sigfile1 = utils.get_test_data('prot/dayhoff/GCA_001593925.1_ASM159392v1_protein.faa.gz.sig')
    db_out = utils.get_test_data('prot/all.zip')

    c.run_sourmash('search', sigfile1, db_out, '--threshold', '0.0')
    assert '2 matches:' in c.last_result.out

    c.run_sourmash('gather', sigfile1, db_out, '--threshold', '0.0')
    assert 'found 1 matches total' in c.last_result.out
    assert 'the recovered matches hit 100.0% of the query' in c.last_result.out


def test_multi_index_search():
    sig2 = utils.get_test_data('2.fa.sig')
    sig47 = utils.get_test_data('47.fa.sig')
    sig63 = utils.get_test_data('63.fa.sig')

    ss2 = sourmash.load_one_signature(sig2, ksize=31)
    ss47 = sourmash.load_one_signature(sig47)
    ss63 = sourmash.load_one_signature(sig63)

    lidx1 = LinearIndex.load(sig2)
    lidx2 = LinearIndex.load(sig47)
    lidx3 = LinearIndex.load(sig63)

    # create MultiIindex with source location override
    lidx = MultiIndex([lidx1, lidx2, lidx3], ['A', None, 'C'])
    lidx = lidx.select(ksize=31)

    # now, search for sig2
    sr = lidx.search(ss2, threshold=1.0)
    print([s[1].name for s in sr])
    assert len(sr) == 1
    assert sr[0][1] == ss2
    assert sr[0][2] == 'A'      # source override

    # search for sig47 with lower threshold; search order not guaranteed.
    sr = lidx.search(ss47, threshold=0.1)
    print([s[1].name for s in sr])
    assert len(sr) == 2
    sr.sort(key=lambda x: -x[0])
    assert sr[0][1] == ss47
    assert sr[0][2] == sig47    # source was set to None, so no override
    assert sr[1][1] == ss63
    assert sr[1][2] == 'C'      # source override

    # search for sig63 with lower threshold; search order not guaranteed.
    sr = lidx.search(ss63, threshold=0.1)
    print([s[1].name for s in sr])
    assert len(sr) == 2
    sr.sort(key=lambda x: -x[0])
    assert sr[0][1] == ss63
    assert sr[0][2] == 'C'      # source override
    assert sr[1][1] == ss47
    assert sr[1][2] == sig47    # source was set to None, so no override

    # search for sig63 with high threshold => 1 match
    sr = lidx.search(ss63, threshold=0.8)
    print([s[1].name for s in sr])
    assert len(sr) == 1
    sr.sort(key=lambda x: -x[0])
    assert sr[0][1] == ss63
    assert sr[0][2] == 'C'      # source override


def test_multi_index_gather():
    sig2 = utils.get_test_data('2.fa.sig')
    sig47 = utils.get_test_data('47.fa.sig')
    sig63 = utils.get_test_data('63.fa.sig')

    ss2 = sourmash.load_one_signature(sig2, ksize=31)
    ss47 = sourmash.load_one_signature(sig47)
    ss63 = sourmash.load_one_signature(sig63)

    lidx1 = LinearIndex.load(sig2)
    lidx2 = LinearIndex.load(sig47)
    lidx3 = LinearIndex.load(sig63)

    # create MultiIindex with source location override
    lidx = MultiIndex([lidx1, lidx2, lidx3], ['A', None, 'C'])
    lidx = lidx.select(ksize=31)

    matches = lidx.gather(ss2)
    assert len(matches) == 1
    assert matches[0][0] == 1.0
    assert matches[0][2] == 'A'

    matches = lidx.gather(ss47)
    assert len(matches) == 2
    assert matches[0][0] == 1.0
    assert matches[0][1] == ss47
    assert matches[0][2] == sig47     # no source override
    assert round(matches[1][0], 2) == 0.49
    assert matches[1][1] == ss63
    assert matches[1][2] == 'C'       # source override


def test_multi_index_signatures():
    sig2 = utils.get_test_data('2.fa.sig')
    sig47 = utils.get_test_data('47.fa.sig')
    sig63 = utils.get_test_data('63.fa.sig')

    ss2 = sourmash.load_one_signature(sig2, ksize=31)
    ss47 = sourmash.load_one_signature(sig47)
    ss63 = sourmash.load_one_signature(sig63)

    lidx1 = LinearIndex.load(sig2)
    lidx2 = LinearIndex.load(sig47)
    lidx3 = LinearIndex.load(sig63)

    # create MultiIindex with source location override
    lidx = MultiIndex([lidx1, lidx2, lidx3], ['A', None, 'C'])
    lidx = lidx.select(ksize=31)

    siglist = list(lidx.signatures())
    assert len(siglist) == 3
    assert ss2 in siglist
    assert ss47 in siglist
    assert ss63 in siglist


def test_multi_index_load_from_path():
    dirname = utils.get_test_data('prot/protein')
    mi = MultiIndex.load_from_path(dirname, force=False)

    sigs = list(mi.signatures())
    assert len(sigs) == 2


def test_multi_index_load_from_path_2():
    # only load .sig files, currently; not the databases under that directory.
    dirname = utils.get_test_data('prot')
    mi = MultiIndex.load_from_path(dirname, force=False)

    print(mi.index_list)
    print(mi.source_list)

    sigs = list(mi.signatures())
    assert len(sigs) == 6


@utils.in_tempdir
def test_multi_index_load_from_path_3(c):
    # check that force works ok on a directory
    dirname = utils.get_test_data('prot')

    count = 0
    for root, dirs, files in os.walk(dirname):
        for name in files:
            print(f"at {name}")
            fullname = os.path.join(root, name)
            copyto = c.output(f"file{count}.sig")
            shutil.copyfile(fullname, copyto)
            count += 1

    with pytest.raises(sourmash.exceptions.SourmashError):
        mi = MultiIndex.load_from_path(c.location, force=False)


@utils.in_tempdir
def test_multi_index_load_from_path_3_yield_all_true(c):
    # check that force works ok on a directory w/force=True
    dirname = utils.get_test_data('prot')

    count = 0
    for root, dirs, files in os.walk(dirname):
        for name in files:
            print(f"at {name}")
            fullname = os.path.join(root, name)
            copyto = c.output(f"file{count}.something")
            shutil.copyfile(fullname, copyto)
            count += 1

    mi = MultiIndex.load_from_path(c.location, force=True)

    print(mi.index_list)
    print(mi.source_list)

    sigs = list(mi.signatures())
    assert len(sigs) == 6


@utils.in_tempdir
def test_multi_index_load_from_path_3_yield_all_true_subdir(c):
    # check that force works ok on subdirectories
    dirname = utils.get_test_data('prot')

    target_dir = c.output("some_subdir")
    os.mkdir(target_dir)

    count = 0
    for root, dirs, files in os.walk(dirname):
        for name in files:
            print(f"at {name}")
            fullname = os.path.join(root, name)
            copyto = os.path.join(target_dir, f"file{count}.something")
            shutil.copyfile(fullname, copyto)
            count += 1

    mi = MultiIndex.load_from_path(c.location, force=True)

    print(mi.index_list)
    print(mi.source_list)

    sigs = list(mi.signatures())
    assert len(sigs) == 6


@utils.in_tempdir
def test_multi_index_load_from_path_3_sig_gz(c):
    # check that we find .sig.gz files, too
    dirname = utils.get_test_data('prot')

    count = 0
    for root, dirs, files in os.walk(dirname):
        for name in files:
            if not name.endswith('.sig'): # skip non .sig things
                continue
            print(f"at {name}")
            fullname = os.path.join(root, name)
            copyto = c.output(f"file{count}.sig.gz")
            shutil.copyfile(fullname, copyto)
            count += 1

    mi = MultiIndex.load_from_path(c.location, force=False)

    print(mi.index_list)
    print(mi.source_list)

    sigs = list(mi.signatures())
    assert len(sigs) == 6


@utils.in_tempdir
def test_multi_index_load_from_path_3_check_traverse_fn(c):
    # test the actual traverse function... eventually this test can be
    # removed, probably, as we consolidate functionality and test MultiIndex
    # better.
    dirname = utils.get_test_data('prot')
    files = list(sourmash_args.traverse_find_sigs([dirname]))
    assert len(files) == 6, files

    files = list(sourmash_args.traverse_find_sigs([dirname], True))
<<<<<<< HEAD
    assert len(files) == 18, files
=======
    assert len(files) == 14, files
>>>>>>> 688fdfd8


def test_multi_index_load_from_path_no_exist():
    dirname = utils.get_test_data('does-not-exist')
    with pytest.raises(ValueError):
        mi = MultiIndex.load_from_path(dirname, force=True)


<<<<<<< HEAD
def test_multi_index_load_from_file_list_no_exist():
    dirname = utils.get_test_data('does-not-exist')
    with pytest.raises(ValueError):
        mi = MultiIndex.load_from_file_list(dirname)


@utils.in_tempdir
def test_multi_index_load_from_file_list_1(c):
=======
def test_multi_index_load_from_pathlist_no_exist():
    dirname = utils.get_test_data('does-not-exist')
    with pytest.raises(ValueError):
        mi = MultiIndex.load_from_pathlist(dirname)


@utils.in_tempdir
def test_multi_index_load_from_pathlist_1(c):
>>>>>>> 688fdfd8
    dirname = utils.get_test_data('prot')
    files = list(sourmash_args.traverse_find_sigs([dirname]))
    assert len(files) == 6, files

    file_list = c.output('filelist.txt')

    with open(file_list, 'wt') as fp:
        print("\n".join(files), file=fp)
<<<<<<< HEAD
    mi = MultiIndex.load_from_file_list(file_list)
=======
    mi = MultiIndex.load_from_pathlist(file_list)
>>>>>>> 688fdfd8

    sigs = list(mi.signatures())
    assert len(sigs) == 6


@utils.in_tempdir
<<<<<<< HEAD
def test_multi_index_load_from_file_list_2(c):
    dirname = utils.get_test_data('prot')
    files = list(sourmash_args.traverse_find_sigs([dirname], True))
    assert len(files) == 18, files
=======
def test_multi_index_load_from_pathlist_2(c):
    dirname = utils.get_test_data('prot')
    files = list(sourmash_args.traverse_find_sigs([dirname], True))
    assert len(files) == 14, files
>>>>>>> 688fdfd8

    file_list = c.output('filelist.txt')

    with open(file_list, 'wt') as fp:
        print("\n".join(files), file=fp)

    with pytest.raises(ValueError):
<<<<<<< HEAD
        mi = MultiIndex.load_from_file_list(file_list)
=======
        mi = MultiIndex.load_from_pathlist(file_list)
>>>>>>> 688fdfd8
<|MERGE_RESOLUTION|>--- conflicted
+++ resolved
@@ -716,11 +716,7 @@
     assert len(files) == 6, files
 
     files = list(sourmash_args.traverse_find_sigs([dirname], True))
-<<<<<<< HEAD
     assert len(files) == 18, files
-=======
-    assert len(files) == 14, files
->>>>>>> 688fdfd8
 
 
 def test_multi_index_load_from_path_no_exist():
@@ -729,16 +725,6 @@
         mi = MultiIndex.load_from_path(dirname, force=True)
 
 
-<<<<<<< HEAD
-def test_multi_index_load_from_file_list_no_exist():
-    dirname = utils.get_test_data('does-not-exist')
-    with pytest.raises(ValueError):
-        mi = MultiIndex.load_from_file_list(dirname)
-
-
-@utils.in_tempdir
-def test_multi_index_load_from_file_list_1(c):
-=======
 def test_multi_index_load_from_pathlist_no_exist():
     dirname = utils.get_test_data('does-not-exist')
     with pytest.raises(ValueError):
@@ -747,7 +733,6 @@
 
 @utils.in_tempdir
 def test_multi_index_load_from_pathlist_1(c):
->>>>>>> 688fdfd8
     dirname = utils.get_test_data('prot')
     files = list(sourmash_args.traverse_find_sigs([dirname]))
     assert len(files) == 6, files
@@ -756,28 +741,17 @@
 
     with open(file_list, 'wt') as fp:
         print("\n".join(files), file=fp)
-<<<<<<< HEAD
-    mi = MultiIndex.load_from_file_list(file_list)
-=======
     mi = MultiIndex.load_from_pathlist(file_list)
->>>>>>> 688fdfd8
 
     sigs = list(mi.signatures())
     assert len(sigs) == 6
 
 
 @utils.in_tempdir
-<<<<<<< HEAD
-def test_multi_index_load_from_file_list_2(c):
+def test_multi_index_load_from_pathlist_2(c):
     dirname = utils.get_test_data('prot')
     files = list(sourmash_args.traverse_find_sigs([dirname], True))
     assert len(files) == 18, files
-=======
-def test_multi_index_load_from_pathlist_2(c):
-    dirname = utils.get_test_data('prot')
-    files = list(sourmash_args.traverse_find_sigs([dirname], True))
-    assert len(files) == 14, files
->>>>>>> 688fdfd8
 
     file_list = c.output('filelist.txt')
 
@@ -785,8 +759,4 @@
         print("\n".join(files), file=fp)
 
     with pytest.raises(ValueError):
-<<<<<<< HEAD
-        mi = MultiIndex.load_from_file_list(file_list)
-=======
-        mi = MultiIndex.load_from_pathlist(file_list)
->>>>>>> 688fdfd8
+        mi = MultiIndex.load_from_pathlist(file_list)