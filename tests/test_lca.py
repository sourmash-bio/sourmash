--- conflicted
+++ resolved
@@ -141,10 +141,7 @@
     siglist = list(db.signatures())
     assert len(siglist) == 2
 
-<<<<<<< HEAD
-
-=======
->>>>>>> 2b3e447c
+
 def test_lca_index_insert_method():
     # test 'signatures' method from base class Index
     filename = utils.get_test_data('lca/47+63.lca.json')
@@ -155,10 +152,7 @@
     with pytest.raises(NotImplementedError) as e:
         db.insert(sig)
 
-<<<<<<< HEAD
-
-=======
->>>>>>> 2b3e447c
+
 def test_lca_index_find_method():
     # test 'signatures' method from base class Index
     filename = utils.get_test_data('lca/47+63.lca.json')
@@ -169,7 +163,6 @@
     with pytest.raises(NotImplementedError) as e:
         db.find(None)
 
-<<<<<<< HEAD
 
 def test_search_db_scaled_gt_sig_scaled():
     dbfile = utils.get_test_data('lca/47+63.lca.json')
@@ -218,8 +211,6 @@
     assert sig.minhash == match_sig.minhash
 
 
-=======
->>>>>>> 2b3e447c
 ## command line tests
 
 
