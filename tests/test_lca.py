"""
Tests for the 'sourmash lca' command line and high level API.
"""
import os
import shutil
import csv
import pytest
import glob

import sourmash_tst_utils as utils
import sourmash
from sourmash import load_one_signature, SourmashSignature

from sourmash.search import make_jaccard_search_query
from sourmash.lca import lca_utils
from sourmash.lca.lca_utils import LineagePair
from sourmash.picklist import SignaturePicklist, PickStyle
from sourmash_tst_utils import SourmashCommandFailed


def test_api_create_search():
    # create a database and then search for result.
    ss = sourmash.load_one_signature(utils.get_test_data('47.fa.sig'),
                                     ksize=31)

    lca_db = sourmash.lca.LCA_Database(ksize=31, scaled=1000)
    assert len(lca_db) == 0
    assert not lca_db

    count = lca_db.insert(ss)
    assert count == len(ss.minhash)

    assert len(lca_db) == 1
    assert lca_db

    results = lca_db.search(ss, threshold=0.0)
    print(results)
    assert len(results) == 1
    (similarity, match, filename) = results[0]
    assert match.minhash == ss.minhash


def test_api_find_picklist_select():
    # does 'find' respect picklists?

    sig47 = sourmash.load_one_signature(utils.get_test_data('47.fa.sig'),
                                        ksize=31)
    sig63 = sourmash.load_one_signature(utils.get_test_data('63.fa.sig'),
                                        ksize=31)

    lca_db = sourmash.lca.LCA_Database(ksize=31, scaled=1000)
    lca_db.insert(sig47)
    lca_db.insert(sig63)

    # construct a picklist...
    picklist = SignaturePicklist('md5prefix8')
    picklist.init(['09a08691'])

    # run a 'find' with sig63, should find 47 and 63 both.
    search_obj = make_jaccard_search_query(do_containment=True, threshold=0.0)
    results = list(lca_db.find(search_obj, sig63))
    print(results)
    assert len(results) == 2

    # now, select on picklist and do another find...
    lca_db = lca_db.select(picklist=picklist)
    results = list(lca_db.find(search_obj, sig63))
    print(results)
    assert len(results) == 1

    # and check that it is the expected one!
    ss = results[0].signature
    assert ss.minhash.ksize == 31
    assert ss.md5sum().startswith('09a08691c')


def test_api_find_picklist_select_exclude():
    # does 'find' respect picklists?

    sig47 = sourmash.load_one_signature(utils.get_test_data('47.fa.sig'),
                                        ksize=31)
    sig63 = sourmash.load_one_signature(utils.get_test_data('63.fa.sig'),
                                        ksize=31)

    lca_db = sourmash.lca.LCA_Database(ksize=31, scaled=1000)
    lca_db.insert(sig47)
    lca_db.insert(sig63)

    # construct a picklist...
    picklist = SignaturePicklist('md5prefix8', pickstyle= PickStyle.EXCLUDE)
    picklist.init(['09a08691'])

    # run a 'find' with sig63, should find 47 and 63 both.
    search_obj = make_jaccard_search_query(do_containment=True, threshold=0.0)
    results = list(lca_db.find(search_obj, sig63))
    print(results)
    assert len(results) == 2

    # now, select on picklist and do another find...
    lca_db = lca_db.select(picklist=picklist)
    results = list(lca_db.find(search_obj, sig63))
    print(results)
    assert len(results) == 1

    # and check that it is the expected one!
    ss = results[0].signature
    assert ss.minhash.ksize == 31
    assert ss.md5sum().startswith('38729c637')


def test_api_create_insert():
    # test some internal implementation stuff: create & then insert a sig.
    ss = sourmash.load_one_signature(utils.get_test_data('47.fa.sig'),
                                     ksize=31)

    lca_db = sourmash.lca.LCA_Database(ksize=31, scaled=1000)
    lca_db.insert(ss)

    ident = ss.name
    assert len(lca_db.ident_to_name) == 1
    assert ident in lca_db.ident_to_name
    assert lca_db.ident_to_name[ident] == ident
    assert len(lca_db.ident_to_idx) == 1
    assert lca_db.ident_to_idx[ident] == 0
    assert len(lca_db.hashval_to_idx) == len(ss.minhash)
    assert len(lca_db._idx_to_ident) == 1
    assert lca_db._idx_to_ident[0] == ident

    set_of_values = set()
    for vv in lca_db.hashval_to_idx.values():
        set_of_values.update(vv)
    assert len(set_of_values) == 1
    assert set_of_values == { 0 }

    assert not lca_db.idx_to_lid          # no lineage added
    assert not lca_db.lid_to_lineage      # no lineage added


def test_api_create_insert_bad_ksize():
    # can we insert a ksize=21 signature into a ksize=31 DB? hopefully not.
    ss = sourmash.load_one_signature(utils.get_test_data('47.fa.sig'),
                                     ksize=31)

    lca_db = sourmash.lca.LCA_Database(ksize=21, scaled=1000)
    with pytest.raises(ValueError):
        lca_db.insert(ss)


def test_api_create_insert_bad_ident():
    # can we insert a signature with no/empty ident?
    ss1 = sourmash.load_one_signature(utils.get_test_data('47.fa.sig'),
                                      ksize=31)
    ss2 = sourmash.load_one_signature(utils.get_test_data('63.fa.sig'),
                                      ksize=31)
    ss1.name = ''
    ss1.filename = ''
    ss2.name = ''
    ss2.filename = ''

    lca_db = sourmash.lca.LCA_Database(ksize=31, scaled=1000)
    lca_db.insert(ss1)
    lca_db.insert(ss2)
    # SUCCESS!
    # would fail, previously :)


def test_api_create_insert_bad_scaled():
    # can we insert a scaled=1000 signature into a scaled=500 DB?
    # hopefully not.
    ss = sourmash.load_one_signature(utils.get_test_data('47.fa.sig'),
                                     ksize=31)
    assert ss.minhash.scaled == 1000

    lca_db = sourmash.lca.LCA_Database(ksize=31, scaled=500)
    with pytest.raises(ValueError):
        lca_db.insert(ss)


def test_api_create_insert_bad_moltype():
    # can we insert a DNAsignature into a protein DB?
    # hopefully not.
    ss = sourmash.load_one_signature(utils.get_test_data('47.fa.sig'),
                                     ksize=31)
    assert ss.minhash.moltype == 'DNA'

    lca_db = sourmash.lca.LCA_Database(ksize=31, scaled=500, moltype='protein')
    with pytest.raises(ValueError):
        lca_db.insert(ss)


def test_api_create_insert_ident():
    # test some internal implementation stuff: signature inserted with
    # different ident than name.
    ss = sourmash.load_one_signature(utils.get_test_data('47.fa.sig'),
                                     ksize=31)

    lca_db = sourmash.lca.LCA_Database(ksize=31, scaled=1000)
    lca_db.insert(ss, ident='foo')

    ident = 'foo'
    assert len(lca_db.ident_to_name) == 1
    assert ident in lca_db.ident_to_name
    assert lca_db.ident_to_name[ident] == ss.name
    assert len(lca_db.ident_to_idx) == 1
    assert lca_db.ident_to_idx[ident] == 0
    assert len(lca_db.hashval_to_idx) == len(ss.minhash)
    assert len(lca_db._idx_to_ident) == 1
    assert lca_db._idx_to_ident[0] == ident

    set_of_values = set()
    for vv in lca_db.hashval_to_idx.values():
        set_of_values.update(vv)
    assert len(set_of_values) == 1
    assert set_of_values == { 0 }

    assert not lca_db.idx_to_lid          # no lineage added
    assert not lca_db.lid_to_lineage      # no lineage added
    assert not lca_db.lineage_to_lid
    assert not lca_db._lid_to_idx


def test_api_create_insert_two():
    # check internal details if multiple signatures are inserted.
    ss = sourmash.load_one_signature(utils.get_test_data('47.fa.sig'),
                                     ksize=31)
    ss2 = sourmash.load_one_signature(utils.get_test_data('63.fa.sig'),
                                      ksize=31)

    lca_db = sourmash.lca.LCA_Database(ksize=31, scaled=1000)
    lca_db.insert(ss, ident='foo')
    lca_db.insert(ss2, ident='bar')

    ident = 'foo'
    ident2 = 'bar'
    assert len(lca_db.ident_to_name) == 2
    assert ident in lca_db.ident_to_name
    assert ident2 in lca_db.ident_to_name
    assert lca_db.ident_to_name[ident] == ss.name
    assert lca_db.ident_to_name[ident2] == ss2.name

    assert len(lca_db.ident_to_idx) == 2
    assert lca_db.ident_to_idx[ident] == 0
    assert lca_db.ident_to_idx[ident2] == 1

    combined_mins = set(ss.minhash.hashes.keys())
    combined_mins.update(set(ss2.minhash.hashes.keys()))
    assert len(lca_db.hashval_to_idx) == len(combined_mins)

    assert len(lca_db._idx_to_ident) == 2
    assert lca_db._idx_to_ident[0] == ident
    assert lca_db._idx_to_ident[1] == ident2

    set_of_values = set()
    for vv in lca_db.hashval_to_idx.values():
        set_of_values.update(vv)
    assert len(set_of_values) == 2
    assert set_of_values == { 0, 1 }

    assert not lca_db.idx_to_lid          # no lineage added
    assert not lca_db.lid_to_lineage      # no lineage added
    assert not lca_db.lineage_to_lid
    assert not lca_db._lid_to_idx


def test_api_create_insert_w_lineage():
    # test some internal implementation stuff - insert signature w/lineage
    ss = sourmash.load_one_signature(utils.get_test_data('47.fa.sig'),
                                     ksize=31)

    lca_db = sourmash.lca.LCA_Database(ksize=31, scaled=1000)
    lineage = ((LineagePair('rank1', 'name1'),
                LineagePair('rank2', 'name2')))

    lca_db.insert(ss, lineage=lineage)

    # basic ident stuff
    ident = ss.name
    assert len(lca_db.ident_to_name) == 1
    assert ident in lca_db.ident_to_name
    assert lca_db.ident_to_name[ident] == ident
    assert len(lca_db.ident_to_idx) == 1
    assert lca_db.ident_to_idx[ident] == 0
    assert len(lca_db.hashval_to_idx) == len(ss.minhash)
    assert len(lca_db._idx_to_ident) == 1
    assert lca_db._idx_to_ident[0] == ident

    # all hash values added
    set_of_values = set()
    for vv in lca_db.hashval_to_idx.values():
        set_of_values.update(vv)
    assert len(set_of_values) == 1
    assert set_of_values == { 0 }

    # check lineage stuff
    assert len(lca_db.idx_to_lid) == 1
    assert lca_db.idx_to_lid[0] == 0
    assert len(lca_db.lid_to_lineage) == 1
    assert lca_db.lid_to_lineage[0] == lineage
    assert lca_db._lid_to_idx[0] == { 0 }

    assert len(lca_db.lineage_to_lid) == 1
    assert lca_db.lineage_to_lid[lineage] == 0


def test_api_create_insert_w_bad_lineage():
    # test some internal implementation stuff - insert signature w/bad lineage
    ss = sourmash.load_one_signature(utils.get_test_data('47.fa.sig'),
                                     ksize=31)

    lca_db = sourmash.lca.LCA_Database(ksize=31, scaled=1000)
    lineage = ([LineagePair('rank1', 'name1'),
                LineagePair('rank2', 'name2')],)

    with pytest.raises(ValueError):
        lca_db.insert(ss, lineage=lineage)


def test_api_create_insert_w_bad_lineage_2():
    # test some internal implementation stuff - insert signature w/bad lineage
    ss = sourmash.load_one_signature(utils.get_test_data('47.fa.sig'),
                                     ksize=31)

    lca_db = sourmash.lca.LCA_Database(ksize=31, scaled=1000)
    lineage = 1 # something non-iterable...

    with pytest.raises(ValueError):
        lca_db.insert(ss, lineage=lineage)


def test_api_create_gather():
    # create a database, and then run gather on it.
    ss = sourmash.load_one_signature(utils.get_test_data('47.fa.sig'),
                                     ksize=31)

    lca_db = sourmash.lca.LCA_Database(ksize=31, scaled=1000)
    lca_db.insert(ss)

    results = lca_db.gather(ss, threshold_bp=0)
    print(results)
    assert len(results) == 1
    (similarity, match, filename) = results[0]
    assert match.minhash == ss.minhash


def test_api_add_genome_lineage():
    # LCA_Databases can store/retrieve arbitrary lineages/taxonomies.
    ss = sourmash.load_one_signature(utils.get_test_data('47.fa.sig'),
                                     ksize=31)
    lineage = ((LineagePair('rank1', 'name1'),
               (LineagePair('rank2', 'name2'))))

    lca_db = sourmash.lca.LCA_Database(ksize=31, scaled=1000)
    lca_db.insert(ss, lineage=lineage)

    somehash = next(iter(ss.minhash.hashes.keys()))

    lineages = lca_db.get_lineage_assignments(somehash)
    assert len(lineages) == 1
    assert lineage in lineages


def test_api_insert_update():
    # check that cached parts of LCA_Database are updated when a new
    # signature is inserted.
    ss = sourmash.load_one_signature(utils.get_test_data('47.fa.sig'),
                                     ksize=31)
    ss2 = sourmash.load_one_signature(utils.get_test_data('63.fa.sig'),
                                      ksize=31)

    lca_db = sourmash.lca.LCA_Database(ksize=31, scaled=1000)
    lca_db.insert(ss)

    all_mh = [ x.minhash for x in lca_db.signatures() ]
    assert ss.minhash in all_mh

    # see decorator @cached_property
    assert hasattr(lca_db, '_cache')
    assert lca_db._cache
    # inserting a signature should delete the cache
    lca_db.insert(ss2)
    assert not hasattr(lca_db, '_cache')

    # check that it's rebuilt etc. etc.
    all_mh = [ x.minhash for x in lca_db.signatures() ]
    assert ss.minhash in all_mh
    assert ss2.minhash in all_mh


def test_api_insert_retrieve_check_name():
    # check that signatures retrieved from LCA_Database objects have the
    # right name.
    ss = sourmash.load_one_signature(utils.get_test_data('47.fa.sig'),
                                     ksize=31)

    lca_db = sourmash.lca.LCA_Database(ksize=31, scaled=1000)
    lca_db.insert(ss)

    sigs = list(lca_db.signatures())
    assert len(sigs) == 1
    retrieved_sig = sigs[0]
    assert retrieved_sig.name == ss.name
    assert retrieved_sig.minhash == ss.minhash


def test_api_create_insert_two_then_scale():
    # construct database, THEN downsample
    ss = sourmash.load_one_signature(utils.get_test_data('47.fa.sig'),
                                     ksize=31)
    ss2 = sourmash.load_one_signature(utils.get_test_data('63.fa.sig'),
                                      ksize=31)

    lca_db = sourmash.lca.LCA_Database(ksize=31, scaled=1000)
    lca_db.insert(ss)
    lca_db.insert(ss2)

    # downsample everything to 5000
    lca_db.downsample_scaled(5000)

    ss.minhash = ss.minhash.downsample(scaled=5000)
    ss2.minhash = ss2.minhash.downsample(scaled=5000)

    # & check...
    combined_mins = set(ss.minhash.hashes.keys())
    combined_mins.update(set(ss2.minhash.hashes.keys()))
    assert len(lca_db.hashval_to_idx) == len(combined_mins)


def test_api_create_insert_scale_two():
    # downsample while constructing database
    ss = sourmash.load_one_signature(utils.get_test_data('47.fa.sig'),
                                     ksize=31)
    ss2 = sourmash.load_one_signature(utils.get_test_data('63.fa.sig'),
                                      ksize=31)

    # downsample to 5000 while inserting:
    lca_db = sourmash.lca.LCA_Database(ksize=31, scaled=5000)
    count = lca_db.insert(ss)
    assert count == 1037
    assert count == len(ss.minhash.downsample(scaled=5000))
    lca_db.insert(ss2)

    # downsample sigs to 5000
    ss.minhash = ss.minhash.downsample(scaled=5000)
    ss2.minhash = ss2.minhash.downsample(scaled=5000)

    # & check...
    combined_mins = set(ss.minhash.hashes.keys())
    combined_mins.update(set(ss2.minhash.hashes.keys()))
    assert len(lca_db.hashval_to_idx) == len(combined_mins)


def test_load_single_db():
    filename = utils.get_test_data('lca/delmont-1.lca.json')
    db, ksize, scaled = lca_utils.load_single_database(filename)

    print(db)

    assert ksize == 31
    assert scaled == 10000


def test_load_single_db_empty(runtmp):
    # test load_single_database on an empty file; should raise ValueError
    empty = runtmp.output('empty.lca.json')

    with open(empty, "wt") as fp:
        pass

    with pytest.raises(ValueError) as exc:
        db, ksize, scaled = lca_utils.load_single_database(empty)

    assert f"'{empty}' is not an LCA database file." in str(exc.value)


def test_databases():
    filename1 = utils.get_test_data('lca/delmont-1.lca.json')
    filename2 = utils.get_test_data('lca/delmont-2.lca.json')
    dblist, ksize, scaled = lca_utils.load_databases([filename1, filename2])

    print(dblist)

    assert len(dblist) == 2
    assert ksize == 31
    assert scaled == 10000


def test_databases_load_fail_on_no_JSON():
    filename1 = utils.get_test_data('prot/protein.zip')
    with pytest.raises(ValueError) as exc:
        dblist, ksize, scaled = lca_utils.load_databases([filename1])

    err = str(exc.value)
    print(err)
    assert f"'{filename1}' is not an LCA database file." in err


def test_databases_load_fail_on_dir():
    filename1 = utils.get_test_data('lca')
    with pytest.raises(ValueError) as exc:
        dblist, ksize, scaled = lca_utils.load_databases([filename1])

    err = str(exc.value)
    print(err)
    assert f"'{filename1}' is not a file and cannot be loaded as an LCA database" in err
    assert not 'found 0 matches total;' in err


def test_databases_load_fail_on_not_exist():
    filename1 = utils.get_test_data('does-not-exist')
    with pytest.raises(ValueError) as exc:
        dblist, ksize, scaled = lca_utils.load_databases([filename1])

    err = str(exc.value)
    print(err)
    assert f"'{filename1}' is not a file and cannot be loaded as an LCA database" in err
    assert not 'found 0 matches total;' in err

def test_db_repr():
    filename = utils.get_test_data('lca/delmont-1.lca.json')
    db, ksize, scaled = lca_utils.load_single_database(filename)

    assert repr(db) == "LCA_Database('{}')".format(filename)


def test_lca_index_signatures_method():
    # test 'signatures' method from base class Index
    filename = utils.get_test_data('lca/47+63.lca.json')
    db, ksize, scaled = lca_utils.load_single_database(filename)

    siglist = list(db.signatures())
    assert len(siglist) == 2


def test_lca_index_select():
    # test 'select' method from Index base class.

    filename = utils.get_test_data('lca/47+63.lca.json')
    db, ksize, scaled = lca_utils.load_single_database(filename)

    xx = db.select(ksize=31)
    assert xx == db

    xx = db.select(moltype='DNA')
    assert xx == db

    xx = db.select(abund=False)
    assert xx == db

    with pytest.raises(ValueError):
        db.select(ksize=21)

    with pytest.raises(ValueError):
        db.select(moltype='protein')

    with pytest.raises(ValueError):
        db.select(abund=True)


def test_lca_index_select_picklist():
    # test 'select' method from Index base class with a picklist.

    filename = utils.get_test_data('lca/47+63.lca.json')
    db, ksize, scaled = lca_utils.load_single_database(filename)

    # construct a picklist...
    picklist = SignaturePicklist('md5prefix8')
    picklist.init(['50a92740'])

    xx = db.select(picklist=picklist)
    assert xx == db

    siglist = list(db.signatures())
    assert len(siglist) == 1
    ss = siglist[0]
    assert ss.md5sum().startswith('50a92740')
    assert ss.minhash.ksize == 31


def test_lca_index_find_picklist_check_overlap():
    # make sure 'find' works for picklists that exclude relevant signatures
    # (bug #1638)

    query_fn = utils.get_test_data('47.fa.sig')
    query_sig = sourmash.load_one_signature(query_fn, ksize=31)
    db_fn = utils.get_test_data('lca/47+63.lca.json')
    db, ksize, scaled = lca_utils.load_single_database(db_fn)

    # construct a picklist...
    picklist = SignaturePicklist('ident')
    picklist.init(['NC_009665.1'])

    xx = db.select(picklist=picklist)
    assert xx == db

    results = list(db.search(query_sig, threshold=0.1))
    assert len(results) == 1


def test_lca_index_select_picklist_exclude():
    # test 'select' method from Index base class with a picklist.

    filename = utils.get_test_data('lca/47+63.lca.json')
    db, ksize, scaled = lca_utils.load_single_database(filename)

    # construct a picklist...
    picklist = SignaturePicklist('md5prefix8', pickstyle=PickStyle.EXCLUDE)
    picklist.init(['50a92740'])

    xx = db.select(picklist=picklist)
    assert xx == db

    siglist = list(db.signatures())
    assert len(siglist) == 1
    ss = siglist[0]
    assert ss.md5sum().startswith('e88dc390')
    assert ss.minhash.ksize == 31


def test_lca_index_select_picklist_twice():
    # test 'select' method from Index base class with a picklist.

    filename = utils.get_test_data('lca/47+63.lca.json')
    db, ksize, scaled = lca_utils.load_single_database(filename)

    # construct a picklist...
    picklist = SignaturePicklist('md5prefix8')
    picklist.init(['50a92740'])

    xx = db.select(picklist=picklist)
    assert xx == db

    with pytest.raises(ValueError) as exc:
        xx = db.select(picklist=picklist)

    assert "we do not (yet) support multiple picklists for LCA databases" in str(exc)



def test_search_db_scaled_gt_sig_scaled():
    dbfile = utils.get_test_data('lca/47+63.lca.json')
    db, ksize, scaled = lca_utils.load_single_database(dbfile)
    sig = sourmash.load_one_signature(utils.get_test_data('47.fa.sig'))

    results = db.search(sig, threshold=.01, ignore_abundance=True)
    match_sig = results[0][1]

    sig.minhash = sig.minhash.downsample(scaled=10000)
    assert sig.minhash == match_sig.minhash


def test_search_db_scaled_lt_sig_scaled():
    dbfile = utils.get_test_data('lca/47+63.lca.json')
    db, ksize, scaled = lca_utils.load_single_database(dbfile)
    sig = sourmash.load_one_signature(utils.get_test_data('47.fa.sig'))
    sig.minhash = sig.minhash.downsample(scaled=100000)

    results = db.search(sig, threshold=.01, ignore_abundance=True)
    print(results)
    assert results[0][0] == 1.0
    match = results[0][1]

    orig_sig = sourmash.load_one_signature(utils.get_test_data('47.fa.sig'))
    assert orig_sig.minhash.jaccard(match.minhash, downsample=True) == 1.0


def test_gather_db_scaled_gt_sig_scaled():
    dbfile = utils.get_test_data('lca/47+63.lca.json')
    db, ksize, scaled = lca_utils.load_single_database(dbfile)
    sig = sourmash.load_one_signature(utils.get_test_data('47.fa.sig'))

    results = db.gather(sig, threshold=.01, ignore_abundance=True)
    match_sig = results[0][1]

    sig.minhash = sig.minhash.downsample(scaled=10000)
    assert sig.minhash == match_sig.minhash


def test_gather_db_scaled_lt_sig_scaled():
    dbfile = utils.get_test_data('lca/47+63.lca.json')
    db, ksize, scaled = lca_utils.load_single_database(dbfile)
    sig = sourmash.load_one_signature(utils.get_test_data('47.fa.sig'))
    sig.minhash = sig.minhash.downsample(scaled=100000)

    results = db.gather(sig, threshold=.01, ignore_abundance=True)
    match_sig = results[0][1]

    match_sig.minhash = match_sig.minhash.downsample(scaled=100000)
    assert sig.minhash == match_sig.minhash


def test_db_lineage_to_lid():
    dbfile = utils.get_test_data('lca/47+63.lca.json')
    db, ksize, scaled = lca_utils.load_single_database(dbfile)

    d = db.lineage_to_lid
    items = list(d.items())
    items.sort()
    assert len(items) == 2

    print(items)

    lin1 = items[0][0][-1]
    assert lin1.rank == 'strain'
    assert lin1.name == 'Shewanella baltica OS185'
    lin1 = items[1][0][-1]
    assert lin1.rank == 'strain'
    assert lin1.name == 'Shewanella baltica OS223'


def test_db_lid_to_idx():
    dbfile = utils.get_test_data('lca/47+63.lca.json')
    db, ksize, scaled = lca_utils.load_single_database(dbfile)

    d = db._lid_to_idx
    items = list(d.items())
    items.sort()
    assert len(items) == 2

    print(items)
    assert items == [(32, {32}), (48, {48})]


def test_db_idx_to_ident():
    dbfile = utils.get_test_data('lca/47+63.lca.json')
    db, ksize, scaled = lca_utils.load_single_database(dbfile)

    d = db._idx_to_ident
    items = list(d.items())
    items.sort()
    assert len(items) == 2

    print(items)
    assert items == [(32, 'NC_009665'), (48, 'NC_011663')]


## command line tests


def test_run_sourmash_lca():
    status, out, err = utils.runscript('sourmash', ['lca'], fail_ok=True)
    assert status != 0                    # no args provided, ok ;)


def test_basic_index(runtmp, lca_db_format):
    taxcsv = utils.get_test_data('lca/delmont-1.csv')
    input_sig = utils.get_test_data('lca/TARA_ASE_MAG_00031.sig')
    lca_db = runtmp.output('delmont-1.lca.json')

    cmd = ['lca', 'index', taxcsv, lca_db, input_sig, '-F', lca_db_format]
    runtmp.sourmash(*cmd)

    print(cmd)
    print(runtmp.last_result.out)
    print(runtmp.last_result.err)

    assert os.path.exists(lca_db)

    assert 'Building LCA database with ksize=31 scaled=10000 moltype=DNA' in runtmp.last_result.err
    assert "** assuming column 'MAGs' is identifiers in spreadsheet" in runtmp.last_result.err
    assert "** assuming column 'Domain' is superkingdom in spreadsheet" in runtmp.last_result.err
    assert '1 identifiers used out of 1 distinct identifiers in spreadsheet.' in runtmp.last_result.err


def test_basic_index_bad_spreadsheet(runtmp, lca_db_format):
    taxcsv = utils.get_test_data('lca/bad-spreadsheet.csv')
    input_sig = utils.get_test_data('lca/TARA_ASE_MAG_00031.sig')
    lca_db = runtmp.output('delmont-1.lca.json')

    cmd = ['lca', 'index', taxcsv, lca_db, input_sig, '-F', lca_db_format]
    runtmp.sourmash(*cmd)

    print(cmd)
    print(runtmp.last_result.out)
    print(runtmp.last_result.err)

    assert os.path.exists(lca_db)

    assert "** assuming column 'MAGs' is identifiers in spreadsheet" in runtmp.last_result.err
    assert "** assuming column 'Domain' is superkingdom in spreadsheet" in runtmp.last_result.err
    assert '1 identifiers used out of 1 distinct identifiers in spreadsheet.' in runtmp.last_result.err


def test_basic_index_broken_spreadsheet(runtmp, lca_db_format):
    # duplicate identifiers in this spreadsheet
    taxcsv = utils.get_test_data('lca/bad-spreadsheet-2.csv')
    input_sig = utils.get_test_data('lca/TARA_ASE_MAG_00031.sig')
    lca_db = runtmp.output('delmont-1.lca.json')

    cmd = ['lca', 'index', taxcsv, lca_db, input_sig, '-F', lca_db_format]
    with pytest.raises(SourmashCommandFailed):
        runtmp.sourmash(*cmd)

    assert runtmp.last_result.status != 0
    assert "multiple lineages for identifier TARA_ASE_MAG_00031" in runtmp.last_result.err


def test_basic_index_too_many_strains_too_few_species(runtmp, lca_db_format):
    # explicit test for #841, where 'n_species' wasn't getting counted
    # if lineage was at strain level resolution.
    taxcsv = utils.get_test_data('lca/podar-lineage.csv')
    input_sig = utils.get_test_data('47.fa.sig')
    lca_db = runtmp.output('out.lca.json')

    cmd = ['lca', 'index', taxcsv, lca_db, input_sig,
            '-C', '3', '--split-identifiers', '-F', lca_db_format]
    runtmp.sourmash(*cmd)

    assert not 'error: fewer than 20% of lineages' in runtmp.last_result.err
    assert runtmp.last_result.status == 0


def test_basic_index_too_few_species(runtmp, lca_db_format):
    # spreadsheets with too few species should be flagged, unless -f specified
    taxcsv = utils.get_test_data('lca/tully-genome-sigs.classify.csv')

    # (these don't really matter, should break on load spreadsheet)
    input_sig = utils.get_test_data('47.fa.sig')
    lca_db = runtmp.output('out.lca.json')

    cmd = ['lca', 'index', taxcsv, lca_db, input_sig, '-C', '3',
           '-F', lca_db_format]
    with pytest.raises(SourmashCommandFailed):
        runtmp.sourmash(*cmd)

    assert not '"ERROR: fewer than 20% of lineages have species-level resolution' in runtmp.last_result.err
    assert runtmp.last_result.status != 0


def test_basic_index_require_taxonomy(runtmp, lca_db_format):
    # no taxonomy in here
    taxcsv = utils.get_test_data('lca/bad-spreadsheet-3.csv')
    input_sig = utils.get_test_data('lca/TARA_ASE_MAG_00031.sig')
    lca_db = runtmp.output('delmont-1.lca.json')

    cmd = ['lca', 'index', '--require-taxonomy', taxcsv, lca_db, input_sig,
           '-F', lca_db_format]
    with pytest.raises(SourmashCommandFailed):
        runtmp.sourmash(*cmd)

    assert runtmp.last_result.status != 0
    assert "ERROR: no hash values found - are there any signatures?" in runtmp.last_result.err


def test_basic_index_column_start(runtmp, lca_db_format):
    taxcsv = utils.get_test_data('lca/delmont-3.csv')
    input_sig = utils.get_test_data('lca/TARA_ASE_MAG_00031.sig')
    lca_db = runtmp.output('delmont-1.lca.json')

    cmd = ['lca', 'index', '-C', '3', taxcsv, lca_db, input_sig,
           '-F', lca_db_format]
    runtmp.sourmash(*cmd)

    print(cmd)
    print(runtmp.last_result.out)
    print(runtmp.last_result.err)

    assert os.path.exists(lca_db)

    assert "** assuming column 'MAGs' is identifiers in spreadsheet" in runtmp.last_result.err
    assert "** assuming column 'Domain' is superkingdom in spreadsheet" in runtmp.last_result.err
    assert '1 identifiers used out of 1 distinct identifiers in spreadsheet.' in runtmp.last_result.err


def test_index_empty_sketch_name(runtmp, lca_db_format):
    c = runtmp

    # create two signatures with empty 'name' attributes
    cmd = ['sketch', 'dna', utils.get_test_data('genome-s12.fa.gz'),
           utils.get_test_data('genome-s11.fa.gz')]
    c.run_sourmash(*cmd)

    sig1 = c.output('genome-s11.fa.gz.sig')
    assert os.path.exists(sig1)
    sig2 = c.output('genome-s12.fa.gz.sig')
    assert os.path.exists(sig2)

    # can we insert them both?
    taxcsv = utils.get_test_data('lca/delmont-1.csv')
    cmd = ['lca', 'index', taxcsv, 'zzz.lca.json', sig1, sig2, '-F', lca_db_format]
    c.run_sourmash(*cmd)

    # @CTB zzz sqldb foo
    assert os.path.exists(c.output('zzz.lca.json'))

    print(c.last_result.out)
    print(c.last_result.err)
    assert 'WARNING: no lineage provided for 2 sig' in c.last_result.err


def test_basic_index_and_classify_with_tsv_and_gz(runtmp, lca_db_format):
    taxcsv = utils.get_test_data('lca/delmont-1.tsv')
    input_sig = utils.get_test_data('lca/TARA_ASE_MAG_00031.sig')
    lca_db = runtmp.output('delmont-1.lca.json.gz')

    cmd = ['lca', 'index', '--tabs', '--no-header', taxcsv, lca_db, input_sig,
           '-F', lca_db_format]
    runtmp.sourmash(*cmd)

    print(cmd)
    print(runtmp.last_result.out)
    print(runtmp.last_result.err)

    assert os.path.exists(lca_db)

    assert '1 identifiers used out of 1 distinct identifiers in spreadsheet.' in runtmp.last_result.err

    cmd = ['lca', 'classify', '--db', lca_db, '--query', input_sig]
    runtmp.sourmash(*cmd)

    print(cmd)
    print(runtmp.last_result.out)
    print(runtmp.last_result.err)

    assert 'ID,status,superkingdom,phylum,class,order,family,genus,species' in runtmp.last_result.out
    assert 'TARA_ASE_MAG_00031,found,Bacteria,Proteobacteria,Gammaproteobacteria,Alteromonadales,Alteromonadaceae,Alteromonas,Alteromonas_macleodii' in runtmp.last_result.out
    assert 'classified 1 signatures total' in runtmp.last_result.err
    assert 'loaded 1 LCA databases' in runtmp.last_result.err


def test_basic_index_and_classify(runtmp, lca_db_format):
    taxcsv = utils.get_test_data('lca/delmont-1.csv')
    input_sig = utils.get_test_data('lca/TARA_ASE_MAG_00031.sig')
    lca_db = runtmp.output('delmont-1.lca.json')

    cmd = ['lca', 'index', taxcsv, lca_db, input_sig, '-F', lca_db_format]
    runtmp.sourmash(*cmd)

    print(cmd)
    print(runtmp.last_result.out)
    print(runtmp.last_result.err)

    assert os.path.exists(lca_db)

    assert "** assuming column 'MAGs' is identifiers in spreadsheet" in runtmp.last_result.err
    assert "** assuming column 'Domain' is superkingdom in spreadsheet" in runtmp.last_result.err
    assert '1 identifiers used out of 1 distinct identifiers in spreadsheet.' in runtmp.last_result.err

    cmd = ['lca', 'classify', '--db', lca_db, '--query', input_sig]
    runtmp.sourmash(*cmd)

    print(cmd)
    print(runtmp.last_result.out)
    print(runtmp.last_result.err)

    assert 'ID,status,superkingdom,phylum,class,order,family,genus,species' in runtmp.last_result.out
    assert 'TARA_ASE_MAG_00031,found,Bacteria,Proteobacteria,Gammaproteobacteria,Alteromonadales,Alteromonadaceae,Alteromonas,Alteromonas_macleodii' in runtmp.last_result.out
    assert 'classified 1 signatures total' in runtmp.last_result.err
    assert 'loaded 1 LCA databases' in runtmp.last_result.err


def test_index_traverse(runtmp, lca_db_format):
    taxcsv = utils.get_test_data('lca/delmont-1.csv')
    input_sig = utils.get_test_data('lca/TARA_ASE_MAG_00031.sig')
    lca_db = runtmp.output('delmont-1.lca.json')

    in_dir = runtmp.output('sigs')
    os.mkdir(in_dir)
    shutil.copyfile(input_sig, os.path.join(in_dir, 'q.sig'))

    cmd = ['lca', 'index', taxcsv, lca_db, in_dir, '-F', lca_db_format]
    runtmp.sourmash(*cmd)

    print(cmd)
    print(runtmp.last_result.out)
    print(runtmp.last_result.err)

    assert os.path.exists(lca_db)

    assert "** assuming column 'MAGs' is identifiers in spreadsheet" in runtmp.last_result.err
    assert "** assuming column 'Domain' is superkingdom in spreadsheet" in runtmp.last_result.err
    assert '1 identifiers used out of 1 distinct identifiers in spreadsheet.' in runtmp.last_result.err
    assert 'WARNING: 1 duplicate signatures.' not in runtmp.last_result.err


def test_index_traverse_force(runtmp, lca_db_format):
    c = runtmp
    # test the use of --force to load all files, not just .sig
    taxcsv = utils.get_test_data('lca/delmont-1.csv')
    input_sig = utils.get_test_data('lca/TARA_ASE_MAG_00031.sig')
    lca_db = c.output('delmont-1.lca.json')

    in_dir = c.output('sigs')
    os.mkdir(in_dir)
    # name signature .txt instead of .sig:
    shutil.copyfile(input_sig, os.path.join(in_dir, 'q.txt'))

    # use --force
    cmd = ['lca', 'index', taxcsv, lca_db, in_dir, '-f', '-F', lca_db_format]
    c.run_sourmash(*cmd)

    out = c.last_result.out
    err = c.last_result.err
    print(out)
    print(err)

    assert os.path.exists(lca_db)

    assert "** assuming column 'MAGs' is identifiers in spreadsheet" in err
    assert "** assuming column 'Domain' is superkingdom in spreadsheet" in err
    assert '1 identifiers used out of 1 distinct identifiers in spreadsheet.' in err
    assert 'WARNING: 1 duplicate signatures.' not in err


def test_index_from_file_cmdline_sig(runtmp, lca_db_format):
    c = runtmp
    taxcsv = utils.get_test_data('lca/delmont-1.csv')
    input_sig = utils.get_test_data('lca/TARA_ASE_MAG_00031.sig')
    lca_db = c.output('delmont-1.lca.json')

    file_list = c.output('sigs.list')
    with open(file_list, 'wt') as fp:
        print(input_sig, file=fp)

    cmd = ['lca', 'index', taxcsv, lca_db, input_sig, '--from-file', file_list,
           '-F', lca_db_format]
    c.run_sourmash(*cmd)

    out = c.last_result.out
    print(out)
    err = c.last_result.err
    print(err)

    assert os.path.exists(lca_db)

    assert "** assuming column 'MAGs' is identifiers in spreadsheet" in err
    assert "** assuming column 'Domain' is superkingdom in spreadsheet" in err
    assert '1 identifiers used out of 1 distinct identifiers in spreadsheet.' in err
    assert 'WARNING: 1 duplicate signatures.' in err


def test_index_from_file(runtmp, lca_db_format):
    c = runtmp

    taxcsv = utils.get_test_data('lca/delmont-1.csv')
    input_sig = utils.get_test_data('lca/TARA_ASE_MAG_00031.sig')
    lca_db = c.output('delmont-1.lca.json')

    file_list = c.output('sigs.list')
    with open(file_list, 'wt') as fp:
        print(input_sig, file=fp)

    cmd = ['lca', 'index', taxcsv, lca_db, '--from-file', file_list,
           '-F', lca_db_format]
    c.run_sourmash(*cmd)

    out = c.last_result.out
    print(out)
    err = c.last_result.err
    print(err)

    assert os.path.exists(lca_db)

    assert "** assuming column 'MAGs' is identifiers in spreadsheet" in err
    assert "** assuming column 'Domain' is superkingdom in spreadsheet" in err
    assert '1 identifiers used out of 1 distinct identifiers in spreadsheet.' in err


def test_index_fail_on_num(runtmp, lca_db_format):
    c = runtmp
    # lca index should yield a decent error message when attempted on 'num'
    sigfile = utils.get_test_data('num/63.fa.sig')
    taxcsv = utils.get_test_data('lca/podar-lineage.csv')

    with pytest.raises(SourmashCommandFailed):
        c.run_sourmash('lca', 'index', taxcsv, 'xxx.lca.json', sigfile,
                       '-C', '3', '-F', lca_db_format)

    err = c.last_result.err
    print(err)

    assert 'ERROR: cannot insert signature ' in err
    assert 'ERROR: cannot downsample signature; is it a scaled signature?' in err


def test_index_traverse_real_spreadsheet_no_report(runtmp, lca_db_format):
    taxcsv = utils.get_test_data('lca/tara-delmont-SuppTable3.csv')
    input_sig = utils.get_test_data('lca/TARA_ASE_MAG_00031.sig')
    lca_db = runtmp.output('delmont-1.lca.json')

    cmd = ['lca', 'index', taxcsv, lca_db, input_sig, '-f',
           '-F', lca_db_format]
    runtmp.sourmash(*cmd)

    print(cmd)
    print(runtmp.last_result.out)
    print(runtmp.last_result.err)

    assert os.path.exists(lca_db)

    assert "** assuming column 'MAGs' is identifiers in spreadsheet" in runtmp.last_result.err
    assert "** assuming column 'Domain' is superkingdom in spreadsheet" in runtmp.last_result.err
    assert '1 identifiers used out of 957 distinct identifiers in spreadsheet.' in runtmp.last_result.err
    assert 'WARNING: no signatures for 956 spreadsheet rows.' in runtmp.last_result.err
    assert 'WARNING: 105 unused lineages.' in runtmp.last_result.err
    assert '(You can use --report to generate a detailed report.)' in runtmp.last_result.err


def test_index_traverse_real_spreadsheet_report(runtmp, lca_db_format):
    taxcsv = utils.get_test_data('lca/tara-delmont-SuppTable3.csv')
    input_sig = utils.get_test_data('lca/TARA_ASE_MAG_00031.sig')
    lca_db = runtmp.output('delmont-1.lca.json')
    report_loc = runtmp.output('report.txt')

    cmd = ['lca', 'index', taxcsv, lca_db, input_sig, '--report',
            report_loc, '-f', '-F', lca_db_format]
    runtmp.sourmash(*cmd)

    print(cmd)
    print(runtmp.last_result.out)
    print(runtmp.last_result.err)

    assert os.path.exists(lca_db)

    assert "** assuming column 'MAGs' is identifiers in spreadsheet" in runtmp.last_result.err
    assert "** assuming column 'Domain' is superkingdom in spreadsheet" in runtmp.last_result.err
    assert '1 identifiers used out of 957 distinct identifiers in spreadsheet.' in runtmp.last_result.err
    assert 'WARNING: no signatures for 956 spreadsheet rows.' in runtmp.last_result.err
    assert 'WARNING: 105 unused lineages.' in runtmp.last_result.err
    assert '(You can use --report to generate a detailed report.)' not in runtmp.last_result.err
    assert os.path.exists(report_loc)


def test_single_classify(runtmp):
    db1 = utils.get_test_data('lca/delmont-1.lca.json')
    input_sig = utils.get_test_data('lca/TARA_ASE_MAG_00031.sig')

    cmd = ['lca', 'classify', '--db', db1, '--query', input_sig]
    runtmp.sourmash(*cmd)

    print(cmd)
    print(runtmp.last_result.out)
    print(runtmp.last_result.err)

    assert 'TARA_ASE_MAG_00031,found,Bacteria,Proteobacteria,Gammaproteobacteria,Alteromonadales,Alteromonadaceae,Alteromonas,Alteromonas_macleodii' in runtmp.last_result.out
    assert 'classified 1 signatures total' in runtmp.last_result.err
    assert 'loaded 1 LCA databases' in runtmp.last_result.err


def test_single_classify_to_output(runtmp):
    db1 = utils.get_test_data('lca/delmont-1.lca.json')
    input_sig = utils.get_test_data('lca/TARA_ASE_MAG_00031.sig')

    cmd = ['lca', 'classify', '--db', db1, '--query', input_sig,
            '-o', runtmp.output('outfile.txt')]
    runtmp.sourmash(*cmd)

    print(cmd)
    print(runtmp.last_result.out)
    print(runtmp.last_result.err)

    with open(runtmp.output('outfile.txt'), 'rt') as fp:
        outdata = fp.read()
    assert 'TARA_ASE_MAG_00031,found,Bacteria,Proteobacteria,Gammaproteobacteria,Alteromonadales,Alteromonadaceae,Alteromonas,Alteromonas_macleodii' in outdata
    assert 'classified 1 signatures total' in runtmp.last_result.err
    assert 'loaded 1 LCA databases' in runtmp.last_result.err


def test_single_classify_to_output_no_name(runtmp):
    db1 = utils.get_test_data('lca/delmont-1.lca.json')
    input_sig = utils.get_test_data('lca/TARA_ASE_MAG_00031.sig')
    ss = sourmash.load_one_signature(input_sig, ksize=31)

    outsig_filename = runtmp.output('q.sig')
    with open(outsig_filename, 'wt') as fp:
        # remove name from signature here --
        new_sig = sourmash.SourmashSignature(ss.minhash, filename='xyz')
        sourmash.save_signatures([new_sig], fp)

    cmd = ['lca', 'classify', '--db', db1, '--query', outsig_filename,
            '-o', runtmp.output('outfile.txt')]
    runtmp.sourmash(*cmd)

    print(cmd)
    print(runtmp.last_result.out)
    print(runtmp.last_result.err)
    with open(runtmp.output('outfile.txt'), 'rt') as fp:
        outdata = fp.read()
    print((outdata,))
    assert 'xyz,found,Bacteria,Proteobacteria,Gammaproteobacteria,Alteromonadales,Alteromonadaceae,Alteromonas,Alteromonas_macleodii' in outdata
    assert 'classified 1 signatures total' in runtmp.last_result.err
    assert 'loaded 1 LCA databases' in runtmp.last_result.err


def test_single_classify_empty(runtmp):
    db1 = utils.get_test_data('lca/both.lca.json')
    input_sig = utils.get_test_data('GCF_000005845.2_ASM584v2_genomic.fna.gz.sig')

    cmd = ['lca', 'classify', '--db', db1, '--query', input_sig]
    runtmp.sourmash(*cmd)

    print(cmd)
    print(runtmp.last_result.out)
    print(runtmp.last_result.err)

    assert 'GCF_000005845,nomatch,,,,,,,,' in runtmp.last_result.out
    assert 'classified 1 signatures total' in runtmp.last_result.err
    assert 'loaded 1 LCA databases' in runtmp.last_result.err


def test_single_classify_traverse(runtmp):
    db1 = utils.get_test_data('lca/delmont-1.lca.json')
    input_sig = utils.get_test_data('lca/TARA_ASE_MAG_00031.sig')
    in_dir = runtmp.output('sigs')
    os.mkdir(in_dir)
    shutil.copyfile(input_sig, os.path.join(in_dir, 'q.sig'))

    cmd = ['lca', 'classify', '--db', db1, '--query', input_sig]
    runtmp.sourmash(*cmd)

    print(cmd)
    print(runtmp.last_result.out)
    print(runtmp.last_result.err)

    assert 'TARA_ASE_MAG_00031,found,Bacteria,Proteobacteria,Gammaproteobacteria,Alteromonadales,Alteromonadaceae,Alteromonas,Alteromonas_macleodii' in runtmp.last_result.out
    assert 'classified 1 signatures total' in runtmp.last_result.err
    assert 'loaded 1 LCA databases' in runtmp.last_result.err


def test_multi_query_classify_traverse(runtmp):
    # both.lca.json is built from both dir and dir2
    db1 = utils.get_test_data('lca/both.lca.json')
    dir1 = utils.get_test_data('lca/dir1')
    dir2 = utils.get_test_data('lca/dir2')

    cmd = ['lca', 'classify', '--db', db1, '--query', dir1, dir2]
    runtmp.sourmash(*cmd)

    print(cmd)
    print(runtmp.last_result.out)
    print(runtmp.last_result.err)

    with open(utils.get_test_data('lca/classify-by-both.csv'), 'rt') as fp:
        fp_lines = fp.readlines()
        out_lines = runtmp.last_result.out.splitlines()

        fp_lines.sort()
        out_lines.sort()

        assert len(fp_lines) == len(out_lines)
        for line1, line2 in zip(fp_lines, out_lines):
            assert line1.strip() == line2.strip(), (line1, line2)


@utils.in_tempdir
def test_multi_query_classify_query_from_file(c):
    # both.lca.json is built from both dir and dir2
    db1 = utils.get_test_data('lca/both.lca.json')
    dir1_glob = utils.get_test_data('lca/dir1/*.sig')
    dir1_files = glob.glob(dir1_glob)
    dir2_glob = utils.get_test_data('lca/dir2/*.sig')
    dir2_files = glob.glob(dir2_glob)

    file_list = c.output('file.list')
    with open(file_list, 'wt') as fp:
        print("\n".join(dir1_files), file=fp)
        print("\n".join(dir2_files), file=fp)

    cmd = ['lca', 'classify', '--db', db1, '--query-from-file', file_list]
    c.run_sourmash(*cmd)
    out = c.last_result.out

    with open(utils.get_test_data('lca/classify-by-both.csv'), 'rt') as fp:
        fp_lines = fp.readlines()
        out_lines = out.splitlines()

        fp_lines.sort()
        out_lines.sort()

        assert len(fp_lines) == len(out_lines)
        for line1, line2 in zip(fp_lines, out_lines):
            assert line1.strip() == line2.strip(), (line1, line2)


@utils.in_tempdir
def test_multi_query_classify_query_from_file_and_query(c):
    # both.lca.json is built from both dir and dir2
    db1 = utils.get_test_data('lca/both.lca.json')
    dir1_glob = utils.get_test_data('lca/dir1/*.sig')
    dir1_files = glob.glob(dir1_glob)
    dir2_glob = utils.get_test_data('lca/dir2/*.sig')
    dir2_files = glob.glob(dir2_glob)

    file_list = c.output('file.list')
    with open(file_list, 'wt') as fp:
        print("\n".join(dir1_files[1:]), file=fp)   # leave off first one
        print("\n".join(dir2_files), file=fp)

    cmd = ['lca', 'classify', '--db', db1, '--query', dir1_files[0],
           '--query-from-file', file_list]
    c.run_sourmash(*cmd)
    out = c.last_result.out

    with open(utils.get_test_data('lca/classify-by-both.csv'), 'rt') as fp:
        fp_lines = fp.readlines()
        out_lines = out.splitlines()

        fp_lines.sort()
        out_lines.sort()

        assert len(fp_lines) == len(out_lines)
        for line1, line2 in zip(fp_lines, out_lines):
            assert line1.strip() == line2.strip(), (line1, line2)


def test_multi_db_multi_query_classify_traverse(runtmp):
    # two halves of both.lca.json, see above test.
    db1 = utils.get_test_data('lca/dir1.lca.json')
    db2 = utils.get_test_data('lca/dir2.lca.json')
    dir1 = utils.get_test_data('lca/dir1')
    dir2 = utils.get_test_data('lca/dir2')

    cmd = ['lca', 'classify', '--db', db1, db2, '--query', dir1, dir2]
    runtmp.sourmash(*cmd)

    print(cmd)
    print(runtmp.last_result.out)
    print(runtmp.last_result.err)

    with open(utils.get_test_data('lca/classify-by-both.csv'), 'rt') as fp:
        fp_lines = fp.readlines()
        out_lines = runtmp.last_result.out.splitlines()

        fp_lines.sort()
        out_lines.sort()

        assert len(fp_lines) == len(out_lines)
        for line1, line2 in zip(fp_lines, out_lines):
            assert line1.strip() == line2.strip(), (line1, line2)


def test_unassigned_internal_index_and_classify(runtmp, lca_db_format):
    taxcsv = utils.get_test_data('lca/delmont-4.csv')
    input_sig = utils.get_test_data('lca/TARA_ASE_MAG_00031.sig')
    lca_db = runtmp.output('delmont-1.lca.json')

    cmd = ['lca', 'index', taxcsv, lca_db, input_sig, '-F', lca_db_format]
    runtmp.sourmash(*cmd)

    print(cmd)
    print(runtmp.last_result.out)
    print(runtmp.last_result.err)

    assert os.path.exists(lca_db)

    assert "** assuming column 'MAGs' is identifiers in spreadsheet" in runtmp.last_result.err
    assert "** assuming column 'Domain' is superkingdom in spreadsheet" in runtmp.last_result.err
    assert '1 identifiers used out of 1 distinct identifiers in spreadsheet.' in runtmp.last_result.err

    cmd = ['lca', 'classify', '--db', lca_db, '--query', input_sig]
    runtmp.sourmash(*cmd)

    print(cmd)
    print(runtmp.last_result.out)
    print(runtmp.last_result.err)

    assert 'ID,status,superkingdom,phylum,class,order,family,genus,species' in runtmp.last_result.out
    assert 'TARA_ASE_MAG_00031,found,Bacteria,Proteobacteria,Gammaproteobacteria,unassigned,Alteromonadaceae,unassigned,Alteromonas_macleodii' in runtmp.last_result.out
    assert 'classified 1 signatures total' in runtmp.last_result.err
    assert 'loaded 1 LCA databases' in runtmp.last_result.err


def test_unassigned_last_index_and_classify(runtmp, lca_db_format):
    taxcsv = utils.get_test_data('lca/delmont-5.csv')
    input_sig = utils.get_test_data('lca/TARA_ASE_MAG_00031.sig')
    lca_db = runtmp.output('delmont-1.lca.json')

    cmd = ['lca', 'index', taxcsv, lca_db, input_sig, '-F', lca_db_format]
    runtmp.sourmash(*cmd)

    print(cmd)
    print(runtmp.last_result.out)
    print(runtmp.last_result.err)

    assert os.path.exists(lca_db)

    assert "** assuming column 'MAGs' is identifiers in spreadsheet" in runtmp.last_result.err
    assert "** assuming column 'Domain' is superkingdom in spreadsheet" in runtmp.last_result.err
    assert '1 identifiers used out of 1 distinct identifiers in spreadsheet.' in runtmp.last_result.err

    cmd = ['lca', 'classify', '--db', lca_db, '--query', input_sig]
    runtmp.sourmash(*cmd)

    print(cmd)
    print(runtmp.last_result.out)
    print(runtmp.last_result.err)

    assert 'ID,status,superkingdom,phylum,class,order,family,genus,species' in runtmp.last_result.out
    assert 'TARA_ASE_MAG_00031,found,Bacteria,Proteobacteria,Gammaproteobacteria,Alteromonadales,Alteromonadaceae,,,\r\n' in runtmp.last_result.out
    assert 'classified 1 signatures total' in runtmp.last_result.err
    assert 'loaded 1 LCA databases' in runtmp.last_result.err


def test_index_and_classify_internal_unassigned_multi(runtmp, lca_db_format):
    taxcsv = utils.get_test_data('lca/delmont-6.csv')
    input_sig1 = utils.get_test_data('lca/TARA_ASE_MAG_00031.sig')
    input_sig2 = utils.get_test_data('lca/TARA_PSW_MAG_00136.sig')
    lca_db = runtmp.output('delmont-1.lca.json')

    cmd = ['lca', 'index', taxcsv, lca_db, input_sig1, input_sig2,
           '-F', lca_db_format]
    runtmp.sourmash(*cmd)

    print(cmd)
    print(runtmp.last_result.out)
    print(runtmp.last_result.err)

    assert os.path.exists(lca_db)

    assert "** assuming column 'MAGs' is identifiers in spreadsheet" in runtmp.last_result.err
    assert "** assuming column 'Domain' is superkingdom in spreadsheet" in runtmp.last_result.err
    assert '2 identifiers used out of 2 distinct identifiers in spreadsheet.' in runtmp.last_result.err

    # classify input_sig1
    cmd = ['lca', 'classify', '--db', lca_db, '--query', input_sig1]
    runtmp.sourmash(*cmd)

    print(cmd)
    print(runtmp.last_result.out)
    print(runtmp.last_result.err)

    assert 'ID,status,superkingdom,phylum,class,order,family,genus,species' in runtmp.last_result.out
    assert 'TARA_ASE_MAG_00031,found,Bacteria,Proteobacteria,unassigned,unassigned,Alteromonadaceae,,,\r\n' in runtmp.last_result.out
    assert 'classified 1 signatures total' in runtmp.last_result.err
    assert 'loaded 1 LCA databases' in runtmp.last_result.err

    # classify input_sig2
    cmd = ['lca', 'classify', '--db', lca_db, '--query', input_sig2]
    runtmp.sourmash(*cmd)

    print(cmd)
    print(runtmp.last_result.out)
    print(runtmp.last_result.err)

    assert 'ID,status,superkingdom,phylum,class,order,family,genus,species' in runtmp.last_result.out
    assert 'TARA_PSW_MAG_00136,found,Eukaryota,Chlorophyta,Prasinophyceae,unassigned,unassigned,Ostreococcus,,\r\n' in runtmp.last_result.out
    assert 'classified 1 signatures total' in runtmp.last_result.err
    assert 'loaded 1 LCA databases' in runtmp.last_result.err


def test_classify_majority_vote_1(runtmp, lca_db_format):
    # classify merged signature using lca should yield no results
    c = runtmp

    # build database
    taxcsv = utils.get_test_data('lca/delmont-6.csv')
    input_sig1 = utils.get_test_data('lca/TARA_ASE_MAG_00031.sig')
    input_sig2 = utils.get_test_data('lca/TARA_PSW_MAG_00136.sig')
    lca_db = c.output('delmont-1.lca.json')

    c.run_sourmash('lca', 'index', taxcsv, lca_db, input_sig1, input_sig2,
                   '-F', lca_db_format)

    print(c.last_command)
    print(c.last_result.out)
    print(c.last_result.err)

    assert os.path.exists(lca_db)

    assert "** assuming column 'MAGs' is identifiers in spreadsheet" in c.last_result.err
    assert "** assuming column 'Domain' is superkingdom in spreadsheet" in c.last_result.err
    assert '2 identifiers used out of 2 distinct identifiers in spreadsheet.' in c.last_result.err

    # merge input_sig1 and input_sig2
    c.run_sourmash('signature', 'merge', input_sig1, input_sig2, '-k', '31', '--flatten', '-o', 'sig1and2.sig')
    sig1and2 = c.output('sig1and2.sig')

    # lca classify should yield no results
    c.run_sourmash('lca', 'classify', '--db', lca_db, '--query', sig1and2)

    print(c.last_command)
    print(c.last_result.out)
    print(c.last_result.err)

    assert 'ID,status,superkingdom,phylum,class,order,family,genus,species' in c.last_result.out
    assert 'disagree,,,,,,,,' in c.last_result.out
    assert 'classified 1 signatures total' in c.last_result.err
    assert 'loaded 1 LCA databases' in c.last_result.err



def test_classify_majority_vote_2(runtmp, lca_db_format):
    # classify same signature with same database using --majority
    # should yield results

    c = runtmp

    # build database
    taxcsv = utils.get_test_data('lca/delmont-6.csv')
    input_sig1 = utils.get_test_data('lca/TARA_ASE_MAG_00031.sig')
    input_sig2 = utils.get_test_data('lca/TARA_PSW_MAG_00136.sig')
    lca_db = c.output('delmont-1.lca.json')

    c.run_sourmash('lca', 'index', taxcsv, lca_db, input_sig1, input_sig2,
                   '-F', lca_db_format)

    print(c.last_command)
    print(c.last_result.out)
    print(c.last_result.err)

    assert os.path.exists(lca_db)

    assert "** assuming column 'MAGs' is identifiers in spreadsheet" in c.last_result.err
    assert "** assuming column 'Domain' is superkingdom in spreadsheet" in c.last_result.err
    assert '2 identifiers used out of 2 distinct identifiers in spreadsheet.' in c.last_result.err

    # merge input_sig1 and input_sig2
    c.run_sourmash('signature', 'merge', input_sig1, input_sig2, '-k', '31', '--flatten', '-o', 'sig1and2.sig')
    sig1and2 = c.output('sig1and2.sig')

    # majority vote classify
    c.run_sourmash('lca', 'classify', '--db', lca_db, '--query', sig1and2, '--majority')

    print(c.last_command)
    print(c.last_result.out)
    print(c.last_result.err)

    assert 'ID,status,superkingdom,phylum,class,order,family,genus,species' in c.last_result.out
    assert 'found,Eukaryota,Chlorophyta,Prasinophyceae,unassigned,unassigned,Ostreococcus' in c.last_result.out
    assert 'classified 1 signatures total' in c.last_result.err
    assert 'loaded 1 LCA databases' in c.last_result.err


def test_classify_majority_vote_3(runtmp, lca_db_format):
    # classify signature with nothing in counts
    c = runtmp

    # build database
    taxcsv = utils.get_test_data('lca/delmont-6.csv')
    input_sig1 = utils.get_test_data('lca/TARA_ASE_MAG_00031.sig')
    input_sig2 = utils.get_test_data('lca/TARA_PSW_MAG_00136.sig')
    lca_db = c.output('delmont-1.lca.json')

    c.run_sourmash('lca', 'index', taxcsv, lca_db, input_sig1, input_sig2,
                   '-F', lca_db_format)

    print(c.last_command)
    print(c.last_result.out)
    print(c.last_result.err)

    assert os.path.exists(lca_db)

    assert "** assuming column 'MAGs' is identifiers in spreadsheet" in c.last_result.err
    assert "** assuming column 'Domain' is superkingdom in spreadsheet" in c.last_result.err
    assert '2 identifiers used out of 2 distinct identifiers in spreadsheet.' in c.last_result.err

    # obtain testdata '47.fa.sig'
    testdata1 = utils.get_test_data('47.fa.sig')

    # majority vote classify
    c.run_sourmash('lca', 'classify', '--db', lca_db, '--query', testdata1, '--majority')

    print(c.last_command)
    print(c.last_result.out)
    print(c.last_result.err)

    assert 'ID,status,superkingdom,phylum,class,order,family,genus,species' in c.last_result.out
    assert 'nomatch,,,,,,,,' in c.last_result.out
    assert 'classified 1 signatures total' in c.last_result.err
    assert 'loaded 1 LCA databases' in c.last_result.err


def test_multi_db_classify(runtmp):
    db1 = utils.get_test_data('lca/delmont-1.lca.json')
    db2 = utils.get_test_data('lca/delmont-2.lca.json')
    input_sig = utils.get_test_data('lca/TARA_ASE_MAG_00031.sig')

    cmd = ['lca', 'classify', '--db', db1, db2, '--query', input_sig]
    runtmp.sourmash(*cmd)

    print(cmd)
    print(runtmp.last_result.out)
    print(runtmp.last_result.err)

    assert 'ID,status,superkingdom,phylum,class,order,family,genus,species' in runtmp.last_result.out
    assert 'TARA_ASE_MAG_00031,found,Bacteria,Proteobacteria,Gammaproteobacteria,Alteromonadales,,,,' in runtmp.last_result.out
    assert 'classified 1 signatures total' in runtmp.last_result.err
    assert 'loaded 2 LCA databases' in runtmp.last_result.err


def test_classify_unknown_hashes(runtmp, lca_db_format):
    taxcsv = utils.get_test_data('lca-root/tax.csv')
    input_sig1 = utils.get_test_data('lca-root/TARA_MED_MAG_00029.fa.sig')
    input_sig2 = utils.get_test_data('lca-root/TOBG_MED-875.fna.gz.sig')
    lca_db = runtmp.output('lca-root.lca.json')

    cmd = ['lca', 'index', taxcsv, lca_db, input_sig2, '-F', lca_db_format]
    runtmp.sourmash(*cmd)

    print(cmd)
    print(runtmp.last_result.out)
    print(runtmp.last_result.err)

    assert os.path.exists(lca_db)

    assert '1 identifiers used out of 2 distinct identifiers in spreadsheet.' in runtmp.last_result.err

    cmd = ['lca', 'classify', '--db', lca_db, '--query', input_sig1]
    runtmp.sourmash(*cmd)

    print(cmd)
    print(runtmp.last_result.out)
    print(runtmp.last_result.err)

    assert '(root)' not in runtmp.last_result.out
    assert 'TARA_MED_MAG_00029,found,Archaea,Euryarcheoata,unassigned,unassigned,novelFamily_I' in runtmp.last_result.out


def test_single_summarize(runtmp):
    db1 = utils.get_test_data('lca/delmont-1.lca.json')
    input_sig = utils.get_test_data('lca/TARA_ASE_MAG_00031.sig')

    cmd = ['lca', 'summarize', '--db', db1, '--query', input_sig]
    runtmp.sourmash(*cmd)

    print(cmd)
    print(runtmp.last_result.out)
    print(runtmp.last_result.err)

    assert 'loaded 1 signatures from 1 files total.' in runtmp.last_result.err
    assert '100.0%   200   Bacteria;Proteobacteria;Gammaproteobacteria;Alteromonadales' in runtmp.last_result.out


def test_single_summarize_singleton(runtmp):
    db1 = utils.get_test_data('lca/delmont-1.lca.json')
    input_sig = utils.get_test_data('lca/TARA_ASE_MAG_00031.sig')

    cmd = ['lca', 'summarize', '--db', db1, '--query', input_sig,]
    runtmp.sourmash(*cmd)

    print(cmd)
    print(runtmp.last_result.out)
    print(runtmp.last_result.err)

    assert 'loaded 1 signatures from 1 files total.' in runtmp.last_result.err
    assert '100.0%   200   Bacteria;Proteobacteria;Gammaproteobacteria;Alteromonadales' in runtmp.last_result.out
    assert 'test-data/lca/TARA_ASE_MAG_00031.sig:5b438c6c TARA_ASE_MAG_00031' in runtmp.last_result.out


@utils.in_tempdir
def test_single_summarize_traverse(c):
    db1 = utils.get_test_data('lca/delmont-1.lca.json')
    input_sig = utils.get_test_data('lca/TARA_ASE_MAG_00031.sig')
    in_dir = c.output('sigs')
    os.mkdir(in_dir)
    shutil.copyfile(input_sig, os.path.join(in_dir, 'q.sig'))

    cmd = ['lca', 'summarize', '--db', db1, '--query', in_dir]
    c.run_sourmash(*cmd)

    out = c.last_result.out
    print(out)
    err = c.last_result.err
    print(err)

    assert 'loaded 1 signatures from 1 files total.' in err
    assert '100.0%   200   Bacteria;Proteobacteria;Gammaproteobacteria;Alteromonadales' in out

@utils.in_tempdir
def test_single_summarize_singleton_traverse(c):
    db1 = utils.get_test_data('lca/delmont-1.lca.json')
    input_sig = utils.get_test_data('lca/TARA_ASE_MAG_00031.sig')
    in_dir = c.output('sigs')
    os.mkdir(in_dir)
    shutil.copyfile(input_sig, os.path.join(in_dir, 'q.sig'))

    cmd = ['lca', 'summarize', '--db', db1, '--query', in_dir]
    c.run_sourmash(*cmd)

    out = c.last_result.out
    print(out)
    err = c.last_result.err
    print(err)

    assert 'loaded 1 signatures from 1 files total.' in err
    assert '100.0%   200   Bacteria;Proteobacteria;Gammaproteobacteria;Alteromonadales' in out
    assert 'q.sig:5b438c6c TARA_ASE_MAG_00031' in out


def test_single_summarize_to_output(runtmp):
    db1 = utils.get_test_data('lca/delmont-1.lca.json')
    input_sig = utils.get_test_data('lca/TARA_ASE_MAG_00031.sig')
    in_dir = runtmp.output('sigs')
    os.mkdir(in_dir)
    shutil.copyfile(input_sig, os.path.join(in_dir, 'q.sig'))

    cmd = ['lca', 'summarize', '--db', db1, '--query', input_sig,
            '-o', runtmp.output('output.txt')]
    runtmp.sourmash(*cmd)

    print(cmd)
    print(runtmp.last_result.out)
    print(runtmp.last_result.err)

    with open(runtmp.output('output.txt'), 'rt') as fp:
        outdata = fp.read()
    assert 'loaded 1 signatures from 1 files total.' in runtmp.last_result.err
    assert '200,Bacteria,Proteobacteria,Gammaproteobacteria' in outdata



def test_single_summarize_to_output_check_filename(runtmp):
    db1 = utils.get_test_data('lca/delmont-1.lca.json')
    input_sig = utils.get_test_data('lca/TARA_ASE_MAG_00031.sig')
    in_dir = runtmp.output('sigs')
    os.mkdir(in_dir)
    shutil.copyfile(input_sig, os.path.join(in_dir, 'q.sig'))

    cmd = ['lca', 'summarize', '--db', db1, '--query', os.path.join(in_dir, 'q.sig'),
            '-o', runtmp.output('output.txt')]
    runtmp.sourmash(*cmd)

    print(cmd)
    print(runtmp.last_result.out)
    print(runtmp.last_result.err)

    outdata = open(runtmp.output('output.txt'), 'rt').read()

    assert 'loaded 1 signatures from 1 files total.' in runtmp.last_result.err
    assert 'count,superkingdom,phylum,class,order,family,genus,species,strain,filename,sig_name,sig_md5,total_counts\n' in outdata
    assert '200,Bacteria,Proteobacteria,Gammaproteobacteria,Alteromonadales,Alteromonadaceae,Alteromonas,Alteromonas_macleodii,,'+os.path.join(in_dir, 'q.sig')+',TARA_ASE_MAG_00031,5b438c6c858cdaf9e9b05a207fa3f9f0,200.0\n' in outdata
    print(outdata)


def test_summarize_unknown_hashes_to_output_check_total_counts(runtmp, lca_db_format):
    taxcsv = utils.get_test_data('lca-root/tax.csv')
    input_sig1 = utils.get_test_data('lca-root/TARA_MED_MAG_00029.fa.sig')
    input_sig2 = utils.get_test_data('lca-root/TOBG_MED-875.fna.gz.sig')
    lca_db = runtmp.output('lca-root.lca.json')

    cmd = ['lca', 'index', taxcsv, lca_db, input_sig2, '-F', lca_db_format]
    runtmp.sourmash(*cmd)

    print(cmd)
    print(runtmp.last_result.out)
    print(runtmp.last_result.err)

    assert os.path.exists(lca_db)

    assert '1 identifiers used out of 2 distinct identifiers in spreadsheet.' in runtmp.last_result.err

    cmd = ['lca', 'summarize', '--db', lca_db, '--query', input_sig1,
           '-o', 'out.csv']
    runtmp.sourmash(*cmd)

    print(cmd)
    print(runtmp.last_result.out)
    print(runtmp.last_result.err)

    assert '(root)' not in runtmp.last_result.out
    assert '11.5%    27   Archaea;Euryarcheoata;unassigned;unassigned;novelFamily_I' in runtmp.last_result.out

    with open(runtmp.output('out.csv'), newline="") as fp:
        r = csv.DictReader(fp)
        rows = list(r)
        pairs = [ (row['count'], row['total_counts']) for row in rows ]
        pairs = [ (float(x), float(y)) for x, y in pairs ]
        pairs = set(pairs)

        assert pairs == { (27.0, 234.0) }


def test_single_summarize_scaled(runtmp):
    db1 = utils.get_test_data('lca/delmont-1.lca.json')
    input_sig = utils.get_test_data('lca/TARA_ASE_MAG_00031.sig')
    in_dir = runtmp.output('sigs')
    os.mkdir(in_dir)
    shutil.copyfile(input_sig, os.path.join(in_dir, 'q.sig'))

    cmd = ['lca', 'summarize', '--db', db1, '--query', input_sig,
            '--scaled', '100000']
    runtmp.sourmash(*cmd)

    print(cmd)
    print(runtmp.last_result.out)
    print(runtmp.last_result.err)

    assert 'loaded 1 signatures from 1 files total.' in runtmp.last_result.err
    assert '100.0%    27   Bacteria;Proteobacteria;Gammaproteobacteria;Alteromonadales'


def test_multi_summarize_with_unassigned_singleton(runtmp, lca_db_format):
    taxcsv = utils.get_test_data('lca/delmont-6.csv')
    input_sig1 = utils.get_test_data('lca/TARA_ASE_MAG_00031.sig')
    input_sig2 = utils.get_test_data('lca/TARA_PSW_MAG_00136.sig')
    lca_db = runtmp.output('delmont-1.lca.json')

    cmd = ['lca', 'index', taxcsv, lca_db, input_sig1, input_sig2,
           '-F', lca_db_format]
    runtmp.sourmash(*cmd)

    print(cmd)
    print(runtmp.last_result.out)
    print(runtmp.last_result.err)

    assert os.path.exists(lca_db)

    assert "** assuming column 'MAGs' is identifiers in spreadsheet" in runtmp.last_result.err
    assert "** assuming column 'Domain' is superkingdom in spreadsheet" in runtmp.last_result.err
    assert '2 identifiers used out of 2 distinct identifiers in spreadsheet.' in runtmp.last_result.err

    cmd = ['lca', 'summarize', '--db', lca_db, '--query', input_sig1,
            input_sig2, '--ignore-abundance']
    runtmp.sourmash(*cmd)

    print(cmd)
    print(runtmp.last_result.out)
    print(runtmp.last_result.err)

    assert 'loaded 2 signatures from 2 files total.' in runtmp.last_result.err

    out_lines = runtmp.last_result.out.splitlines()
    def remove_line_startswith(x, check=None):
        for line in out_lines:
            if line.startswith(x):
                out_lines.remove(line)
                if check:
                    # make sure the check value is in there
                    assert check in line
                return line
        assert 0, "couldn't find {}".format(x)

    # note, proportions/percentages are now per-file
    remove_line_startswith('100.0%   200   Bacteria ', 'TARA_ASE_MAG_00031.sig:5b438c6c')
    remove_line_startswith('100.0%   200   Bacteria;Proteobacteria;unassigned;unassigned ')
    remove_line_startswith('100.0%  1231   Eukaryota;Chlorophyta ')
    remove_line_startswith('100.0%  1231   Eukaryota ', 'TARA_PSW_MAG_00136.sig:db50b713')
    remove_line_startswith('100.0%   200   Bacteria;Proteobacteria ')
    remove_line_startswith('100.0%   200   Bacteria;Proteobacteria;unassigned ')
    remove_line_startswith('100.0%  1231   Eukaryota;Chlorophyta;Prasinophyceae ')
    remove_line_startswith('100.0%   200   Bacteria;Proteobacteria;unassigned;unassigned;Alteromonadaceae ')
    remove_line_startswith('100.0%  1231   Eukaryota;Chlorophyta;Prasinophyceae;unassigned;unassigned ')
    remove_line_startswith('100.0%  1231   Eukaryota;Chlorophyta;Prasinophyceae;unassigned ')
    remove_line_startswith('100.0%  1231   Eukaryota;Chlorophyta;Prasinophyceae;unassigned;unassigned;Ostreococcus ')
    assert not out_lines


def test_summarize_to_root(runtmp, lca_db_format):
    taxcsv = utils.get_test_data('lca-root/tax.csv')
    input_sig1 = utils.get_test_data('lca-root/TARA_MED_MAG_00029.fa.sig')
    input_sig2 = utils.get_test_data('lca-root/TOBG_MED-875.fna.gz.sig')
    lca_db = runtmp.output('lca-root.lca.json')

    cmd = ['lca', 'index', taxcsv, lca_db, input_sig1, input_sig2,
           '-F', lca_db_format]
    runtmp.sourmash(*cmd)

    print(cmd)
    print(runtmp.last_result.out)
    print(runtmp.last_result.err)

    assert os.path.exists(lca_db)

    assert '2 identifiers used out of 2 distinct identifiers in spreadsheet.' in runtmp.last_result.err

    cmd = ['lca', 'summarize', '--db', lca_db, '--query', input_sig2,
            '--ignore-abundance']
    runtmp.sourmash(*cmd)

    print(cmd)
    print(runtmp.last_result.out)
    print(runtmp.last_result.err)

    assert '78.6%    99   Archaea' in runtmp.last_result.out
    assert '21.4%    27   (root)' in runtmp.last_result.out


def test_summarize_unknown_hashes(runtmp, lca_db_format):
    taxcsv = utils.get_test_data('lca-root/tax.csv')
    input_sig1 = utils.get_test_data('lca-root/TARA_MED_MAG_00029.fa.sig')
    input_sig2 = utils.get_test_data('lca-root/TOBG_MED-875.fna.gz.sig')
    lca_db = runtmp.output('lca-root.lca.json')

    cmd = ['lca', 'index', taxcsv, lca_db, input_sig2, '-F', lca_db_format]
    runtmp.sourmash(*cmd)

    print(cmd)
    print(runtmp.last_result.out)
    print(runtmp.last_result.err)

    assert os.path.exists(lca_db)

    assert '1 identifiers used out of 2 distinct identifiers in spreadsheet.' in runtmp.last_result.err

    cmd = ['lca', 'summarize', '--db', lca_db, '--query', input_sig1]
    runtmp.sourmash(*cmd)

    print(cmd)
    print(runtmp.last_result.out)
    print(runtmp.last_result.err)

    assert '(root)' not in runtmp.last_result.out
    assert '11.5%    27   Archaea;Euryarcheoata;unassigned;unassigned;novelFamily_I' in runtmp.last_result.out


def test_summarize_to_root_abund(runtmp, lca_db_format):
    taxcsv = utils.get_test_data('lca-root/tax.csv')
    input_sig1 = utils.get_test_data('lca-root/TARA_MED_MAG_00029.fa.sig')
    input_sig2 = utils.get_test_data('lca-root/TOBG_MED-875.fna.gz.sig')
    lca_db = runtmp.output('lca-root.lca.json')

    cmd = ['lca', 'index', taxcsv, lca_db, input_sig1, input_sig2,
           '-F', lca_db_format]
    runtmp.sourmash(*cmd)

    print(cmd)
    print(runtmp.last_result.out)
    print(runtmp.last_result.err)

    assert os.path.exists(lca_db)

    assert '2 identifiers used out of 2 distinct identifiers in spreadsheet.' in runtmp.last_result.err

    cmd = ['lca', 'summarize', '--db', lca_db, '--query', input_sig2]
    runtmp.sourmash(*cmd)

    print(cmd)
    print(runtmp.last_result.out)
    print(runtmp.last_result.err)

    assert '78.9%   101   Archaea' in runtmp.last_result.out
    assert '21.1%    27   (root)' in runtmp.last_result.out


def test_summarize_unknown_hashes_abund(runtmp, lca_db_format):
    taxcsv = utils.get_test_data('lca-root/tax.csv')
    input_sig1 = utils.get_test_data('lca-root/TARA_MED_MAG_00029.fa.sig')
    input_sig2 = utils.get_test_data('lca-root/TOBG_MED-875.fna.gz.sig')
    lca_db = runtmp.output('lca-root.lca.json')

    cmd = ['lca', 'index', taxcsv, lca_db, input_sig2, '-F', lca_db_format]
    runtmp.sourmash(*cmd)

    print(cmd)
    print(runtmp.last_result.out)
    print(runtmp.last_result.err)

    assert os.path.exists(lca_db)

    assert '1 identifiers used out of 2 distinct identifiers in spreadsheet.' in runtmp.last_result.err

    cmd = ['lca', 'summarize', '--db', lca_db, '--query', input_sig1]
    runtmp.sourmash(*cmd)

    print(cmd)
    print(runtmp.last_result.out)
    print(runtmp.last_result.err)

    assert '(root)' not in runtmp.last_result.out
    assert '11.5%    27   Archaea;Euryarcheoata;unassigned;unassigned;novelFamily_I' in runtmp.last_result.out


@utils.in_thisdir
def test_lca_summarize_abund_hmp(c):
    # test lca summarize --with-abundance on some real data
    queryfile = utils.get_test_data('hmp-sigs/G36354.sig.gz')
    dbname = utils.get_test_data('hmp-sigs/G36354-matches.lca.json.gz')

    c.run_sourmash('lca', 'summarize', '--db', dbname, '--query', queryfile)

    assert '32.1%  1080   p__Firmicutes;c__Bacilli;o__Lactobacillales' in c.last_result.out


@utils.in_thisdir
def test_lca_summarize_abund_fake_no_abund(c):
    # test lca summarize on some known/fake data; see docs for explanation.
    queryfile = utils.get_test_data('fake-abund/query.sig.gz')
    dbname = utils.get_test_data('fake-abund/matches.lca.json.gz')

    c.run_sourmash('lca', 'summarize', '--db', dbname, '--query', queryfile,
                   '--ignore-abundance')

    assert 'NOTE: discarding abundances in query, since --ignore-abundance' in c.last_result.err
    assert '79.6%   550   Bacteria' in c.last_result.out
    assert '20.4%   141   Archaea' in c.last_result.out


@utils.in_thisdir
def test_lca_summarize_abund_fake_yes_abund(c):
    # test lca summarize abundance weighting on some known/fake data
    queryfile = utils.get_test_data('fake-abund/query.sig.gz')
    dbname = utils.get_test_data('fake-abund/matches.lca.json.gz')

    c.run_sourmash('lca', 'summarize', '--db', dbname, '--query', queryfile)

    assert '43.2%   563   Bacteria' in c.last_result.out
    assert '56.8%   740   Archaea' in c.last_result.out


def test_rankinfo_on_multi(runtmp):
    db1 = utils.get_test_data('lca/dir1.lca.json')
    db2 = utils.get_test_data('lca/dir2.lca.json')

    cmd = ['lca', 'rankinfo', db1, db2]
    runtmp.sourmash(*cmd)

    print(cmd)
    print(runtmp.last_result.out)
    print(runtmp.last_result.err)

    lines = runtmp.last_result.out.splitlines()
    lines.remove('superkingdom: 0 (0.0%)')
    lines.remove('phylum: 464 (12.8%)')
    lines.remove('class: 533 (14.7%)')
    lines.remove('order: 1050 (29.0%)')
    lines.remove('family: 695 (19.2%)')
    lines.remove('genus: 681 (18.8%)')
    lines.remove('species: 200 (5.5%)')
    lines.remove('strain: 0 (0.0%)')

    assert not lines


def test_rankinfo_on_single(runtmp):
    db1 = utils.get_test_data('lca/both.lca.json')

    cmd = ['lca', 'rankinfo', db1]
    runtmp.sourmash(*cmd)

    print(cmd)
    print(runtmp.last_result.out)
    print(runtmp.last_result.err)

    lines = runtmp.last_result.out.splitlines()
    lines.remove('superkingdom: 0 (0.0%)')
    lines.remove('phylum: 464 (12.8%)')
    lines.remove('class: 533 (14.7%)')
    lines.remove('order: 1050 (29.0%)')
    lines.remove('family: 695 (19.2%)')
    lines.remove('genus: 681 (18.8%)')
    lines.remove('species: 200 (5.5%)')
    lines.remove('strain: 0 (0.0%)')

    assert not lines


def test_rankinfo_no_tax(runtmp, lca_db_format):
    # note: TARA_PSW_MAG_00136 is _not_ in delmont-1.csv.
    taxcsv = utils.get_test_data('lca/delmont-1.csv')
    input_sig = utils.get_test_data('lca/TARA_PSW_MAG_00136.sig')
    lca_db = runtmp.output('delmont-1.lca.json')

    cmd = ['lca', 'index', taxcsv, lca_db, input_sig, '-F', lca_db_format]
    runtmp.sourmash(*cmd)

    print(cmd)
    print(runtmp.last_result.out)
    print(runtmp.last_result.err)

    assert os.path.exists(lca_db)

    assert "** assuming column 'MAGs' is identifiers in spreadsheet" in runtmp.last_result.err
    assert "** assuming column 'Domain' is superkingdom in spreadsheet" in runtmp.last_result.err
    assert '0 identifiers used out of 1 distinct identifiers in spreadsheet.' in runtmp.last_result.err

    cmd = ['lca', 'rankinfo', lca_db]
    runtmp.sourmash(*cmd)


def test_rankinfo_with_min(runtmp):
    db1 = utils.get_test_data('lca/dir1.lca.json')
    db2 = utils.get_test_data('lca/dir2.lca.json')

    cmd = ['lca', 'rankinfo', db1, db2, '--minimum-num', '1']
    runtmp.sourmash(*cmd)

    print(cmd)
    print(runtmp.last_result.out)
    print(runtmp.last_result.err)

    lines = runtmp.last_result.out.splitlines()
    lines.remove('superkingdom: 0 (0.0%)')
    lines.remove('phylum: 464 (12.8%)')
    lines.remove('class: 533 (14.7%)')
    lines.remove('order: 1050 (29.0%)')
    lines.remove('family: 695 (19.2%)')
    lines.remove('genus: 681 (18.8%)')
    lines.remove('species: 200 (5.5%)')
    lines.remove('strain: 0 (0.0%)')

    assert not lines


def test_rankinfo_with_min_2(runtmp):
    db1 = utils.get_test_data('lca/dir1.lca.json')
    db2 = utils.get_test_data('lca/dir2.lca.json')

    cmd = ['lca', 'rankinfo', db1, db2, '--minimum-num', '2']
    runtmp.sourmash(*cmd)

    print(cmd)
    print(runtmp.last_result.out)
    print(runtmp.last_result.err)

    assert "(no hashvals with lineages found)" in runtmp.last_result.err


def test_compare_csv(runtmp):
    a = utils.get_test_data('lca/classify-by-both.csv')
    b = utils.get_test_data('lca/tara-delmont-SuppTable3.csv')

    cmd = ['lca', 'compare_csv', a, b, '-f']
    runtmp.sourmash(*cmd)

    print(cmd)
    print(runtmp.last_result.out)
    print(runtmp.last_result.err)

    assert 'loaded 106 distinct lineages, 957 rows' in runtmp.last_result.err
    assert 'missing 937 assignments in classify spreadsheet.' in runtmp.last_result.err
    assert '20 total assignments, 0 differ between spreadsheets.' in runtmp.last_result.err


def test_compare_csv_real(runtmp):
    a = utils.get_test_data('lca/tully-genome-sigs.classify.csv')
    b = utils.get_test_data('lca/tully-query.delmont-db.sigs.classify.csv')

    cmd = ['lca', 'compare_csv', a, b, '--start-column=3', '-f']
    runtmp.sourmash(*cmd)

    print(cmd)
    print(runtmp.last_result.out)
    print(runtmp.last_result.err)

    assert 'loaded 87 distinct lineages, 2631 rows' in runtmp.last_result.err
    assert 'missing 71 assignments in classify spreadsheet.' in runtmp.last_result.err
    assert 'missing 1380 assignments in custom spreadsheet.' in runtmp.last_result.err
    assert '(these will not be evaluated any further)' in runtmp.last_result.err
    assert '987 total assignments, 889 differ between spreadsheets.' in runtmp.last_result.err
    assert '296 are compatible (one lineage is ancestor of another.' in runtmp.last_result.err
    assert '593 are incompatible (there is a disagreement in the trees).' in runtmp.last_result.err
    assert '164 incompatible at rank superkingdom' in runtmp.last_result.err
    assert '255 incompatible at rank phylum' in runtmp.last_result.err
    assert '107 incompatible at rank class' in runtmp.last_result.err
    assert '54 incompatible at rank order' in runtmp.last_result.err
    assert '13 incompatible at rank family' in runtmp.last_result.err
    assert '0 incompatible at rank genus' in runtmp.last_result.err
    assert '0 incompatible at rank species' in runtmp.last_result.err


def test_incompat_lca_db_ksize_2(runtmp, lca_db_format):
    # test on gather - create a database with ksize of 25
    c = runtmp
    testdata1 = utils.get_test_data('lca/TARA_ASE_MAG_00031.fa.gz')
    c.run_sourmash('sketch', 'dna', '-p', 'k=25,scaled=1000', testdata1,
                   '-o', 'test_db.sig')
    print(c)

    c.run_sourmash('lca', 'index', utils.get_test_data('lca/delmont-1.csv',),
                   'test.lca.json', 'test_db.sig',
                    '-k', '25', '--scaled', '10000',
                   '-F', lca_db_format)
    print(c)

    # this should fail: the LCA database has ksize 25, and the query sig has
    # no compatible ksizes.
    with pytest.raises(SourmashCommandFailed) as e:
        c.run_sourmash('gather', utils.get_test_data('lca/TARA_ASE_MAG_00031.sig'), 'test.lca.json')

    err = c.last_result.err
    print(err)

    # @CTB different error messages for the different databases...
    #assert "ERROR: cannot use 'test.lca.json' for this query." in err
    #assert "ksize on this database is 25; this is different from requested ksize of 31"


def test_lca_index_empty(runtmp, lca_db_format):
    c = runtmp
    # test lca index with an empty taxonomy CSV, followed by a load & gather.
    sig2file = utils.get_test_data('2.fa.sig')
    sig47file = utils.get_test_data('47.fa.sig')
    sig63file = utils.get_test_data('63.fa.sig')

    sig63 = load_one_signature(sig63file, ksize=31)

    # create an empty spreadsheet
    with open(c.output('empty.csv'), 'wt') as fp:
        fp.write('accession,superkingdom,phylum,class,order,family,genus,species,strain')

    # index!
    c.run_sourmash('lca', 'index', 'empty.csv', 'xxx.lca.json',
                   sig2file, sig47file, sig63file, '--scaled', '1000',
                   '-F', lca_db_format)

    # can we load and search?
    lca_db_filename = c.output('xxx.lca.json')
    db, ksize, scaled = lca_utils.load_single_database(lca_db_filename)

    results = db.gather(sig63)
    assert len(results) == 1
    containment, match_sig, name = results[0]
    assert containment == 1.0
    assert match_sig.minhash == sig63.minhash
    assert name == lca_db_filename


def test_lca_gather_threshold_1():
    # test gather() method, in some detail; see same tests for sbt.
    sig2file = utils.get_test_data('2.fa.sig')
    sig47file = utils.get_test_data('47.fa.sig')
    sig63file = utils.get_test_data('63.fa.sig')

    sig2 = load_one_signature(sig2file, ksize=31)
    sig47 = load_one_signature(sig47file, ksize=31)
    sig63 = load_one_signature(sig63file, ksize=31)

    # construct LCA Database
    db = sourmash.lca.LCA_Database(ksize=31, scaled=1000)
    db.insert(sig2)
    db.insert(sig47)
    db.insert(sig63)

    # now construct query signatures with specific numbers of hashes --
    # note, these signatures all have scaled=1000.

    mins = list(sorted(sig2.minhash.hashes.keys()))
    new_mh = sig2.minhash.copy_and_clear()

    # query with empty hashes
    assert not new_mh
    with pytest.raises(ValueError):
        db.gather(SourmashSignature(new_mh))

    # add one hash
    new_mh.add_hash(mins.pop())
    assert len(new_mh) == 1

    results = db.gather(SourmashSignature(new_mh))
    assert len(results) == 1
    containment, match_sig, name = results[0]
    assert containment == 1.0
    assert match_sig.minhash == sig2.minhash
    assert name == None

    # check with a threshold -> should be no results.
    with pytest.raises(ValueError):
        db.gather(SourmashSignature(new_mh), threshold_bp=5000)

    # add three more hashes => length of 4
    new_mh.add_hash(mins.pop())
    new_mh.add_hash(mins.pop())
    new_mh.add_hash(mins.pop())
    assert len(new_mh) == 4

    results = db.gather(SourmashSignature(new_mh))
    assert len(results) == 1
    containment, match_sig, name = results[0]
    assert containment == 1.0
    assert match_sig.minhash == sig2.minhash
    assert name == None

    # check with a too-high threshold -> should be no results.
    with pytest.raises(ValueError):
        db.gather(SourmashSignature(new_mh), threshold_bp=5000)


def test_lca_gather_threshold_5():
    # test gather() method, in some detail; see same tests for sbt.
    sig2file = utils.get_test_data('2.fa.sig')
    sig47file = utils.get_test_data('47.fa.sig')
    sig63file = utils.get_test_data('63.fa.sig')

    sig2 = load_one_signature(sig2file, ksize=31)
    sig47 = load_one_signature(sig47file, ksize=31)
    sig63 = load_one_signature(sig63file, ksize=31)

    # construct LCA Database
    db = sourmash.lca.LCA_Database(ksize=31, scaled=1000)
    db.insert(sig2)
    db.insert(sig47)
    db.insert(sig63)

    # now construct query signatures with specific numbers of hashes --
    # note, these signatures both have scaled=1000.

    mins = list(sorted(sig2.minhash.hashes.keys()))
    new_mh = sig2.minhash.copy_and_clear()

    # add five hashes
    for i in range(5):
        new_mh.add_hash(mins.pop())
        new_mh.add_hash(mins.pop())
        new_mh.add_hash(mins.pop())
        new_mh.add_hash(mins.pop())
        new_mh.add_hash(mins.pop())

    # should get a result with no threshold (any match at all is returned)
    results = db.gather(SourmashSignature(new_mh))
    assert len(results) == 1
    containment, match_sig, name = results[0]
    assert containment == 1.0
    assert match_sig.minhash == sig2.minhash
    assert name == None

    # now, check with a threshold_bp that should be meet-able.
    results = db.gather(SourmashSignature(new_mh), threshold_bp=5000)
    assert len(results) == 1
    containment, match_sig, name = results[0]
    assert containment == 1.0
    assert match_sig.minhash == sig2.minhash
    assert name == None


def test_gather_multiple_return():
    sig2file = utils.get_test_data('2.fa.sig')
    sig47file = utils.get_test_data('47.fa.sig')
    sig63file = utils.get_test_data('63.fa.sig')

    sig2 = load_one_signature(sig2file, ksize=31)
    sig47 = load_one_signature(sig47file, ksize=31)
    sig63 = load_one_signature(sig63file, ksize=31)

    # construct LCA Database
    db = sourmash.lca.LCA_Database(ksize=31, scaled=1000)
    db.insert(sig2)
    db.insert(sig47)
    db.insert(sig63)

    # now, run gather. how many results do we get, and are they in the
    # right order?
    results = db.gather(sig63)
    print(len(results))
    assert len(results) == 1
    assert results[0][0] == 1.0


def test_lca_db_protein_build():
    # test programmatic creation of LCA database with protein sigs in it
    sigfile1 = utils.get_test_data('prot/protein/GCA_001593925.1_ASM159392v1_protein.faa.gz.sig')
    sigfile2 = utils.get_test_data('prot/protein/GCA_001593935.1_ASM159393v1_protein.faa.gz.sig')

    sig1 = sourmash.load_one_signature(sigfile1)
    sig2 = sourmash.load_one_signature(sigfile2)

    db = sourmash.lca.LCA_Database(ksize=19, scaled=100, moltype='protein')
    assert db.insert(sig1)
    assert db.insert(sig2)

    # check reconstruction --
    mh_list = [ x.minhash for x in db.signatures() ]
    assert len(mh_list) == 2
    assert sig1.minhash in mh_list
    assert sig2.minhash in mh_list

    # and search, gather
    results = db.search(sig1, threshold=0.0)
    assert len(results) == 2

    results = db.gather(sig2)
    assert results[0][0] == 1.0


@utils.in_tempdir
def test_lca_db_protein_save_load(c):
    # test save/load of programmatically created db with protein sigs in it
    sigfile1 = utils.get_test_data('prot/protein/GCA_001593925.1_ASM159392v1_protein.faa.gz.sig')
    sigfile2 = utils.get_test_data('prot/protein/GCA_001593935.1_ASM159393v1_protein.faa.gz.sig')

    sig1 = sourmash.load_one_signature(sigfile1)
    sig2 = sourmash.load_one_signature(sigfile2)

    db = sourmash.lca.LCA_Database(ksize=19, scaled=100, moltype='protein')
    assert db.insert(sig1)
    assert db.insert(sig2)

    db.save(c.output('xxx.lca.json'))
    del db

    x = sourmash.lca.lca_db.load_single_database(c.output('xxx.lca.json'))
    db2 = x[0]
    assert db2.moltype == 'protein'

    # check reconstruction --
    mh_list = [ x.minhash for x in db2.signatures() ]
    assert len(mh_list) == 2
    print('XXX', mh_list[0].ksize)
    print('YYY', sig1.minhash.ksize)
    assert sig1.minhash in mh_list
    assert sig2.minhash in mh_list

    # and search, gather
    results = db2.search(sig1, threshold=0.0)
    assert len(results) == 2

    results = db2.gather(sig2)
    assert results[0][0] == 1.0


def test_lca_db_protein_command_index(runtmp, lca_db_format):
    # test command-line creation of LCA database with protein sigs
    c = runtmp

    sigfile1 = utils.get_test_data('prot/protein/GCA_001593925.1_ASM159392v1_protein.faa.gz.sig')
    sigfile2 = utils.get_test_data('prot/protein/GCA_001593935.1_ASM159393v1_protein.faa.gz.sig')
    lineages = utils.get_test_data('prot/gtdb-subset-lineages.csv')

    db_out = c.output('protein.lca.json')

    c.run_sourmash('lca', 'index', lineages, db_out, sigfile1, sigfile2,
<<<<<<< HEAD
                   '-C', '3', '--split-identifiers', '--require-taxonomy',
                   '--scaled', '100', '-k', '19', '--protein',
                   '-F', lca_db_format)
=======
                   '-C', '2', '--split-identifiers', '--require-taxonomy',
                   '--scaled', '100', '-k', '19', '--protein')
>>>>>>> a6a6523d

    x = sourmash.lca.lca_db.load_single_database(db_out)
    db2 = x[0]
    assert db2.moltype == 'protein'

    sig1 = sourmash.load_one_signature(sigfile1)
    sig2 = sourmash.load_one_signature(sigfile2)

    # check reconstruction --
    mh_list = [ x.minhash for x in db2.signatures() ]
    assert len(mh_list) == 2
    assert sig1.minhash in mh_list
    assert sig2.minhash in mh_list

    # and search, gather
    results = db2.search(sig1, threshold=0.0)
    assert len(results) == 2

    results = db2.gather(sig2)
    assert results[0][0] == 1.0


@utils.in_thisdir
def test_lca_db_protein_command_search(c):
    # test command-line search/gather of LCA database with protein sigs
    # (LCA database created as above)
    sigfile1 = utils.get_test_data('prot/protein/GCA_001593925.1_ASM159392v1_protein.faa.gz.sig')
    db_out = utils.get_test_data('prot/protein.lca.json.gz')

    c.run_sourmash('search', sigfile1, db_out, '--threshold', '0.0')
    assert '2 matches:' in c.last_result.out

    c.run_sourmash('gather', sigfile1, db_out)
    assert 'found 1 matches total' in c.last_result.out
    assert 'the recovered matches hit 100.0% of the query' in c.last_result.out


def test_lca_db_hp_build():
    # test programmatic creation of LCA database with hp sigs in it
    sigfile1 = utils.get_test_data('prot/hp/GCA_001593925.1_ASM159392v1_protein.faa.gz.sig')
    sigfile2 = utils.get_test_data('prot/hp/GCA_001593935.1_ASM159393v1_protein.faa.gz.sig')

    sig1 = sourmash.load_one_signature(sigfile1)
    sig2 = sourmash.load_one_signature(sigfile2)

    db = sourmash.lca.LCA_Database(ksize=19, scaled=100, moltype='hp')
    assert db.insert(sig1)
    assert db.insert(sig2)

    # check reconstruction --
    mh_list = [ x.minhash for x in db.signatures() ]
    assert len(mh_list) == 2
    assert sig1.minhash in mh_list
    assert sig2.minhash in mh_list

    # and search, gather
    results = db.search(sig1, threshold=0.0)
    assert len(results) == 2

    results = db.gather(sig2)
    assert results[0][0] == 1.0


@utils.in_tempdir
def test_lca_db_hp_save_load(c):
    # test save/load of programmatically created db with hp sigs in it
    sigfile1 = utils.get_test_data('prot/hp/GCA_001593925.1_ASM159392v1_protein.faa.gz.sig')
    sigfile2 = utils.get_test_data('prot/hp/GCA_001593935.1_ASM159393v1_protein.faa.gz.sig')

    sig1 = sourmash.load_one_signature(sigfile1)
    sig2 = sourmash.load_one_signature(sigfile2)

    db = sourmash.lca.LCA_Database(ksize=19, scaled=100, moltype='hp')
    assert db.insert(sig1)
    assert db.insert(sig2)

    db.save(c.output('xxx.lca.json'))
    del db

    x = sourmash.lca.lca_db.load_single_database(c.output('xxx.lca.json'))
    db2 = x[0]
    assert db2.moltype == 'hp'

    # check reconstruction --
    mh_list = [ x.minhash for x in db2.signatures() ]
    assert len(mh_list) == 2
    assert sig1.minhash in mh_list
    assert sig2.minhash in mh_list

    # and search, gather
    results = db2.search(sig1, threshold=0.0)
    assert len(results) == 2

    results = db2.gather(sig2)
    assert results[0][0] == 1.0


def test_lca_db_hp_command_index(runtmp, lca_db_format):
    # test command-line creation of LCA database with hp sigs
    c = runtmp

    sigfile1 = utils.get_test_data('prot/hp/GCA_001593925.1_ASM159392v1_protein.faa.gz.sig')
    sigfile2 = utils.get_test_data('prot/hp/GCA_001593935.1_ASM159393v1_protein.faa.gz.sig')
    lineages = utils.get_test_data('prot/gtdb-subset-lineages.csv')

    db_out = c.output('hp.lca.json')

    c.run_sourmash('lca', 'index', lineages, db_out, sigfile1, sigfile2,
<<<<<<< HEAD
                   '-C', '3', '--split-identifiers', '--require-taxonomy',
                   '--scaled', '100', '-k', '19', '--hp',
                   '-F', lca_db_format)
=======
                   '-C', '2', '--split-identifiers', '--require-taxonomy',
                   '--scaled', '100', '-k', '19', '--hp')
>>>>>>> a6a6523d

    x = sourmash.lca.lca_db.load_single_database(db_out)
    db2 = x[0]
    assert db2.moltype == 'hp'

    sig1 = sourmash.load_one_signature(sigfile1)
    sig2 = sourmash.load_one_signature(sigfile2)

    # check reconstruction --
    mh_list = [ x.minhash for x in db2.signatures() ]
    assert len(mh_list) == 2
    assert sig1.minhash in mh_list
    assert sig2.minhash in mh_list

    # and search, gather
    results = db2.search(sig1, threshold=0.0)
    assert len(results) == 2

    results = db2.gather(sig2)
    assert results[0][0] == 1.0


@utils.in_thisdir
def test_lca_db_hp_command_search(c):
    # test command-line search/gather of LCA database with hp sigs
    # (LCA database created as above)
    sigfile1 = utils.get_test_data('prot/hp/GCA_001593925.1_ASM159392v1_protein.faa.gz.sig')
    db_out = utils.get_test_data('prot/hp.lca.json.gz')

    c.run_sourmash('search', sigfile1, db_out, '--threshold', '0.0')
    assert '2 matches:' in c.last_result.out

    c.run_sourmash('gather', sigfile1, db_out, '--threshold', '0.0')
    assert 'found 1 matches total' in c.last_result.out
    assert 'the recovered matches hit 100.0% of the query' in c.last_result.out


def test_lca_db_dayhoff_build():
    # test programmatic creation of LCA database with dayhoff sigs in it
    sigfile1 = utils.get_test_data('prot/dayhoff/GCA_001593925.1_ASM159392v1_protein.faa.gz.sig')
    sigfile2 = utils.get_test_data('prot/dayhoff/GCA_001593935.1_ASM159393v1_protein.faa.gz.sig')

    sig1 = sourmash.load_one_signature(sigfile1)
    sig2 = sourmash.load_one_signature(sigfile2)

    db = sourmash.lca.LCA_Database(ksize=19, scaled=100, moltype='dayhoff')
    assert db.insert(sig1)
    assert db.insert(sig2)

    # check reconstruction --
    mh_list = [ x.minhash for x in db.signatures() ]
    assert len(mh_list) == 2
    assert sig1.minhash in mh_list
    assert sig2.minhash in mh_list

    # and search, gather
    results = db.search(sig1, threshold=0.0)
    assert len(results) == 2

    results = db.gather(sig2)
    assert results[0][0] == 1.0


@utils.in_tempdir
def test_lca_db_dayhoff_save_load(c):
    # test save/load of programmatically created db with dayhoff sigs in it
    sigfile1 = utils.get_test_data('prot/dayhoff/GCA_001593925.1_ASM159392v1_protein.faa.gz.sig')
    sigfile2 = utils.get_test_data('prot/dayhoff/GCA_001593935.1_ASM159393v1_protein.faa.gz.sig')

    sig1 = sourmash.load_one_signature(sigfile1)
    sig2 = sourmash.load_one_signature(sigfile2)

    db = sourmash.lca.LCA_Database(ksize=19, scaled=100, moltype='dayhoff')
    assert db.insert(sig1)
    assert db.insert(sig2)

    db.save(c.output('xxx.lca.json'))
    del db

    x = sourmash.lca.lca_db.load_single_database(c.output('xxx.lca.json'))
    db2 = x[0]
    assert db2.moltype == 'dayhoff'

    # check reconstruction --
    mh_list = [ x.minhash for x in db2.signatures() ]
    assert len(mh_list) == 2
    assert sig1.minhash in mh_list
    assert sig2.minhash in mh_list

    # and search, gather
    results = db2.search(sig1, threshold=0.0)
    assert len(results) == 2

    results = db2.gather(sig2)
    assert results[0][0] == 1.0


def test_lca_db_dayhoff_command_index(runtmp, lca_db_format):
    # test command-line creation of LCA database with dayhoff sigs
    c = runtmp

    sigfile1 = utils.get_test_data('prot/dayhoff/GCA_001593925.1_ASM159392v1_protein.faa.gz.sig')
    sigfile2 = utils.get_test_data('prot/dayhoff/GCA_001593935.1_ASM159393v1_protein.faa.gz.sig')
    lineages = utils.get_test_data('prot/gtdb-subset-lineages.csv')

    db_out = c.output('dayhoff.lca.json')

    c.run_sourmash('lca', 'index', lineages, db_out, sigfile1, sigfile2,
<<<<<<< HEAD
                   '-C', '3', '--split-identifiers', '--require-taxonomy',
                   '--scaled', '100', '-k', '19', '--dayhoff',
                   '-F', lca_db_format)
=======
                   '-C', '2', '--split-identifiers', '--require-taxonomy',
                   '--scaled', '100', '-k', '19', '--dayhoff')
>>>>>>> a6a6523d

    x = sourmash.lca.lca_db.load_single_database(db_out)
    db2 = x[0]
    assert db2.moltype == 'dayhoff'

    sig1 = sourmash.load_one_signature(sigfile1)
    sig2 = sourmash.load_one_signature(sigfile2)

    # check reconstruction --
    mh_list = [ x.minhash for x in db2.signatures() ]
    assert len(mh_list) == 2
    assert sig1.minhash in mh_list
    assert sig2.minhash in mh_list

    # and search, gather
    results = db2.search(sig1, threshold=0.0)
    assert len(results) == 2

    results = db2.gather(sig2)
    assert results[0][0] == 1.0


@utils.in_thisdir
def test_lca_db_dayhoff_command_search(c):
    # test command-line search/gather of LCA database with dayhoff sigs
    # (LCA database created as above)
    sigfile1 = utils.get_test_data('prot/dayhoff/GCA_001593925.1_ASM159392v1_protein.faa.gz.sig')
    db_out = utils.get_test_data('prot/dayhoff.lca.json.gz')

    c.run_sourmash('search', sigfile1, db_out, '--threshold', '0.0')
    assert '2 matches:' in c.last_result.out

    c.run_sourmash('gather', sigfile1, db_out, '--threshold', '0.0')
    assert 'found 1 matches total' in c.last_result.out
    assert 'the recovered matches hit 100.0% of the query' in c.last_result.out


def test_lca_index_with_picklist(runtmp, lca_db_format):
    gcf_sigs = glob.glob(utils.get_test_data('gather/GCF*.sig'))
    outdb = runtmp.output('gcf.lca.json')
    picklist = utils.get_test_data('gather/thermotoga-picklist.csv')

    # create an empty spreadsheet
    with open(runtmp.output('empty.csv'), 'wt') as fp:
        fp.write('accession,superkingdom,phylum,class,order,family,genus,species,strain')

    runtmp.sourmash('lca', 'index', 'empty.csv', outdb, *gcf_sigs,
                    '-k', '21', '--picklist', f"{picklist}:md5:md5",
                    '-F', lca_db_format)

    out = runtmp.last_result.out
    err = runtmp.last_result.err

    print(out)
    print(err)

    assert "for given picklist, found 3 matches to 9 distinct values" in err
    assert "WARNING: 6 missing picklist values."
    assert "WARNING: no lineage provided for 3 signatures" in err

    siglist = list(sourmash.load_file_as_signatures(outdb))
    assert len(siglist) == 3
    for ss in siglist:
        assert 'Thermotoga' in ss.name


def test_lca_index_with_picklist_exclude(runtmp, lca_db_format):
    gcf_sigs = glob.glob(utils.get_test_data('gather/GCF*.sig'))
    outdb = runtmp.output('gcf.lca.json')
    picklist = utils.get_test_data('gather/thermotoga-picklist.csv')

    # create an empty spreadsheet
    with open(runtmp.output('empty.csv'), 'wt') as fp:
        fp.write('accession,superkingdom,phylum,class,order,family,genus,species,strain')

    runtmp.sourmash('lca', 'index', 'empty.csv', outdb, *gcf_sigs,
                    '-k', '21', '--picklist', f"{picklist}:md5:md5:exclude",
                    '-F', lca_db_format)

    out = runtmp.last_result.out
    err = runtmp.last_result.err

    print(out)
    print(err)

    assert "for given picklist, found 9 matches by excluding 9 distinct values" in err
    assert "WARNING: 3 missing picklist values."
    assert "WARNING: no lineage provided for 9 signatures" in err

    siglist = list(sourmash.load_file_as_signatures(outdb))
    assert len(siglist) == 9
    for ss in siglist:
        assert 'Thermotoga' not in ss.name


def test_lca_jaccard_ordering():
    # this tests a tricky situation where for three sketches A, B, C,
    # |A intersect B| is greater than |A intersect C|
    # _but_
    # |A jaccard B| is less than |A intersect B|
    a = sourmash.MinHash(ksize=31, n=0, scaled=2)
    b = a.copy_and_clear()
    c = a.copy_and_clear()

    a.add_many([1, 2, 3, 4])
    b.add_many([1, 2, 3] + list(range(10, 30)))
    c.add_many([1, 5])

    def _intersect(x, y):
        return x.intersection_and_union_size(y)[0]

    print('a intersect b:', _intersect(a, b))
    print('a intersect c:', _intersect(a, c))
    print('a jaccard b:', a.jaccard(b))
    print('a jaccard c:', a.jaccard(c))
    assert _intersect(a, b) > _intersect(a, c)
    assert a.jaccard(b) < a.jaccard(c)

    # thresholds to use:
    assert a.jaccard(b) < 0.15
    assert a.jaccard(c) > 0.15

    # now - make signatures, try out :)
    ss_a = sourmash.SourmashSignature(a, name='A')
    ss_b = sourmash.SourmashSignature(b, name='B')
    ss_c = sourmash.SourmashSignature(c, name='C')

    db = sourmash.lca.LCA_Database(ksize=31, scaled=2)
    db.insert(ss_a)
    db.insert(ss_b)
    db.insert(ss_c)

    sr = db.search(ss_a, threshold=0.15)
    print(sr)
    assert len(sr) == 2
    assert sr[0].signature == ss_a
    assert sr[1].signature == ss_c<|MERGE_RESOLUTION|>--- conflicted
+++ resolved
@@ -2397,14 +2397,9 @@
     db_out = c.output('protein.lca.json')
 
     c.run_sourmash('lca', 'index', lineages, db_out, sigfile1, sigfile2,
-<<<<<<< HEAD
-                   '-C', '3', '--split-identifiers', '--require-taxonomy',
+                   '-C', '2', '--split-identifiers', '--require-taxonomy',
                    '--scaled', '100', '-k', '19', '--protein',
                    '-F', lca_db_format)
-=======
-                   '-C', '2', '--split-identifiers', '--require-taxonomy',
-                   '--scaled', '100', '-k', '19', '--protein')
->>>>>>> a6a6523d
 
     x = sourmash.lca.lca_db.load_single_database(db_out)
     db2 = x[0]
@@ -2513,14 +2508,9 @@
     db_out = c.output('hp.lca.json')
 
     c.run_sourmash('lca', 'index', lineages, db_out, sigfile1, sigfile2,
-<<<<<<< HEAD
-                   '-C', '3', '--split-identifiers', '--require-taxonomy',
+                   '-C', '2', '--split-identifiers', '--require-taxonomy',
                    '--scaled', '100', '-k', '19', '--hp',
                    '-F', lca_db_format)
-=======
-                   '-C', '2', '--split-identifiers', '--require-taxonomy',
-                   '--scaled', '100', '-k', '19', '--hp')
->>>>>>> a6a6523d
 
     x = sourmash.lca.lca_db.load_single_database(db_out)
     db2 = x[0]
@@ -2629,14 +2619,9 @@
     db_out = c.output('dayhoff.lca.json')
 
     c.run_sourmash('lca', 'index', lineages, db_out, sigfile1, sigfile2,
-<<<<<<< HEAD
-                   '-C', '3', '--split-identifiers', '--require-taxonomy',
+                   '-C', '2', '--split-identifiers', '--require-taxonomy',
                    '--scaled', '100', '-k', '19', '--dayhoff',
                    '-F', lca_db_format)
-=======
-                   '-C', '2', '--split-identifiers', '--require-taxonomy',
-                   '--scaled', '100', '-k', '19', '--dayhoff')
->>>>>>> a6a6523d
 
     x = sourmash.lca.lca_db.load_single_database(db_out)
     db2 = x[0]
