[package]
name = "sourmash"
version = "0.12.1"
authors = ["Luiz Irber <luiz.irber@gmail.com>"]
description = "MinHash sketches for genomic data"
repository = "https://github.com/sourmash-bio/sourmash"
keywords = ["minhash", "bioinformatics"]
categories = ["science", "algorithms", "data-structures"]
license = "BSD-3-Clause"
edition = "2021"
readme = "README.md"
autoexamples = false
autobins = false
rust-version = "1.65.0"

[lib]
name = "sourmash"
crate-type = ["lib", "staticlib", "cdylib"]
bench = false

[features]
from-finch = ["finch"]
parallel = ["rayon"]
maturin = []
branchwater = ["rocksdb", "rkyv", "parallel"]
default = []

[dependencies]
az = "1.0.0"
byteorder = "1.4.3"
camino = { version = "1.1.6", features = ["serde1"] }
cfg-if = "1.0"
counter = "0.5.7"
csv = "1.3.0"
enum_dispatch = "0.3.12"
finch = { version = "0.6.0", optional = true }
fixedbitset = "0.4.0"
getrandom = { version = "0.2", features = ["js"] }
getset = "0.1.1"
histogram = "0.9.0"
itertools = "0.12.0"
log = "0.4.20"
md5 = "0.7.0"
memmap2 = "0.9.4"
murmurhash3 = "0.0.5"
niffler = { version = "2.3.1", default-features = false, features = [ "gz" ] }
nohash-hasher = "0.2.0"
num-iter = "0.1.44"
once_cell = "1.18.0"
ouroboros = "0.18.3"
piz = "0.5.0"
primal-check = "0.3.1"
rkyv = { version = "0.7.44", optional = true }
roaring = "0.10.2"
rayon = { version = "1.8.1", optional = true }
serde = { version = "1.0.196", features = ["derive"] }
serde_json = "1.0.113"
thiserror = "1.0"
twox-hash = "1.6.0"
typed-builder = "0.18.0"
vec-collections = "0.4.3"
<<<<<<< HEAD
statrs = "0.16.0"
ndarray = "0.15.6"
roots = "0.0.8"
=======
streaming-stats = "0.2"
>>>>>>> 01adde31

[dev-dependencies]
criterion = "0.5.1"
needletail = { version = "0.5.1", default-features = false }
proptest = { version = "1.4.0", default-features = false, features = ["std"]}
rand = "0.8.2"
tempfile = "3.10.0"

[[bench]]
name = "compute"
harness = false

[[bench]]
name = "nodegraph"
harness = false

[[bench]]
name = "minhash"
harness = false

[[bench]]
name = "gather"
harness = false

[package.metadata.cargo-all-features]
skip_optional_dependencies = true
denylist = ["maturin"]
skip_feature_sets = [
    ["branchwater", "parallel"], # branchwater implies parallel
]

## Wasm section. Crates only used for WASM, as well as specific configurations

[target.'cfg(all(target_arch = "wasm32", target_os="unknown"))'.dependencies.wasm-bindgen]
version = "0.2.89"
features = ["serde-serialize"]

[target.'cfg(all(target_arch = "wasm32", target_os="unknown"))'.dependencies.web-sys]
version = "0.3.68"
features = ["console", "File"]

[target.'cfg(all(target_arch = "wasm32"))'.dependencies.chrono]
version = "0.4.32"
features = ["wasmbind"]

[target.'cfg(all(target_arch = "wasm32", target_os="unknown"))'.dev-dependencies]
wasm-bindgen-test = "0.3.41"

### These crates don't compile on wasm
[target.'cfg(not(target_arch = "wasm32"))'.dependencies]
rocksdb = { version = "0.21.0", optional = true }<|MERGE_RESOLUTION|>--- conflicted
+++ resolved
@@ -59,13 +59,10 @@
 twox-hash = "1.6.0"
 typed-builder = "0.18.0"
 vec-collections = "0.4.3"
-<<<<<<< HEAD
 statrs = "0.16.0"
 ndarray = "0.15.6"
 roots = "0.0.8"
-=======
 streaming-stats = "0.2"
->>>>>>> 01adde31
 
 [dev-dependencies]
 criterion = "0.5.1"
