--- conflicted
+++ resolved
@@ -37,12 +37,8 @@
 fixedbitset = "0.4.0"
 getrandom = { version = "0.2", features = ["js"] }
 getset = "0.1.1"
-<<<<<<< HEAD
-histogram = "0.9.0"
+histogram = "0.9.1"
 itertools = "0.12.0"
-=======
-histogram = "0.9.1"
->>>>>>> f3dc5f21
 log = "0.4.20"
 md5 = "0.7.0"
 memmap2 = "0.9.4"
