[package]
name = "sourmash"
version = "0.12.0"
authors = ["Luiz Irber <luiz.irber@gmail.com>"]
description = "MinHash sketches for genomic data"
repository = "https://github.com/sourmash-bio/sourmash"
keywords = ["minhash", "bioinformatics"]
categories = ["science", "algorithms", "data-structures"]
license = "BSD-3-Clause"
edition = "2021"
readme = "README.md"
autoexamples = false
autobins = false
rust-version = "1.65.0"

[lib]
name = "sourmash"
crate-type = ["lib", "staticlib", "cdylib"]
bench = false

[features]
from-finch = ["finch"]
parallel = ["rayon"]
maturin = []
branchwater = ["rocksdb", "rkyv", "parallel"]
default = []

[dependencies]
az = "1.0.0"
byteorder = "1.4.3"
camino = { version = "1.1.6", features = ["serde1"] }
cfg-if = "1.0"
counter = "0.5.7"
csv = "1.3.0"
enum_dispatch = "0.3.12"
finch = { version = "0.6.0", optional = true }
fixedbitset = "0.4.0"
getrandom = { version = "0.2", features = ["js"] }
getset = "0.1.1"
histogram = "0.9.0"
log = "0.4.20"
md5 = "0.7.0"
memmap2 = "0.9.3"
murmurhash3 = "0.0.5"
niffler = { version = "2.3.1", default-features = false, features = [ "gz" ] }
nohash-hasher = "0.2.0"
num-iter = "0.1.43"
<<<<<<< HEAD
once_cell = "1.18.0"
ouroboros = "0.18.2"
=======
once_cell = "1.19.0"
ouroboros = "0.18.3"
>>>>>>> a0f3016f
piz = "0.5.0"
primal-check = "0.3.1"
rkyv = { version = "0.7.43", optional = true }
roaring = "0.10.2"
rayon = { version = "1.8.1", optional = true }
serde = { version = "1.0.195", features = ["derive"] }
serde_json = "1.0.111"
thiserror = "1.0"
twox-hash = "1.6.0"
typed-builder = "0.18.0"
vec-collections = "0.4.3"

[dev-dependencies]
criterion = "0.5.1"
needletail = { version = "0.5.1", default-features = false }
proptest = { version = "1.4.0", default-features = false, features = ["std"]}
rand = "0.8.2"
tempfile = "3.9.0"

[[bench]]
name = "compute"
harness = false

[[bench]]
name = "nodegraph"
harness = false

[[bench]]
name = "minhash"
harness = false

[package.metadata.cargo-all-features]
skip_optional_dependencies = true
denylist = ["maturin"]
skip_feature_sets = [
    ["branchwater", "parallel"], # branchwater implies parallel
]

## Wasm section. Crates only used for WASM, as well as specific configurations

[target.'cfg(all(target_arch = "wasm32", target_os="unknown"))'.dependencies.wasm-bindgen]
version = "0.2.89"
features = ["serde-serialize"]

[target.'cfg(all(target_arch = "wasm32", target_os="unknown"))'.dependencies.web-sys]
version = "0.3.67"
features = ["console", "File"]

[target.'cfg(all(target_arch = "wasm32"))'.dependencies.chrono]
version = "0.4.28"
features = ["wasmbind"]

[target.'cfg(all(target_arch = "wasm32", target_os="unknown"))'.dev-dependencies]
wasm-bindgen-test = "0.3.40"

### These crates don't compile on wasm
[target.'cfg(not(target_arch = "wasm32"))'.dependencies]
rocksdb = { version = "0.21.0", optional = true }<|MERGE_RESOLUTION|>--- conflicted
+++ resolved
@@ -45,13 +45,8 @@
 niffler = { version = "2.3.1", default-features = false, features = [ "gz" ] }
 nohash-hasher = "0.2.0"
 num-iter = "0.1.43"
-<<<<<<< HEAD
 once_cell = "1.18.0"
-ouroboros = "0.18.2"
-=======
-once_cell = "1.19.0"
 ouroboros = "0.18.3"
->>>>>>> a0f3016f
 piz = "0.5.0"
 primal-check = "0.3.1"
 rkyv = { version = "0.7.43", optional = true }
