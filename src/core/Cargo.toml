[package]
name = "sourmash"
version = "0.11.0"
authors = ["Luiz Irber <luiz.irber@gmail.com>"]
description = "MinHash sketches for genomic data"
repository = "https://github.com/sourmash-bio/sourmash"
keywords = ["minhash", "bioinformatics"]
categories = ["science", "algorithms", "data-structures"]
license = "BSD-3-Clause"
edition = "2018"
readme = "README.md"
autoexamples = false
autobins = false

[lib]
name = "sourmash"
crate-type = ["lib", "staticlib", "cdylib"]
bench = false

[features]
from-finch = ["finch"]
parallel = ["rayon"]

[dependencies]
az = "1.0.0"
bytecount = "0.6.0"
byteorder = "1.4.3"
cfg-if = "1.0"
counter = "0.5.7"
finch = { version = "0.4.3", optional = true }
fixedbitset = "0.4.0"
getset = "0.1.1"
log = "0.4.8"
md5 = "0.7.0"
murmurhash3 = "0.0.5"
niffler = { version = "2.3.1", default-features = false, features = [ "gz" ] }
nohash-hasher = "0.2.0"
num-iter = "0.1.43"
once_cell = "1.3.1" # once_cell 1.14+ requires Rust 1.56+
rayon = { version = "1.5.2", optional = true }
<<<<<<< HEAD
serde = { version = "1.0.147", features = ["derive"] }
serde_json = "1.0.86"
=======
serde = { version = "1.0.137", features = ["derive"] }
serde_json = "1.0.87"
>>>>>>> 464e7cfb
primal-check = "0.3.1"
thiserror = "1.0"
typed-builder = "0.10.0"
twox-hash = "1.6.0"
vec-collections = "0.3.4"
piz = "0.4.0"  # piz 0.5.1 requires Rust 1.63+
memmap2 = "0.5.0"
ouroboros = "0.15.0"

[dev-dependencies]
assert_matches = "1.3.0"
criterion = "0.3.2"
needletail = { version = "0.4.1", default-features = false }
proptest = { version = "1.0.0", default-features = false, features = ["std"]}
rand = "0.8.2"
getrandom = { version = "0.2", features = ["js"] }
tempfile = "3.1.0"

[[bench]]
name = "index"
harness = false

[[bench]]
name = "compute"
harness = false

[[bench]]
name = "nodegraph"
harness = false

[[bench]]
name = "minhash"
harness = false

## Wasm section. Crates only used for WASM, as well as specific configurations

[target.'cfg(all(target_arch = "wasm32", target_vendor="unknown"))'.dependencies.wasm-bindgen]
version = "0.2.62"
features = ["serde-serialize"]

[target.'cfg(all(target_arch = "wasm32", target_vendor="unknown"))'.dependencies.web-sys]
version = "0.3.58"
features = ["console", "File"]

[target.'cfg(all(target_arch = "wasm32", target_vendor="unknown"))'.dev-dependencies]
wasm-bindgen-test = "0.3.31"

### These crates don't compile on wasm
[target.'cfg(not(all(target_arch = "wasm32", target_vendor="unknown")))'.dependencies]<|MERGE_RESOLUTION|>--- conflicted
+++ resolved
@@ -38,13 +38,8 @@
 num-iter = "0.1.43"
 once_cell = "1.3.1" # once_cell 1.14+ requires Rust 1.56+
 rayon = { version = "1.5.2", optional = true }
-<<<<<<< HEAD
 serde = { version = "1.0.147", features = ["derive"] }
-serde_json = "1.0.86"
-=======
-serde = { version = "1.0.137", features = ["derive"] }
 serde_json = "1.0.87"
->>>>>>> 464e7cfb
 primal-check = "0.3.1"
 thiserror = "1.0"
 typed-builder = "0.10.0"
