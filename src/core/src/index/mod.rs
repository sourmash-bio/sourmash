--- conflicted
+++ resolved
@@ -70,16 +70,12 @@
     type Item: Comparable<Self::Item>;
     //type SignatureIterator: Iterator<Item = Self::Item>;
 
-<<<<<<< HEAD
     fn find<F>(
         &'a self,
         search_fn: F,
         sig: &'a Self::Item,
         threshold: f64,
-    ) -> Result<Vec<&Self::Item>, Error>
-=======
-    fn find<F>(&self, search_fn: F, sig: &Self::Item, threshold: f64) -> Result<Vec<&Self::Item>>
->>>>>>> 9529c737
+    ) -> Result<Vec<&Self::Item>>
     where
         F: Fn(&dyn Comparable<Self::Item>, &Self::Item, f64) -> bool,
     {
