use std::collections::HashMap;
use std::convert::TryInto;
use std::fmt::Write as FmtWrite;
use std::fs::File;
use std::io::{BufRead, BufReader, Read, Write};
use std::ops::Deref;

use camino::Utf8PathBuf as PathBuf;
use getset::{CopyGetters, Getters, Setters};
#[cfg(feature = "parallel")]
use rayon::prelude::*;
use serde::de;
use serde::ser::SerializeStruct;
use serde::{Deserialize, Serialize, Serializer};

use crate::encodings::HashFunctions;
use crate::prelude::*;
use crate::signature::{Signature, SigsTrait};
use crate::sketch::Sketch;
use crate::Result;

#[derive(Debug, Serialize, Deserialize, Clone, CopyGetters, Getters, Setters, Eq)]
pub struct Record {
    #[getset(get = "pub", set = "pub")]
    internal_location: PathBuf,

    #[getset(get = "pub", set = "pub")]
    md5: String,

    md5short: String,

    #[getset(get_copy = "pub", set = "pub")]
    ksize: u32,

    moltype: String,

    num: u32,
    scaled: u64,
    n_hashes: usize,

    #[getset(get_copy = "pub", set = "pub")]
    #[serde(serialize_with = "intbool", deserialize_with = "to_bool")]
    with_abundance: bool,

    #[getset(get = "pub", set = "pub")]
    name: String,

    filename: String,
}

fn intbool<S>(x: &bool, s: S) -> std::result::Result<S::Ok, S::Error>
where
    S: serde::Serializer,
{
    if *x {
        s.serialize_i32(1)
    } else {
        s.serialize_i32(0)
    }
}

fn to_bool<'de, D>(deserializer: D) -> std::result::Result<bool, D::Error>
where
    D: de::Deserializer<'de>,
{
    match String::deserialize(deserializer)?
        .to_ascii_lowercase()
        .as_ref()
    {
        "0" | "false" | "False" => Ok(false),
        "1" | "true" | "True" => Ok(true),
        other => Err(de::Error::invalid_value(
            de::Unexpected::Str(other),
            &"0/1, true/false, True/False are the only supported values",
        )),
    }
}

impl PartialEq for Record {
    fn eq(&self, other: &Self) -> bool {
        self.ksize == other.ksize
            && self.moltype == other.moltype
            && self.num == other.num
            && self.scaled == other.scaled
            && self.with_abundance == other.with_abundance
    }
}

#[derive(Debug, Default, Serialize, Deserialize, Clone)]
pub struct Manifest {
    records: Vec<Record>,
}

impl Record {
    pub fn from_sig(sig: &Signature, path: &str) -> Vec<Self> {
        sig.iter()
            .map(|sketch| {
                let (mut ksize, md5, with_abundance, moltype, n_hashes, num, scaled, hash_function) = match sketch
                {
                    Sketch::MinHash(mh) => (
                        mh.ksize() as u32,
                        mh.md5sum(),
                        mh.track_abundance(),
                        mh.hash_function(),
                        mh.size(),
                        mh.num(),
                        mh.scaled(),
                        mh.hash_function(),
                    ),
                    Sketch::LargeMinHash(mh) => (
                        mh.ksize() as u32,
                        mh.md5sum(),
                        mh.track_abundance(),
                        mh.hash_function(),
                        mh.size(),
                        mh.num(),
                        mh.scaled(),
                        mh.hash_function(),
                    ),
                    _ => unimplemented!(),
                };

                let md5short = md5[0..8].into();

                ksize = match hash_function {
                    HashFunctions::Murmur64Protein | HashFunctions::Murmur64Dayhoff | HashFunctions::Murmur64Hp => ksize / 3,
                    _ => ksize,
                };

                Self {
                    internal_location: path.into(),
                    moltype: moltype.to_string(),
                    name: sig.name(),
                    ksize,
                    md5,
                    md5short,
                    with_abundance,
                    filename: sig.filename(),
                    n_hashes,
                    num,
                    scaled,
                }
            })
            .collect()
    }

    pub fn moltype(&self) -> HashFunctions {
        self.moltype.as_str().try_into().unwrap()
    }

    pub fn check_compatible(&self, other: &Record) -> Result<()> {
        /*
        if self.num != other.num {
            return Err(Error::MismatchNum {
                n1: self.num,
                n2: other.num,
            }
            .into());
        }
        */
        use crate::Error;

        if self.ksize() != other.ksize() {
            return Err(Error::MismatchKSizes);
        }
        if self.moltype() != other.moltype() {
            // TODO: fix this error
            return Err(Error::MismatchDNAProt);
        }
        /*
        if self.scaled() < other.scaled() {
            return Err(Error::MismatchScaled);
        }
        if self.seed() != other.seed() {
            return Err(Error::MismatchSeed);
        }
        */
        Ok(())
    }
}

impl Manifest {
    pub fn from_reader<R: Read>(rdr: R) -> Result<Self> {
        let mut records = vec![];

        let mut rdr = csv::ReaderBuilder::new()
            .comment(Some(b'#'))
            .from_reader(rdr);
        for result in rdr.deserialize() {
            let record: Record = result?;
            records.push(record);
        }
        Ok(Manifest { records })
    }

    pub fn to_writer<W: Write>(&self, mut wtr: W) -> Result<()> {
        wtr.write_all(b"# SOURMASH-MANIFEST-VERSION: 1.0\n")?;

        let mut wtr = csv::Writer::from_writer(wtr);

        for record in &self.records {
            wtr.serialize(record)?;
        }

        Ok(())
    }

    pub fn internal_locations(&self) -> impl Iterator<Item = &str> {
        self.records.iter().map(|r| r.internal_location.as_str())
    }

    pub fn iter(&self) -> impl Iterator<Item = &Record> {
        self.records.iter()
    }
}

impl Select for Manifest {
    fn select(self, selection: &Selection) -> Result<Self> {
        let rows = self.records.iter().filter(|row| {
            let mut valid = true;
            valid = if let Some(ksize) = selection.ksize() {
                row.ksize == ksize
            } else {
                valid
            };
            valid = if let Some(abund) = selection.abund() {
                valid && row.with_abundance() == abund
            } else {
                valid
            };
            valid = if let Some(moltype) = selection.moltype() {
                valid && row.moltype() == moltype
            } else {
                valid
            };
            valid = if let Some(scaled) = selection.scaled() {
                // num sigs have row.scaled = 0, don't include them
                valid && row.scaled != 0 && row.scaled <= scaled as u64
            } else {
                valid
            };
            valid = if let Some(num) = selection.num() {
                valid && row.num == num
            } else {
                valid
            };
            valid
        });

        Ok(Manifest {
            records: rows.cloned().collect(),
        })

        /*
        matching_rows = self.rows
        if ksize:
            matching_rows = ( row for row in matching_rows
                              if row['ksize'] == ksize )
        if moltype:
            matching_rows = ( row for row in matching_rows
                              if row['moltype'] == moltype )
        if scaled or containment:
            if containment and not scaled:
                raise ValueError("'containment' requires 'scaled' in Index.select'")

            matching_rows = ( row for row in matching_rows
                              if row['scaled'] and not row['num'] )
        if num:
            matching_rows = ( row for row in matching_rows
                              if row['num'] and not row['scaled'] )

        if abund:
            # only need to concern ourselves if abundance is _required_
            matching_rows = ( row for row in matching_rows
                              if row['with_abundance'] )

        if picklist:
            matching_rows = ( row for row in matching_rows
                              if picklist.matches_manifest_row(row) )

        # return only the internal filenames!
        for row in matching_rows:
            yield row
        */
    }
}

impl From<Vec<Record>> for Manifest {
    fn from(records: Vec<Record>) -> Self {
        Manifest { records }
    }
}

impl From<&[PathBuf]> for Manifest {
    fn from(paths: &[PathBuf]) -> Self {
        #[cfg(feature = "parallel")]
        let iter = paths.par_iter();

        #[cfg(not(feature = "parallel"))]
        let iter = paths.iter();

        let records: Vec<Record> = iter
            .flat_map(|p| {
                let recs: Vec<Record> = Signature::from_path(p)
                    .unwrap_or_else(|_| panic!("Error processing {:?}", p))
                    .into_iter()
                    .flat_map(|v| Record::from_sig(&v, p.as_str()))
                    .collect();
                recs
            })
            .collect();

        Manifest { records }
    }
}

impl From<&PathBuf> for Manifest {
    fn from(pathlist: &PathBuf) -> Self {
        let file = File::open(pathlist).unwrap_or_else(|_| panic!("Failed to open {:?}", pathlist));
        let reader = BufReader::new(file);

        let paths: Vec<PathBuf> = reader
            .lines()
            .map(|line| line.unwrap_or_else(|_| panic!("Failed to read line from {:?}", pathlist)))
            .map(PathBuf::from)
            .collect();

        paths.as_slice().into()
    }
}

impl Deref for Manifest {
    type Target = Vec<Record>;

    fn deref(&self) -> &Self::Target {
        &self.records
    }
}

#[derive(Debug, Hash, PartialEq, Eq, Clone, Deserialize)]
pub struct RecordSummary {
    ksize: u32,
    moltype: String,
    num: u32,
    scaled: u64,
    with_abundance: bool,
    // Fields for counting and aggregation
    count: usize,
    total_n_hashes: usize,
}

impl Serialize for RecordSummary {
    fn serialize<S>(&self, serializer: S) -> std::result::Result<S::Ok, S::Error>
    where
        S: Serializer,
    {
        let mut state = serializer.serialize_struct("RecordSummary", 7)?;
        state.serialize_field("ksize", &self.ksize)?;
        state.serialize_field("moltype", &self.moltype)?;
        state.serialize_field("num", &self.num)?;
        state.serialize_field("scaled", &self.scaled)?;
        state.serialize_field("with_abundance", &self.with_abundance)?;
        state.serialize_field("count", &self.count)?;
        state.serialize_field("total_n_hashes", &self.total_n_hashes)?;
        state.end()
    }
}

impl std::fmt::Display for RecordSummary {
    fn fmt(&self, f: &mut std::fmt::Formatter) -> std::fmt::Result {
        write!(
            f,
            "{} sketches with {}, k={}, scaled={}  {} total hashes",
            self.count, self.moltype, self.ksize, self.scaled, self.total_n_hashes
        )
    }
}

pub fn summarize_manifest(manifest: &Manifest) -> Vec<RecordSummary> {
    let mut summary_map: HashMap<(u32, String, u32, u64, bool), RecordSummary> = HashMap::new();

    for record in manifest.iter() {
        let key = (
            record.ksize(),
            record.moltype.clone(),
            record.num,
            record.scaled,
            record.with_abundance(),
        );
        let entry = summary_map.entry(key).or_insert_with(|| RecordSummary {
            ksize: record.ksize(),
            moltype: record.moltype.clone(),
            num: record.num,
            scaled: record.scaled,
            with_abundance: record.with_abundance(),
            count: 0,
            total_n_hashes: 0,
        });

        entry.count += 1;
        entry.total_n_hashes += record.n_hashes;
    }

    summary_map.into_values().collect()
}

pub fn display_summary(summaries: &[RecordSummary]) -> String {
    let mut output = String::new();
    FmtWrite::write_str(&mut output, "num signatures: ").unwrap();
    write!(
        output,
        "{}\n",
        summaries.iter().map(|s| s.count).sum::<usize>()
    )
    .unwrap();
    FmtWrite::write_str(&mut output, "** examining manifest...\n").unwrap();
    write!(
        output,
        "total hashes: {}\n",
        summaries.iter().map(|s| s.total_n_hashes).sum::<usize>()
    )
    .unwrap();
    FmtWrite::write_str(&mut output, "summary of sketches:\n").unwrap();
    for summary in summaries {
        write!(output, "   {}\n", summary).unwrap();
    }

    output
}

#[cfg(test)]
mod test {
    use camino::Utf8PathBuf as PathBuf;
    use std::fs::File;
    use std::io::Write;
    use tempfile::TempDir;

<<<<<<< HEAD
    use super::{display_summary, summarize_manifest, Manifest, Selection};
    use crate::collection::Collection;
    use crate::encodings::HashFunctions;
    use crate::selection::Select;
=======
    use super::Manifest;
    use crate::collection::Collection;
    use crate::encodings::HashFunctions;
    use crate::selection::{Select, Selection};
>>>>>>> daf64783

    #[test]
    fn test_manifest_from_pathlist() {
        let temp_dir = TempDir::new().unwrap();
        let utf8_output = PathBuf::from_path_buf(temp_dir.path().to_path_buf())
            .expect("Path should be valid UTF-8");
        let mut filename = utf8_output.join("sig-pathlist.txt");
        //convert to camino utf8pathbuf
        filename = PathBuf::from(filename);
        // build sig filenames
        let base_path = PathBuf::from(env!("CARGO_MANIFEST_DIR"));
        let test_sigs = vec![
            "../../tests/test-data/47.fa.sig",
            "../../tests/test-data/63.fa.sig",
        ];

        let full_paths: Vec<_> = test_sigs
            .into_iter()
            .map(|sig| base_path.join(sig))
            .collect();

        // write a file in test directory with a filename on each line
        let mut pathfile = File::create(&filename).unwrap();
        for sigfile in &full_paths {
            writeln!(pathfile, "{}", sigfile).unwrap();
        }

        // load into manifest
        let manifest = Manifest::from(&filename);
        assert_eq!(manifest.len(), 2);
    }

    #[test]
    #[should_panic(expected = "Failed to open \"no-exist\"")]
    fn test_manifest_from_pathlist_nonexistent_file() {
        let filename = PathBuf::from("no-exist");
        let _manifest = Manifest::from(&filename);
    }

    #[test]
    #[should_panic]
    fn test_manifest_from_pathlist_badfile() {
        let temp_dir = TempDir::new().unwrap();
        let utf8_output = PathBuf::from_path_buf(temp_dir.path().to_path_buf())
            .expect("Path should be valid UTF-8");
        let mut filename = utf8_output.join("sig-pathlist.txt");
        //convert to camino utf8pathbuf
        filename = PathBuf::from(filename);

        let mut pathfile = File::create(&filename).unwrap();
        writeln!(pathfile, "Valid line").unwrap();
        pathfile.write_all(&[0xED, 0xA0, 0x80]).unwrap(); // invalid UTF-8

        // load into manifest
        let _manifest = Manifest::from(&filename);
    }

    #[test]
    #[should_panic]
    fn test_manifest_from_paths_badpath() {
        let base_path = PathBuf::from(env!("CARGO_MANIFEST_DIR"));
        let test_sigs = vec![
            PathBuf::from("no-exist"),
            PathBuf::from("../../tests/test-data/63.fa.sig"),
        ];

        let full_paths: Vec<PathBuf> = test_sigs
            .into_iter()
            .map(|sig| base_path.join(sig))
            .collect();

        // load into manifest
        let _manifest = Manifest::from(&full_paths[..]); // pass full_paths as a slice
    }

    #[test]
    fn test_manifest_to_writer_bools() {
        let base_path = PathBuf::from(env!("CARGO_MANIFEST_DIR"));

        let test_sigs = vec![
            PathBuf::from("../../tests/test-data/47.fa.sig"),
            PathBuf::from("../../tests/test-data/track_abund/63.fa.sig"),
        ];

        let full_paths: Vec<PathBuf> = test_sigs
            .into_iter()
            .map(|sig| base_path.join(sig))
            .collect();

        let manifest = Manifest::from(&full_paths[..]); // pass full_paths as a slice

        let temp_dir = TempDir::new().unwrap();
        let utf8_output = PathBuf::from_path_buf(temp_dir.path().to_path_buf())
            .expect("Path should be valid UTF-8");

        let filename = utf8_output.join("sigs.manifest.csv");
        let mut wtr = File::create(&filename).expect("Failed to create file");

        manifest.to_writer(&mut wtr).unwrap();

        // check that we can reopen the file as a manifest + properly check abund
        let infile = File::open(&filename).expect("Failed to open file");
        let m2 = Manifest::from_reader(&infile).unwrap();
        for record in m2.iter() {
            eprintln!("{:?}", record.name());
            if record.name().contains("OS185") {
                assert_eq!(record.with_abundance(), false)
            } else {
                assert_eq!(record.with_abundance(), true)
            }
        }
    }

    #[test]
    fn test_manifest_selection() {
        let base_path = PathBuf::from(env!("CARGO_MANIFEST_DIR"));

        let test_sigs = vec![PathBuf::from("../../tests/test-data/prot/all.zip")];

        let full_paths: Vec<PathBuf> = test_sigs
            .into_iter()
            .map(|sig| base_path.join(sig))
            .collect();

        let collection = Collection::from_zipfile(&full_paths[0]).unwrap();
        let manifest = collection.manifest().clone();

        // check selection on manifest works
        let mut selection = Selection::default();
        selection.set_ksize(19);
        let prot_collect = manifest.select(&selection).unwrap();
        // eprintln!("{}", &prot_collect);
        assert_eq!(prot_collect.len(), 6);
        selection.set_moltype(HashFunctions::Murmur64Protein);

        let manifest = collection.manifest().clone();
        let protein_only = manifest.select(&selection).unwrap();
        assert_eq!(protein_only.len(), 2);

        let manifest = collection.manifest().clone();
        selection = Selection::default();
        selection.set_scaled(100);
        let scaled100 = manifest.select(&selection).unwrap();
        assert_eq!(scaled100.len(), 6);
    }
<<<<<<< HEAD

    #[test]
    fn test_manifest_summarize() {
        let base_path = PathBuf::from(env!("CARGO_MANIFEST_DIR"));

        let test_sigs = vec![
            PathBuf::from(
                "../../tests/test-data/prot/protein/GCA_001593925.1_ASM159392v1_protein.faa.gz.sig",
            ),
            PathBuf::from(
                "../../tests/test-data/prot/protein/GCA_001593935.1_ASM159393v1_protein.faa.gz.sig",
            ),
        ];

        let full_paths: Vec<PathBuf> = test_sigs
            .into_iter()
            .map(|sig| base_path.join(sig))
            .collect();

        let manifest = Manifest::from(&full_paths[..]); // pass full_paths as a slice

        let summaries = summarize_manifest(&manifest);
        let serialized_summaries = serde_json::to_string(&summaries).unwrap();
        let output = display_summary(&summaries);
        let expected_output = "num signatures: 2\n** examining manifest...\ntotal hashes: 8214\nsummary of sketches:\n   2 sketches with protein, k=19, scaled=100  8214 total hashes\n";
        let expected = "[{\"ksize\":19,\"moltype\":\"protein\",\"num\":0,\"scaled\":100,\"with_abundance\":false,\"count\":2,\"total_n_hashes\":8214}]";
        assert_eq!(output, expected_output);
        assert_eq!(serialized_summaries.trim(), expected);
    }
=======
>>>>>>> daf64783
}<|MERGE_RESOLUTION|>--- conflicted
+++ resolved
@@ -435,17 +435,10 @@
     use std::io::Write;
     use tempfile::TempDir;
 
-<<<<<<< HEAD
     use super::{display_summary, summarize_manifest, Manifest, Selection};
     use crate::collection::Collection;
     use crate::encodings::HashFunctions;
     use crate::selection::Select;
-=======
-    use super::Manifest;
-    use crate::collection::Collection;
-    use crate::encodings::HashFunctions;
-    use crate::selection::{Select, Selection};
->>>>>>> daf64783
 
     #[test]
     fn test_manifest_from_pathlist() {
@@ -591,7 +584,6 @@
         let scaled100 = manifest.select(&selection).unwrap();
         assert_eq!(scaled100.len(), 6);
     }
-<<<<<<< HEAD
 
     #[test]
     fn test_manifest_summarize() {
@@ -621,6 +613,4 @@
         assert_eq!(output, expected_output);
         assert_eq!(serialized_summaries.trim(), expected);
     }
-=======
->>>>>>> daf64783
 }