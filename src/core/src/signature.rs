--- conflicted
+++ resolved
@@ -1159,11 +1159,7 @@
     }
 
     #[test]
-<<<<<<< HEAD
-    fn test_selection_protein() {
-=======
     fn selection_protein() {
->>>>>>> d5781577
         let mut filename = PathBuf::from(env!("CARGO_MANIFEST_DIR"));
         filename.push(
             "../../tests/test-data/prot/protein/GCA_001593925.1_ASM159392v1_protein.faa.gz.sig",
@@ -1183,11 +1179,7 @@
     }
 
     #[test]
-<<<<<<< HEAD
-    fn test_selection_dayhoff() {
-=======
     fn selection_dayhoff() {
->>>>>>> d5781577
         let mut filename = PathBuf::from(env!("CARGO_MANIFEST_DIR"));
         filename.push(
             "../../tests/test-data/prot/dayhoff/GCA_001593925.1_ASM159392v1_protein.faa.gz.sig",
@@ -1208,11 +1200,7 @@
     }
 
     #[test]
-<<<<<<< HEAD
-    fn test_selection_hp() {
-=======
     fn selection_hp() {
->>>>>>> d5781577
         let mut filename = PathBuf::from(env!("CARGO_MANIFEST_DIR"));
         filename
             .push("../../tests/test-data/prot/hp/GCA_001593925.1_ASM159392v1_protein.faa.gz.sig");
@@ -1232,11 +1220,7 @@
     }
 
     #[test]
-<<<<<<< HEAD
-    fn test_selection_protein2() {
-=======
     fn selection_protein2() {
->>>>>>> d5781577
         let mut filename = PathBuf::from(env!("CARGO_MANIFEST_DIR"));
         filename.push(
             "../../tests/test-data/prot/protein/GCA_001593925.1_ASM159392v1_protein.faa.gz.sig",
@@ -1256,11 +1240,7 @@
     }
 
     #[test]
-<<<<<<< HEAD
-    fn test_selection_scaled_too_low() {
-=======
     fn selection_scaled_too_low() {
->>>>>>> d5781577
         let mut filename = PathBuf::from(env!("CARGO_MANIFEST_DIR"));
         filename.push("../../tests/test-data/47+63-multisig.sig");
 
