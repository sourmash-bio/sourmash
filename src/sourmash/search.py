--- conflicted
+++ resolved
@@ -69,11 +69,7 @@
         if threshold > 1.0:
             return None
 
-<<<<<<< HEAD
-    search_obj = JaccardSearch(SearchType.CONTAINMENT, threshold=threshold)
-=======
     search_obj = JaccardSearchBestOnly(SearchType.CONTAINMENT, threshold=threshold)
->>>>>>> 57467cdc
 
     return search_obj
 
