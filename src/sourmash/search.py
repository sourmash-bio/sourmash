from collections import namedtuple
import sys

from .logging import notify, error
from .signature import SourmashSignature
from .minhash import _get_max_hash_for_scaled


# generic SearchResult.
SearchResult = namedtuple('SearchResult',
                          'similarity, match, md5, filename, name')


def format_bp(bp):
    "Pretty-print bp information."
    bp = float(bp)
    if bp < 500:
        return '{:.0f} bp '.format(bp)
    elif bp <= 500e3:
        return '{:.1f} kbp'.format(round(bp / 1e3, 1))
    elif bp < 500e6:
        return '{:.1f} Mbp'.format(round(bp / 1e6, 1))
    elif bp < 500e9:
        return '{:.1f} Gbp'.format(round(bp / 1e9, 1))
    return '???'


def search_databases(query, databases, **kwargs):
    results = []
    found_md5 = set()
<<<<<<< HEAD
    for (obj, filename, filetype) in databases:
        search_iter = obj.search(query, **kwargs)
        for (score, match, filename) in search_iter:
=======
    for db in databases:
        search_iter = db.search(query, threshold=threshold,
                                 do_containment=do_containment,
                                 ignore_abundance=ignore_abundance,
                                 best_only=best_only,
                                 unload_data=unload_data)

        for (similarity, match, filename) in search_iter:
>>>>>>> 55741dc6
            md5 = match.md5sum()
            if md5 not in found_md5:
                results.append((score, match, filename))
                found_md5.add(md5)

    # sort results on similarity (reverse)
    results.sort(key=lambda x: -x[0])

    x = []
    for (score, match, filename) in results:
        x.append(SearchResult(similarity=score,
                              match=match,
                              md5=match.md5sum(),
                              filename=filename,
                              name=match.name))
    return x

###
### gather code
###

GatherResult = namedtuple('GatherResult',
                          'intersect_bp, f_orig_query, f_match, f_unique_to_query, f_unique_weighted, average_abund, median_abund, std_abund, filename, name, md5, match, f_match_orig, unique_intersect_bp, gather_result_rank, remaining_bp')


# build a new query object, subtracting found mins and downsampling
def _subtract_and_downsample(to_remove, old_query, scaled=None):
    mh = old_query.minhash
    mh = mh.downsample(scaled=scaled)
    mh.remove_many(to_remove)

    return SourmashSignature(mh)


def _find_best(dblist, query, threshold_bp):
    """
    Search for the best containment, return precisely one match.
    """

    best_cont = 0.0
    best_match = None
    best_filename = None

    # quantize threshold_bp to be an integer multiple of scaled
    query_scaled = query.minhash.scaled
    threshold_bp = int(threshold_bp / query_scaled) * query_scaled

    # search across all databases
    for db in dblist:
        for cont, match, fname in db.gather(query, threshold_bp=threshold_bp):
            assert cont                   # all matches should be nonzero.

            # note, break ties based on name, to ensure consistent order.
            if (cont == best_cont and str(match) < str(best_match)) or \
               cont > best_cont:
                # update best match.
                best_cont = cont
                best_match = match
                best_filename = fname

    if not best_match:
        return None, None, None

    return best_cont, best_match, best_filename


def _filter_max_hash(values, max_hash):
    results = set()
    for v in values:
        if v < max_hash:
            results.add(v)
    return results


def gather_databases(query, databases, threshold_bp, ignore_abundance):
    """
    Iteratively find the best containment of `query` in all the `databases`,
    until we find fewer than `threshold_bp` (estimated) bp in common.
    """
    # track original query information for later usage.
    track_abundance = query.minhash.track_abundance and not ignore_abundance
    orig_query_mh = query.minhash
    orig_query_hashes = set(orig_query_mh.hashes)

    # do we pay attention to abundances?
    orig_query_abunds = { k: 1 for k in orig_query_hashes }
    if track_abundance:
        import numpy as np
        orig_query_abunds = orig_query_mh.hashes

    cmp_scaled = query.minhash.scaled    # initialize with resolution of query
    result_n = 0
    while query.minhash:
        # find the best match!
        best_cont, best_match, filename = _find_best(databases, query,
                                                     threshold_bp)
        if not best_match:          # no matches at all for this cutoff!
            notify('found less than {} in common. => exiting',
                   format_bp(threshold_bp))
            break

        # subtract found hashes from search hashes, construct new search
        query_hashes = set(query.minhash.hashes)
        found_hashes = set(best_match.minhash.hashes)

        # Is the best match computed with scaled? Die if not.
        match_scaled = best_match.minhash.scaled
        if not match_scaled:
            error('Best match in gather is not scaled.')
            error('Please prepare gather databases with --scaled')
            raise Exception

        # pick the highest scaled / lowest resolution
        cmp_scaled = max(cmp_scaled, match_scaled)

        # eliminate hashes under this new resolution.
        # (CTB note: this means that if a high scaled/low res signature is
        # found early on, resolution will be low from then on.)
        new_max_hash = _get_max_hash_for_scaled(cmp_scaled)
        query_hashes = _filter_max_hash(query_hashes, new_max_hash)
        found_hashes = _filter_max_hash(found_hashes, new_max_hash)
        orig_query_hashes = _filter_max_hash(orig_query_hashes, new_max_hash)
        sum_abunds = sum(( orig_query_abunds[k] for k in orig_query_hashes))

        # calculate intersection with query hashes:
        intersect_hashes = query_hashes.intersection(found_hashes)
        unique_intersect_bp = cmp_scaled * len(intersect_hashes)
        intersect_orig_hashes = orig_query_hashes.intersection(found_hashes)
        intersect_bp = cmp_scaled * len(intersect_orig_hashes)

        # calculate fractions wrt first denominator - genome size
        assert intersect_hashes.issubset(found_hashes)
        f_match = len(intersect_hashes) / len(found_hashes)
        f_orig_query = len(intersect_orig_hashes) / len(orig_query_hashes)

        # calculate fractions wrt second denominator - metagenome size
        assert intersect_hashes.issubset(orig_query_hashes)
        f_unique_to_query = len(intersect_hashes) / len(orig_query_hashes)

        # calculate fraction of subject match with orig query
        f_match_orig = best_match.minhash.contained_by(orig_query_mh,
                                                       downsample=True)

        # calculate scores weighted by abundances
        f_unique_weighted = sum((orig_query_abunds[k] for k in intersect_hashes))
        f_unique_weighted /= sum_abunds

        # calculate stats on abundances, if desired.
        average_abund, median_abund, std_abund = None, None, None
        if track_abundance:
            intersect_abunds = (orig_query_abunds[k] for k in intersect_hashes)
            intersect_abunds = list(intersect_abunds)

            average_abund = np.mean(intersect_abunds)
            median_abund = np.median(intersect_abunds)
            std_abund = np.std(intersect_abunds)

        # construct a new query, subtracting hashes found in previous one.
        query = _subtract_and_downsample(found_hashes, query, cmp_scaled)
        remaining_bp = cmp_scaled * len(query.minhash.hashes)

        # compute weighted_missed:
        query_hashes -= set(found_hashes)
        weighted_missed = sum((orig_query_abunds[k] for k in query_hashes)) \
             / sum_abunds

        # build a result namedtuple
        result = GatherResult(intersect_bp=intersect_bp,
                              unique_intersect_bp=unique_intersect_bp,
                              f_orig_query=f_orig_query,
                              f_match=f_match,
                              f_match_orig=f_match_orig,
                              f_unique_to_query=f_unique_to_query,
                              f_unique_weighted=f_unique_weighted,
                              average_abund=average_abund,
                              median_abund=median_abund,
                              std_abund=std_abund,
                              filename=filename,
                              md5=best_match.md5sum(),
                              name=str(best_match),
                              match=best_match,
                              gather_result_rank=result_n,
                              remaining_bp=remaining_bp)
        result_n += 1

        yield result, weighted_missed, new_max_hash, query<|MERGE_RESOLUTION|>--- conflicted
+++ resolved
@@ -28,20 +28,9 @@
 def search_databases(query, databases, **kwargs):
     results = []
     found_md5 = set()
-<<<<<<< HEAD
-    for (obj, filename, filetype) in databases:
-        search_iter = obj.search(query, **kwargs)
-        for (score, match, filename) in search_iter:
-=======
     for db in databases:
-        search_iter = db.search(query, threshold=threshold,
-                                 do_containment=do_containment,
-                                 ignore_abundance=ignore_abundance,
-                                 best_only=best_only,
-                                 unload_data=unload_data)
-
+        search_iter = db.search(query, **kwargs):
         for (similarity, match, filename) in search_iter:
->>>>>>> 55741dc6
             md5 = match.md5sum()
             if md5 not in found_md5:
                 results.append((score, match, filename))
