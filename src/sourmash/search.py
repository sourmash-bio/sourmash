"""
Code for searching collections of signatures.
"""
import csv
import numpy as np
from enum import Enum
import numpy as np
from dataclasses import dataclass

from .signature import SourmashSignature, MinHash
from .sketchcomparison import FracMinHashComparison, NumMinHashComparison


def calc_threshold_from_bp(threshold_bp, scaled, query_size):
    """
    Convert threshold_bp (threshold in estimated bp) to
    fraction of query & minimum number of hashes needed.
    """
    threshold = 0.0
    n_threshold_hashes = 0

    if threshold_bp:
        if threshold_bp < 0:
            raise TypeError("threshold_bp must be non-negative")

        # if we have a threshold_bp of N, then that amounts to N/scaled
        # hashes:
        n_threshold_hashes = float(threshold_bp) / scaled

        # that then requires the following containment:
        threshold = n_threshold_hashes / query_size

        # is it too high to ever match?
        if threshold > 1.0:
            raise ValueError("requested threshold_bp is unattainable with this query")
    return threshold, n_threshold_hashes


class SearchType(Enum):
    JACCARD = 1
    CONTAINMENT = 2
    MAX_CONTAINMENT = 3


def make_jaccard_search_query(*,
                              do_containment=False,
                              do_max_containment=False,
                              best_only=False,
                              threshold=None):
    """\
    Make a "flat" search object for Jaccard search & containment.
    """
    if do_containment and do_max_containment:
        raise TypeError("'do_containment' and 'do_max_containment' cannot both be True")

    # configure search - containment? ignore abundance? best only?
    search_cls = JaccardSearch
    if best_only:
        search_cls = JaccardSearchBestOnly

    if do_containment:
        search_obj = search_cls(SearchType.CONTAINMENT, threshold)
    elif do_max_containment:
        search_obj = search_cls(SearchType.MAX_CONTAINMENT, threshold)
    else:
        search_obj = search_cls(SearchType.JACCARD, threshold)

    return search_obj


def make_containment_query(query_mh, threshold_bp, *, best_only=True):
    "Make a search object for containment, with threshold_bp."
    if not query_mh:
        raise ValueError("query is empty!?")

    scaled = query_mh.scaled
    if not scaled:
        raise TypeError("query signature must be calculated with scaled")

    # are we setting a threshold?
    threshold, _ = calc_threshold_from_bp(threshold_bp, scaled, len(query_mh))

    if best_only:
        search_obj = JaccardSearchBestOnly(SearchType.CONTAINMENT,
                                           threshold=threshold)
    else:
        search_obj = JaccardSearch(SearchType.CONTAINMENT,
                                   threshold=threshold)

    return search_obj


class JaccardSearch:
    """
    A class used by Index classes for searching/gathering.
    """
    def __init__(self, search_type, threshold=None):
        "Constructor. Takes type of search, and optional threshold."
        score_fn = None
        require_scaled = False

        if search_type == SearchType.JACCARD:
            score_fn = self.score_jaccard
        elif search_type == SearchType.CONTAINMENT:
            score_fn = self.score_containment
            require_scaled = True
        elif search_type == SearchType.MAX_CONTAINMENT:
            score_fn = self.score_max_containment
            require_scaled = True
        self.score_fn = score_fn
        self.require_scaled = require_scaled

        if threshold is None:
            threshold = 0
        self.threshold = float(threshold)

    def check_is_compatible(self, sig):
        """
        Is this query compatible with this type of search? Raise TypeError
        if not.
        """
        if self.require_scaled:
            if not sig.minhash.scaled:
                raise TypeError("this search requires a scaled signature")

        if sig.minhash.track_abundance:
            raise TypeError("this search cannot be done with an abund signature")

    def passes(self, score):
        """Return True if this score meets or exceeds the threshold.

        Note: this can be used whenever a score or estimate is available
        (e.g. internal nodes on an SBT). `collect(...)`, below, decides
        whether a particular signature should be collected, and/or can
        update the threshold (used for BestOnly behavior).
        """
        if score and score >= self.threshold:
            return True
        return False

    def collect(self, score, match_sig):
        "Return True if this match should be collected."
        return True

    def score_jaccard(self, query_size, shared_size, subject_size, total_size):
        "Calculate Jaccard similarity."
        if total_size == 0:
            return 0
        return shared_size / total_size

    def score_containment(self, query_size, shared_size, subject_size,
                          total_size):
        "Calculate Jaccard containment."
        if query_size == 0:
            return 0
        return shared_size / query_size

    def score_max_containment(self, query_size, shared_size, subject_size,
                              total_size):
        "Calculate Jaccard max containment."
        min_denom = min(query_size, subject_size)
        if min_denom == 0:
            return 0
        return shared_size / min_denom


class JaccardSearchBestOnly(JaccardSearch):
    "A subclass of JaccardSearch that implements best-only."
    def collect(self, score, match):
        "Raise the threshold to the best match found so far."
        self.threshold = max(self.threshold, score)
        return True

@dataclass
class BaseResult:
    """
    Base class for sourmash search results.
    Since we need some additional info (scaled vs num minhashes) to
    properly initialize a SketchComparison, this class doesn't actually do
    anything other than define some functions needed by *Result classes.
    """
    query: SourmashSignature
    match: SourmashSignature
    filename: str = None
    ignore_abundance: bool = False # optionally ignore abundances
    # need these for scaled result comparisons
    estimate_ani_ci: bool = False
    ani_confidence: float = 0.95
    threshold_bp: int = None
    cmp_scaled: int = None
    write_cols: list = None
    potential_false_negative: bool = False

    def init_result(self):
        self.mh1 = self.query.minhash
        self.mh2 = self.match.minhash

    def build_fracminhashcomparison(self):
        self.cmp = FracMinHashComparison(self.mh1, self.mh2, cmp_scaled=self.cmp_scaled,
                                        threshold_bp=self.threshold_bp,
                                        ignore_abundance=self.ignore_abundance,
                                        estimate_ani_ci=self.estimate_ani_ci,
                                        ani_confidence=self.ani_confidence)
        self.cmp_scaled = self.cmp.cmp_scaled
        self.query_scaled = self.mh1.scaled
        self.match_scaled = self.mh2.scaled
        self.size_may_be_inaccurate = self.cmp.size_may_be_inaccurate

    def build_numminhashcomparison(self, cmp_num=None):
        self.cmp = NumMinHashComparison(self.mh1, self.mh2, cmp_num=cmp_num, ignore_abundance=self.ignore_abundance)
        self.cmp_num = self.cmp.cmp_num
        self.query_num = self.mh1.num
        self.match_num = self.mh2.num
        self.size_may_be_inaccurate = self.cmp.size_may_be_inaccurate

    def get_cmpinfo(self):
        # grab signature /minhash metadata
        # note, with so few columns written for current SearchResult, we could move these to PrefetchResult initialization
        # I've left here for now because I think at some point we want to output more info from search..
        self.ksize = self.mh1.ksize
        self.moltype = self.mh1.moltype
        self.query_name = self.query.name
        self.query_filename = self.query.filename
        self.query_md5 = self.query.md5sum()
        self.match_name = self.match.name
        self.match_filename = self.match.filename
        # sometimes filename is not set in sig (match_filename is None),
        # and `search` is able to pass in the filename.
        if self.filename is None and self.match_filename is not None:
            self.filename = self.match_filename
        self.match_md5 = self.match.md5sum()
        # set these from self.match_*
        self.md5= self.match_md5
        self.name = self.match_name
        # could define in PrefetchResult instead, same reasoning as above
        self.query_abundance = self.mh1.track_abundance
        self.match_abundance = self.mh2.track_abundance
        self.query_n_hashes = len(self.mh1)
        self.match_n_hashes = len(self.mh2)

    @property
    def pass_threshold(self):
        return self.cmp.pass_threshold

    def shorten_md5(self, md5):
        return md5[:8]

    def to_write(self, columns=[]):
        # convert comparison attrs into a dictionary
        # that can be used by csv dictwriter
        info = {k: v for k, v in self.__dict__.items()
                if k in columns and v is not None}
        return info

    def init_dictwriter(self, csv_handle):
        # initialize the csv, return writer (do once)
        w = csv.DictWriter(csv_handle, fieldnames=self.write_cols)
        w.writeheader()
        return w

    def prep_result(self):
        # shorten or modify any columns that need modifying
        self.query_md5 = self.shorten_md5(self.query_md5)

    def write(self, w):
        # write result dictionary using csv dictwriter
        self.prep_result()
        w.writerow(self.to_write(columns=w.fieldnames))

    @property
    def resultdict(self):
        # instead of writing, just return dictionary of what we want to write
        self.prep_result()
        return self.to_write(columns=self.write_cols)


@dataclass
class SearchResult(BaseResult):
    """
    SearchResult class supports 'sourmash search' operations.
    """
    similarity: float = None
    cmp_num: int = None
    searchtype: SearchType = None

    #columns for standard SearchResult output
    search_write_cols = ['similarity', 'md5', 'filename', 'name',  # here we use 'filename'
                         'query_filename', 'query_name', 'query_md5', 'ani']

    ci_cols = ["ani_low", "ani_high"]

    search_write_cols_ci = search_write_cols + ci_cols

    def init_sigcomparison(self):
        self.init_result()
        if any([self.mh1.scaled, self.mh2.scaled]):
            self.build_fracminhashcomparison()
        elif any([self.mh1.num, self.mh2.num]):
            self.build_numminhashcomparison(cmp_num=self.cmp_num)
        self.get_cmpinfo() # grab comparison metadata

    def __post_init__(self):
        self.init_sigcomparison() # build sketch comparison
        self.check_similarity()
        if self.cmp_scaled is not None and self.searchtype is not None:
            self.estimate_search_ani()
        # define columns we want to write
        self.write_cols = self.search_write_cols
        if self.estimate_ani_ci:
            self.write_cols = self.search_write_cols_ci

    def check_similarity(self):
        # for now, require similarity for SearchResult
        # future: consider returning SearchResult *during* search, and passing SearchType in.
        # then allow similarity to be calculated here according to SearchType.
        if self.similarity is None:
            raise ValueError("Error: Must provide 'similarity' for SearchResult.")

    def estimate_search_ani(self):
        #future: could estimate ANI from abund searches if we want (use query containment?)
        if self.cmp_scaled is None:
            raise TypeError("ANI can only be estimated from scaled signatures.")
        if self.searchtype == SearchType.CONTAINMENT:
<<<<<<< HEAD
            self.cmp.estimate_mh1_containment_ani()
            #self.cmp.estimate_mh1_containment_ani(containment = self.similarity)
            # redo containment with bias factor
            self.ani = self.cmp.mh1_containment_ani
=======
            self.cmp.estimate_ani_from_mh2_containment_in_mh1(containment = self.similarity)
            self.ani = self.cmp.ani_from_mh2_containment_in_mh1
>>>>>>> fa5c7d7d
            if self.estimate_ani_ci:
                self.ani_low = self.cmp.ani_from_mh2_containment_in_mh1_low
                self.ani_high = self.cmp.ani_from_mh2_containment_in_mh1_high
        elif self.searchtype == SearchType.MAX_CONTAINMENT:
            #self.cmp.estimate_max_containment_ani(max_containment = self.similarity)
            # redo containment with bias factor
            self.cmp.estimate_max_containment_ani()
            self.ani = self.cmp.max_containment_ani
            if self.estimate_ani_ci:
                self.ani_low = self.cmp.max_containment_ani_low
                self.ani_high = self.cmp.max_containment_ani_high
        elif self.searchtype == SearchType.JACCARD:
            self.cmp.estimate_jaccard_ani(jaccard=self.similarity)
            self.jaccard_ani_untrustworthy = self.cmp.jaccard_ani_untrustworthy
            self.ani = self.cmp.jaccard_ani
        # this can be set from any of the above
        self.potential_false_negative = self.cmp.potential_false_negative


@dataclass
class PrefetchResult(BaseResult):
    """
    PrefetchResult class supports 'sourmash prefetch' operations.
    """

    # current prefetch columns
    prefetch_write_cols = ['intersect_bp', 'jaccard', 'max_containment', 'f_query_match',
                           'f_match_query', 'match_filename', 'match_name', # here we use 'match_filename'
                           'match_md5', 'match_bp', 'query_filename', 'query_name',
                           'query_md5', 'query_bp', 'ksize', 'moltype', 'scaled',
                           'query_n_hashes', 'query_abundance', 'query_containment_ani',
                           'match_containment_ani', 'average_containment_ani', 'max_containment_ani',
                           'potential_false_negative'] #'match_abundance'

    ci_cols = ["query_containment_ani_low", "query_containment_ani_high",
                   "match_containment_ani_low", "match_containment_ani_high"]

    prefetch_write_cols_ci = prefetch_write_cols + ci_cols

    def init_sigcomparison(self):
        # shared prefetch/gather initialization
        self.init_result()
        if all([self.mh1.scaled, self.mh2.scaled]):
            self.build_fracminhashcomparison()
        else:
            raise TypeError("Error: prefetch and gather results must be between scaled signatures.")
        self.get_cmpinfo() # grab comparison metadata
        self.intersect_bp = self.cmp.total_unique_intersect_hashes
        self.max_containment = self.cmp.max_containment
        self.query_bp = self.mh1.unique_dataset_hashes
        self.match_bp = self.mh2.unique_dataset_hashes
        self.threshold = self.threshold_bp
        self.estimate_containment_ani()

    def estimate_containment_ani(self):
        self.cmp.estimate_all_containment_ani()
        self.query_containment_ani = self.cmp.ani_from_mh1_containment_in_mh2
        self.match_containment_ani = self.cmp.ani_from_mh2_containment_in_mh1
        self.average_containment_ani = self.cmp.avg_containment_ani
        self.max_containment_ani = self.cmp.max_containment_ani
        self.potential_false_negative = self.cmp.potential_false_negative
        if self.estimate_ani_ci:
            self.handle_ani_ci()

    def handle_ani_ci(self):
        self.query_containment_ani_low = self.cmp.ani_from_mh1_containment_in_mh2_low
        self.query_containment_ani_high = self.cmp.ani_from_mh1_containment_in_mh2_high
        self.match_containment_ani_low = self.cmp.ani_from_mh2_containment_in_mh1_low
        self.match_containment_ani_high = self.cmp.ani_from_mh2_containment_in_mh1_high

    def build_prefetch_result(self):
        # unique prefetch values
        self.jaccard = self.cmp.jaccard
        self.f_query_match = self.cmp.mh2_containment_in_mh1 #db_mh.contained_by(query_mh)
        self.f_match_query = self.cmp.mh1_containment_in_mh2 #query_mh.contained_by(db_mh)
        # set write columns for prefetch result
        self.write_cols = self.prefetch_write_cols
        if self.estimate_ani_ci:
            self.write_cols = self.prefetch_write_cols_ci

    def __post_init__(self):
        self.init_sigcomparison()
        self.build_prefetch_result()

    def prep_prefetch_result(self):
        # explicitly name so we can use this within GatherResult too
        self.scaled = self.cmp_scaled
        # in prefetch, we shorten all md5's
        self.query_md5 = self.shorten_md5(self.query_md5)
        self.md5 = self.shorten_md5(self.md5)
        self.match_md5 = self.shorten_md5(self.match_md5)

    def prep_result(self):
        # overwrite base prep_result
        self.prep_prefetch_result()

    @property
    def prefetchresultdict(self):
        # just return dictionary of what we want to write
        self.prep_prefetch_result()
        return self.to_write(columns=self.write_cols)


@dataclass
class GatherResult(PrefetchResult):
    gather_querymh: MinHash = None
    gather_result_rank: int = None
    total_abund: int = None
    orig_query_len: int = None
    orig_query_abunds: list = None

    gather_write_cols = ['intersect_bp', 'f_orig_query', 'f_match', 'f_unique_to_query',
                         'f_unique_weighted','average_abund', 'median_abund', 'std_abund', 'filename', # here we use 'filename'
                         'name', 'md5', 'f_match_orig', 'unique_intersect_bp', 'gather_result_rank',
                         'remaining_bp', 'query_filename', 'query_name', 'query_md5', 'query_bp', 'ksize',
                         'moltype', 'scaled', 'query_n_hashes', 'query_abundance', 'query_containment_ani',
                         'match_containment_ani', 'average_containment_ani', 'max_containment_ani',
                         'potential_false_negative']

    ci_cols = ["query_containment_ani_low", "query_containment_ani_high",
                   "match_containment_ani_low", "match_containment_ani_high"]

    gather_write_cols_ci = gather_write_cols + ci_cols

    def init_gathersketchcomparison(self):
        # compare remaining gather hashes with match. Force at cmp_scaled. Force match flatten(), bc we don't need abunds.
        self.gather_comparison = FracMinHashComparison(self.gather_querymh, self.match.minhash.flatten())

    def check_gatherresult_input(self):
        # check we have what we need:
        if self.cmp_scaled is None:
            raise ValueError("Error: must provide comparison scaled value ('cmp_scaled') for GatherResult")
        if self.gather_querymh is None:
            raise ValueError("Error: must provide current gather sketch (remaining hashes) for GatherResult")
        if self.gather_result_rank is None:
            raise ValueError("Error: must provide 'gather_result_rank' to GatherResult")
        if not self.total_abund: # catch total_abund = 0 as well
            raise ValueError("Error: must provide sum of all abundances ('total_abund') to GatherResult")
        if not self.orig_query_abunds:
            raise ValueError("Error: must provide original query abundances ('orig_query_abunds') to GatherResult")

    def build_gather_result(self):
        # build gather-specific attributes
    
        # the 'query' that is passed into gather is all _matched_ hashes, after subtracting noident_mh
        # this affects estimation of original query information, and requires us to pass in orig_query_len and orig_query_abunds.
        # we also need to overwrite self.query_bp, self.query_n_hashes, and self.query_abundance
        # todo: find a better solution?
        self.query_bp = self.orig_query_len * self.query.minhash.scaled
        self.query_n_hashes = self.orig_query_len

        # calculate intersection with query hashes:
        self.unique_intersect_bp = self.gather_comparison.total_unique_intersect_hashes
    
        # calculate fraction of subject match with orig query
        self.f_match_orig = self.cmp.mh2_containment_in_mh1

        # calculate fractions wrt first denominator - genome size
        self.f_match = self.gather_comparison.mh2_containment_in_mh1 # unique match containment
        self.f_orig_query = len(self.cmp.intersect_mh) / self.orig_query_len
        assert self.gather_comparison.intersect_mh.contained_by(self.gather_comparison.mh1_cmp) == 1.0
    
        # calculate fractions wrt second denominator - metagenome size
        assert self.gather_comparison.intersect_mh.contained_by(self.gather_comparison.mh2_cmp) == 1.0
        self.f_unique_to_query = len(self.gather_comparison.intersect_mh)/self.orig_query_len

        # here, need to make sure to use the mh1_cmp (bc was downsampled to cmp_scaled)
        self.remaining_bp = (self.gather_comparison.mh1_cmp.unique_dataset_hashes - self.gather_comparison.total_unique_intersect_hashes)

        # calculate stats on abundances, if desired.
        self.average_abund, self.median_abund, self.std_abund = None, None, None
        if not self.ignore_abundance:
            self.query_weighted_unique_intersection = self.gather_comparison.weighted_intersection(from_abundD = self.orig_query_abunds)
            self.average_abund = self.query_weighted_unique_intersection.mean_abundance
            self.median_abund = self.query_weighted_unique_intersection.median_abundance
            self.std_abund = self.query_weighted_unique_intersection.std_abundance
            # 'query' will be flattened by default. reset track abundance if we have abunds
            self.query_abundance = self.query_weighted_unique_intersection.track_abundance
             # calculate scores weighted by abundances
            self.f_unique_weighted =  float(self.query_weighted_unique_intersection.sum_abundances) / self.total_abund
        else:
            self.f_unique_weighted = self.f_unique_to_query

    def __post_init__(self):
        self.check_gatherresult_input()
        self.init_sigcomparison() # initialize original sketch vs match sketch comparison (inherited from PrefetchResult)
        self.init_gathersketchcomparison() # initialize remaining gather sketch vs match sketch comparison
        self.build_gather_result() # build gather-specific attributes
        # set write columns for prefetch result
        self.write_cols = self.gather_write_cols
        if self.estimate_ani_ci:
            self.write_cols = self.gather_write_cols_ci

    def prep_gather_result(self):
        # for gather, we only shorten the query_md5
        self.scaled = self.cmp_scaled
        self.query_md5 = self.shorten_md5(self.query_md5)

    def prep_result(self):
        # overwrite base prep_result
        self.prep_gather_result()

    @property
    def gatherresultdict(self):
        # just return dictionary of what we want to write
        self.prep_gather_result()
        return self.to_write(columns=self.write_cols)

    @property
    def prefetchresultdict(self):
        # get all prefetch cols from gatherresult
        prefetch_cols = self.prefetch_write_cols
        if self.estimate_ani_ci:
            prefetch_cols = self.prefetch_write_cols_ci
        self.jaccard = self.cmp.jaccard
        self.f_query_match = self.cmp.mh2_containment_in_mh1 #db_mh.contained_by(query_mh)
        self.f_match_query = self.cmp.mh1_containment_in_mh2 #query_mh.contained_by(db_mh)
        self.prep_prefetch_result()
        return self.to_write(columns=prefetch_cols)


def format_bp(bp):
    "Pretty-print bp information."
    bp = float(bp)
    if bp < 500:
        return '{:.0f} bp '.format(bp)
    elif bp <= 500e3:
        return '{:.1f} kbp'.format(round(bp / 1e3, 1))
    elif bp < 500e6:
        return '{:.1f} Mbp'.format(round(bp / 1e6, 1))
    elif bp < 500e9:
        return '{:.1f} Gbp'.format(round(bp / 1e9, 1))
    return '???'


def search_databases_with_flat_query(query, databases, **kwargs):
    results = []
    found_md5 = set()

    for db in databases:
        search_iter = db.search(query, **kwargs)
        for (score, match, filename) in search_iter:
            md5 = match.md5sum()
            if md5 not in found_md5:
                results.append((score, match, filename))
                found_md5.add(md5)

    # sort results on similarity (reverse)
    results.sort(key=lambda x: -x[0])

    # redefine searchtype and pass in here
    # repetitive/not optimal - would it be better to produce SearchResult from db.search?
    estimate_ani_ci = False
    search_type = SearchType.JACCARD
    if kwargs.get('do_containment'):
        search_type = SearchType.CONTAINMENT
        if kwargs.get('estimate_ani_ci'):
            estimate_ani_ci = True
    elif kwargs.get('do_max_containment'):
        search_type = SearchType.MAX_CONTAINMENT
        if kwargs.get('estimate_ani_ci'):
            estimate_ani_ci = True

    x = []
    for (score, match, filename) in results:
        x.append(SearchResult(query, match,
                              similarity=score,
                              filename = filename,
                              searchtype=search_type,
                              estimate_ani_ci=estimate_ani_ci))
    return x


def search_databases_with_abund_query(query, databases, **kwargs):
    results = []
    found_md5 = set()

    if kwargs.get('do_containment') or kwargs.get('do_max_containment'):
        raise TypeError("containment searches cannot be done with abund sketches")

    for db in databases:
        search_iter = db.search_abund(query, **kwargs) # could return SearchResult here instead of tuple?
        for (score, match, filename) in search_iter:
            md5 = match.md5sum()
            if md5 not in found_md5:
                results.append((score, match, filename))
                found_md5.add(md5)

    # sort results on similarity (reverse)
    results.sort(key=lambda x: -x[0])

    x = []
    for (score, match, filename) in results:
        x.append(SearchResult(query, match,
                               similarity=score,
                               filename = filename))
    return x

###
### gather code
###

def _find_best(counters, query, threshold_bp):
    """
    Search for the best containment, return precisely one match.
    """
    best_result = None
    best_intersect_mh = None

    # find the best score across multiple counters, without consuming
    for counter in counters:
        result = counter.peek(query.minhash, threshold_bp=threshold_bp)
        if result:
            (sr, intersect_mh) = result

            if best_result is None or sr.score > best_result.score:
                best_result = sr
                best_intersect_mh = intersect_mh

    if best_result:
        # remove the best result from each counter
        for counter in counters:
            counter.consume(best_intersect_mh)

        # and done!
        return best_result, best_intersect_mh
    return None, None


class GatherDatabases:
    "Iterator object for doing gather/min-set-cov."

    def __init__(self, query, counters, *,
                 threshold_bp=0, ignore_abundance=False, noident_mh=None, ident_mh=None, estimate_ani_ci=False):
        # track original query information for later usage?
        track_abundance = query.minhash.track_abundance and not ignore_abundance
        self.orig_query = query
        self.orig_query_bp = query.minhash.unique_dataset_hashes
        self.orig_query_filename = query.filename
        self.orig_query_name = query.name
        self.orig_query_md5 = query.md5sum()[:8]

        # do we pay attention to abundances?
        query_mh = query.minhash
        query_hashes = query_mh.hashes
        orig_query_abunds = { k: 1 for k in query_hashes }
        if track_abundance:
            orig_query_abunds = query_hashes

        # adjust for not found...
        if noident_mh is None:  # create empty
            noident_mh = query_mh.copy_and_clear()
        self.noident_mh = noident_mh.to_frozen()

        if ident_mh is None:
            query_mh = query_mh.to_mutable()
            query_mh.remove_many(noident_mh)
        else:
            query_mh = ident_mh.to_mutable()

        orig_query_mh = query_mh.flatten()

        # query.minhash will be assigned to repeatedly in gather; make mutable.
        query = query.to_mutable()
        query.minhash = orig_query_mh

        cmp_scaled = query.minhash.scaled    # initialize with resolution of query

        self.result_n = 0
        self.query = query
        self.counters = counters
        self.threshold_bp = threshold_bp

        self.track_abundance = track_abundance
        self.orig_query_mh = orig_query_mh
        self.orig_query_abunds = orig_query_abunds

        self.cmp_scaled = 0     # initialize with something very low!
        self._update_scaled(cmp_scaled)

        self.estimate_ani_ci = estimate_ani_ci # by default, do not report ANI confidence intervals

    def _update_scaled(self, scaled):
        max_scaled = max(self.cmp_scaled, scaled)
        if self.cmp_scaled != max_scaled:
            self.cmp_scaled = max_scaled

            # CTB note: this can be expensive
            self.orig_query_mh = self.orig_query_mh.downsample(scaled=scaled)
            self.noident_mh = self.noident_mh.downsample(scaled=scaled)

            # NOTE: orig_query_abunds can be used w/o downsampling
            orig_query_abunds = self.orig_query_abunds
            self.noident_query_sum_abunds = sum(( orig_query_abunds[k] \
                                                  for k in self.noident_mh.hashes ))
            self.sum_abunds = sum(( orig_query_abunds[k] \
                                    for k in self.orig_query_mh.hashes ))
            self.sum_abunds += self.noident_query_sum_abunds

        if max_scaled != scaled:
            return max_scaled
        return max_scaled

    @property
    def scaled(self):
        return self.cmp_scaled

    def __iter__(self):
        return self

    def __next__(self):
        query = self.query
        if not self.query.minhash:
            raise StopIteration

        # may be changed:
        counters = self.counters
        cmp_scaled = self.cmp_scaled

        # will not be changed::
        track_abundance = self.track_abundance
        threshold_bp = self.threshold_bp
        orig_query_abunds = self.orig_query_abunds

        # find the best match!
        best_result, intersect_mh = _find_best(counters, query, threshold_bp)

        if not best_result:          # no matches at all for this cutoff!
            raise StopIteration

        best_match = best_result.signature
        filename = best_result.location

        # Is the best match computed with scaled? Die if not.
        match_scaled = best_match.minhash.scaled
        assert match_scaled

        # pick the highest scaled / lowest resolution.
        scaled = self._update_scaled(match_scaled)
        # CTB note: this means that if a high scaled/low res signature is
        # found early on, resolution will be low from then on.

        # retrieve various saved things, after potential downsampling
        orig_query_mh = self.orig_query_mh
        sum_abunds = self.sum_abunds
        noident_mh = self.noident_mh
        orig_query_len = len(orig_query_mh) + len(noident_mh)

        # eliminate hashes under this new resolution.
        query_mh = query.minhash.downsample(scaled=scaled)
        found_mh = best_match.minhash.downsample(scaled=scaled).flatten()

        # construct a new query, subtracting hashes found in previous one.
        new_query_mh = query_mh.to_mutable()
        new_query_mh.remove_many(found_mh)
        new_query = SourmashSignature(new_query_mh)

        # compute weighted_missed for remaining query hashes
        query_hashes = set(query_mh.hashes) - set(found_mh.hashes)
        weighted_missed = sum((orig_query_abunds[k] for k in query_hashes))
        weighted_missed += self.noident_query_sum_abunds
        weighted_missed /= sum_abunds

        # build a GatherResult
        result = GatherResult(self.orig_query, best_match,
                              cmp_scaled=scaled,
                              filename=filename,
                              gather_result_rank=self.result_n,
                              total_abund= sum_abunds,
                              gather_querymh=query.minhash,
                              ignore_abundance= not track_abundance,
                              threshold_bp=threshold_bp,
                              orig_query_len=orig_query_len,
                              orig_query_abunds = self.orig_query_abunds,
                              estimate_ani_ci=self.estimate_ani_ci,
                              )

        self.result_n += 1
        self.query = new_query
        self.orig_query_mh = orig_query_mh

        return result, weighted_missed


###
### prefetch code
###

def prefetch_database(query, database, threshold_bp, *, estimate_ani_ci=False):
    """
    Find all matches to `query_mh` >= `threshold_bp` in `database`.
    """
    scaled = query.minhash.scaled
    assert scaled
    # iterate over all signatures in database, find matches
    for result in database.prefetch(query, threshold_bp): # future: could return PrefetchResult directly here
        result = PrefetchResult(query, result.signature, threshold_bp=threshold_bp, estimate_ani_ci=estimate_ani_ci)
        assert result.pass_threshold
        yield result<|MERGE_RESOLUTION|>--- conflicted
+++ resolved
@@ -321,15 +321,9 @@
         if self.cmp_scaled is None:
             raise TypeError("ANI can only be estimated from scaled signatures.")
         if self.searchtype == SearchType.CONTAINMENT:
-<<<<<<< HEAD
-            self.cmp.estimate_mh1_containment_ani()
-            #self.cmp.estimate_mh1_containment_ani(containment = self.similarity)
-            # redo containment with bias factor
-            self.ani = self.cmp.mh1_containment_ani
-=======
-            self.cmp.estimate_ani_from_mh2_containment_in_mh1(containment = self.similarity)
+            # to use bias factor, don't pass in containment
+            self.cmp.estimate_ani_from_mh2_containment_in_mh1()
             self.ani = self.cmp.ani_from_mh2_containment_in_mh1
->>>>>>> fa5c7d7d
             if self.estimate_ani_ci:
                 self.ani_low = self.cmp.ani_from_mh2_containment_in_mh1_low
                 self.ani_high = self.cmp.ani_from_mh2_containment_in_mh1_high
