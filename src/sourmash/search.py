--- conflicted
+++ resolved
@@ -269,35 +269,6 @@
     return None, None
 
 
-<<<<<<< HEAD
-def gather_databases(query, counters, threshold_bp, ignore_abundance):
-    """
-    Iteratively find the best containment of `query` in all the `counters`,
-    until we find fewer than `threshold_bp` (estimated) bp in common.
-    """
-    # track original query information for later usage.
-    track_abundance = query.minhash.track_abundance and not ignore_abundance
-    orig_query_bp = len(query.minhash) * query.minhash.scaled
-    orig_query_filename = query.filename
-    orig_query_name = query.name
-    orig_query_md5 = query.md5sum()[:8]
-    orig_query_mh = query.minhash
-
-    # do we pay attention to abundances?
-    orig_query_abunds = { k: 1 for k in orig_query_mh.hashes }
-    if track_abundance:
-        import numpy as np
-        orig_query_abunds = orig_query_mh.hashes
-
-    orig_query_mh = orig_query_mh.flatten()
-    if query.minhash.track_abundance:
-        query = query.to_mutable()
-        query.minhash = query.minhash.flatten()
-
-    cmp_scaled = query.minhash.scaled    # initialize with resolution of query
-    result_n = 0
-    while query.minhash:
-=======
 class GatherDatabases:
     "Iterator object for doing gather/min-set-cov."
 
@@ -326,7 +297,9 @@
         query_mh.remove_many(noident_mh)
 
         orig_query_mh = query_mh.flatten()
-        query.minhash = orig_query_mh.to_mutable()
+        query = query.to_mutable()
+        query.minhash = query.minhash.flatten()
+        #@CTB query.minhash = orig_query_mh.to_mutable()
 
         cmp_scaled = query.minhash.scaled    # initialize with resolution of query
 
@@ -384,7 +357,6 @@
         threshold_bp = self.threshold_bp
         orig_query_abunds = self.orig_query_abunds
 
->>>>>>> 0814bcc5
         # find the best match!
         best_result, intersect_mh = _find_best(counters, query, threshold_bp)
 
