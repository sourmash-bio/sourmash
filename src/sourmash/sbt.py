--- conflicted
+++ resolved
@@ -386,9 +386,6 @@
         return matches
 
     def find(self, search_fn, query, *args, **kwargs):
-<<<<<<< HEAD
-        "@CTB add docstring."
-=======
         """
         Do a Jaccard similarity or containment search, yield results.
 
@@ -398,7 +395,6 @@
         can still be used for containment search, but not for similarity
         search. See SBT.select(...) for details.
         """
->>>>>>> 11b7486a
         from .sbtmh import SigLeaf
 
         search_fn.check_is_compatible(query)
