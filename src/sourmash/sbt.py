--- conflicted
+++ resolved
@@ -831,20 +831,12 @@
         sbt_fn = os.path.join(dirname, sbt_name)
         if not sbt_fn.endswith('.sbt.json') and tempfile is None:
             sbt_fn += '.sbt.json'
-<<<<<<< HEAD
-        try:
-            with open(sbt_fn) as fp:
-                jnodes = json.load(fp)
-        except NotADirectoryError:
-            raise ValueError
-=======
 
         try:
             with open(sbt_fn) as fp:
                 jnodes = json.load(fp)
         except NotADirectoryError as exc:
             raise ValueError(str(exc))
->>>>>>> 6104a182
 
         if tempfile is not None:
             tempfile.close()
