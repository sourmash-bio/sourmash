"""
Utility functions for sourmash CLI commands.
"""
import sys
import os
import argparse
import itertools
from enum import Enum
import traceback
import gzip
import zipfile

import screed

from sourmash.sbtmh import load_sbt_index
from sourmash.lca.lca_db import load_single_database
import sourmash.exceptions

from . import signature
from .logging import notify, error, debug_literal

from .index import (LinearIndex, ZipFileLinearIndex, MultiIndex)
from . import signature as sig
from .sbt import SBT
from .sbtmh import SigLeaf
from .lca import LCA_Database
import sourmash

DEFAULT_LOAD_K = 31


def get_moltype(sig, require=False):
    mh = sig.minhash
    if mh.moltype in ('DNA', 'dayhoff', 'hp', 'protein'):
        moltype = mh.moltype
    else:
        raise ValueError('unknown molecule type for sig {}'.format(sig))

    return moltype


def calculate_moltype(args, default=None):
    moltype = default

    n = 0
    if args.dna:
        moltype = 'DNA'
        n += 1
    if args.dayhoff:
        moltype = 'dayhoff'
        n += 1
    if args.hp:
        moltype = 'hp'
        n += 1
    if args.protein:
        moltype = 'protein'
        n += 1

    if n > 1:
        error("cannot specify more than one of --dna/--rna/--protein/--hp/--dayhoff")
        sys.exit(-1)

    return moltype


def load_query_signature(filename, ksize, select_moltype, select_md5=None):
    """Load a single signature to use as a query.

    Uses load_file_as_signatures underneath, so can load from collections
    and indexed databases.
    """
    try:
        sl = load_file_as_signatures(filename, ksize=ksize,
                                     select_moltype=select_moltype)
        sl = list(sl)
    except (OSError, ValueError):
        error(f"Cannot open query file '{filename}'")
        sys.exit(-1)

    if len(sl) and select_md5:
        found_sig = None
        for sig in sl:
            sig_md5 = sig.md5sum()
            if sig_md5.startswith(select_md5.lower()):
                # make sure we pick only one --
                if found_sig is not None:
                    error(f"Error! Multiple signatures start with md5 '{select_md5}'")
                    error("Please use a longer --md5 selector.")
                    sys.exit(-1)
                else:
                    found_sig = sig

            sl = [found_sig]

    if len(sl) and ksize is None:
        ksizes = set([ ss.minhash.ksize for ss in sl ])
        if len(ksizes) == 1:
            ksize = ksizes.pop()
            sl = [ ss for ss in sl if ss.minhash.ksize == ksize ]
            notify(f'select query k={ksize} automatically.')
        elif DEFAULT_LOAD_K in ksizes:
            sl = [ ss for ss in sl if ss.minhash.ksize == DEFAULT_LOAD_K ]
            notify(f'selecting default query k={DEFAULT_LOAD_K}.')
    elif ksize:
        notify(f'selecting specified query k={ksize}')

    if len(sl) != 1:
        error(f"When loading query from '{filename}'", filename)
        error(f'{len(sl)} signatures matching ksize and molecule type;')
        error('need exactly one. Specify --ksize or --dna, --rna, or --protein.')
        sys.exit(-1)

    return sl[0]


def _check_suffix(filename, endings):
    for ending in endings:
        if filename.endswith(ending):
            return True
    return False


def traverse_find_sigs(filenames, yield_all_files=False):
    """Find all .sig and .sig.gz files in & beneath 'filenames'.

    By default, this function returns files with .sig and .sig.gz extensions.
    If 'yield_all_files' is True, this will return _all_ files
    (but not directories).
    """
    endings = ('.sig', '.sig.gz')
    for filename in filenames:
        # check for files in filenames:
        if os.path.isfile(filename):
            if yield_all_files or _check_suffix(filename, endings):
                yield filename

        # filename is a directory -- traverse beneath!
        elif os.path.isdir(filename):
            for root, dirs, files in os.walk(filename):
                for name in files:
                    fullname = os.path.join(root, name)
                    if yield_all_files or _check_suffix(fullname, endings):
                        yield fullname


def load_dbs_and_sigs(filenames, query, is_similarity_query, *, cache_size=None):
    """
    Load one or more SBTs, LCAs, and/or collections of signatures.

    Check for compatibility with query.

    This is basically a user-focused wrapping of _load_databases.
    """
    query_mh = query.minhash

    containment = True
    if is_similarity_query:
        containment = False

    databases = []
    for filename in filenames:
        notify(f'loading from {filename}...', end='\r')

        try:
            db = _load_database(filename, False, cache_size=cache_size)
        except ValueError as e:
            # cannot load database!
            notify(str(e))
            sys.exit(-1)

        try:
            db = db.select(moltype=query_mh.moltype,
                           ksize=query_mh.ksize,
                           num=query_mh.num,
                           scaled=query_mh.scaled,
                           containment=containment)
        except ValueError as exc:
            # incompatible collection specified!
            notify(f"ERROR: cannot use '{filename}' for this query.")
            notify(str(exc))
            sys.exit(-1)

        # 'select' returns nothing => all signatures filtered out. fail!
        if not db:
            notify(f"no compatible signatures found in '{filename}'")
            sys.exit(-1)

        databases.append(db)

    # calc num loaded info.
    n_signatures = 0
    n_databases = 0
    for db in databases:
        if db.is_database:
            n_databases += 1
        else:
            n_signatures += len(db)

    notify(' '*79, end='\r')
    if n_signatures and n_databases:
        notify(f'loaded {n_signatures} signatures and {n_databases} databases total.')
    elif n_signatures and not n_databases:
        notify(f'loaded {n_signatures} signatures.')
    elif n_databases and not n_signatures:
        notify(f'loaded {n_databases} databases.')

    if databases:
        print('')
    else:
        notify('** ERROR: no signatures or databases loaded?')
        sys.exit(-1)

    return databases


def _load_stdin(filename, **kwargs):
    "Load collection from .sig file streamed in via stdin"
    db = None
    if filename == '-':
        db = LinearIndex.load(sys.stdin)

    return db


def _multiindex_load_from_pathlist(filename, **kwargs):
    "Load collection from a list of signature/database files"
    db = MultiIndex.load_from_pathlist(filename)

    return db


def _multiindex_load_from_path(filename, **kwargs):
    "Load collection from a directory."
    traverse_yield_all = kwargs['traverse_yield_all']
    db = MultiIndex.load_from_path(filename, traverse_yield_all)

    return db


def _load_sigfile(filename, **kwargs):
    "Load collection from a signature JSON file"
    try:
        db = LinearIndex.load(filename)
    except sourmash.exceptions.SourmashError as exc:
        raise ValueError(exc)

    return db


def _load_sbt(filename, **kwargs):
    "Load collection from an SBT."
    cache_size = kwargs.get('cache_size')

    try:
        db = load_sbt_index(filename, cache_size=cache_size)
    except (FileNotFoundError, TypeError) as exc:
        raise ValueError(exc)

    return db


def _load_revindex(filename, **kwargs):
    "Load collection from an LCA database/reverse index."
    db, _, _ = load_single_database(filename)
    return db


def _load_zipfile(filename, **kwargs):
    "Load collection from a .zip file."
    db = None
    if filename.endswith('.zip'):
        traverse_yield_all = kwargs['traverse_yield_all']
        db = ZipFileLinearIndex.load(filename,
                                     traverse_yield_all=traverse_yield_all)
    return db


# all loader functions, in order.
_loader_functions = [
    ("load from stdin", _load_stdin),
    ("load from directory", _multiindex_load_from_path),
    ("load from sig file", _load_sigfile),
    ("load from file list", _multiindex_load_from_pathlist),
    ("load SBT", _load_sbt),
    ("load revindex", _load_revindex),
    ("load collection from zipfile", _load_zipfile),
    ]


def _load_database(filename, traverse_yield_all, *, cache_size=None):
    """Load file as a database - list of signatures, LCA, SBT, etc.

    Return Index object.

    This is an internal function used by other functions in sourmash_args.
    """
    loaded = False

    # iterate through loader functions, trying them all. Catch ValueError
    # but nothing else.
    for (desc, load_fn) in _loader_functions:
        try:
            debug_literal(f"_load_databases: trying loader fn {desc}")
            db = load_fn(filename,
                         traverse_yield_all=traverse_yield_all,
                         cache_size=cache_size)
        except ValueError as exc:
            debug_literal(f"_load_databases: FAIL on fn {desc}.")
            debug_literal(traceback.format_exc())

        if db is not None:
            loaded = True
            break

    # check to see if it's a FASTA/FASTQ record (i.e. screed loadable)
    # so we can provide a better error message to users.
    if not loaded:
        successful_screed_load = False
        it = None
        try:
            # CTB: could be kind of time consuming for a big record, but at the
            # moment screed doesn't expose format detection cleanly.
            with screed.open(filename) as it:
                record = next(iter(it))
            successful_screed_load = True
        except:
            pass

        if successful_screed_load:
            raise ValueError(f"Error while reading signatures from '{filename}' - got sequences instead! Is this a FASTA/FASTQ file?")

    if not loaded:
        raise ValueError(f"Error while reading signatures from '{filename}'.")

    if loaded:                  # this is a bit redundant but safe > sorry
        assert db

    return db


def load_file_as_index(filename, yield_all_files=False):
    """Load 'filename' as a database; generic database loader.

    If 'filename' contains an SBT or LCA indexed database, or a regular
    Zip file, will return the appropriate objects. If a Zip file and
    yield_all_files=True, will try to load all files within zip, not just
    .sig files.

    If 'filename' is a JSON file containing one or more signatures, will
    return an Index object containing those signatures.

    If 'filename' is a directory, will load *.sig underneath
    this directory into an Index object. If yield_all_files=True, will
    attempt to load all files.
    """
    return _load_database(filename, yield_all_files)


def load_file_as_signatures(filename, select_moltype=None, ksize=None,
                            yield_all_files=False,
                            progress=None):
    """Load 'filename' as a collection of signatures. Return an iterable.

    If 'filename' contains an SBT or LCA indexed database, or a regular
    Zip file, will return a signatures() generator. If a Zip file and
    yield_all_files=True, will try to load all files within zip, not just
    .sig files.

    If 'filename' is a JSON file containing one or more signatures, will
    return a list of those signatures.

    If 'filename' is a directory, will load *.sig
    underneath this directory into a list of signatures. If
    yield_all_files=True, will attempt to load all files.

    Applies selector function if select_moltype and/or ksize are given.
    """
    if progress:
        progress.notify(filename)

    db = _load_database(filename, yield_all_files)
    db = db.select(moltype=select_moltype, ksize=ksize)
    loader = db.signatures()

    if progress:
        return progress.start_file(filename, loader)
    else:
        return loader


def load_pathlist_from_file(filename):
    "Load a list-of-files text file."
    try:
        with open(filename, 'rt') as fp:
            file_list = [ x.rstrip('\r\n') for x in fp ]

        if not os.path.exists(file_list[0]):
            raise ValueError("first element of list-of-files does not exist")
    except OSError:
        raise ValueError(f"cannot open file '{filename}'")
    except UnicodeDecodeError:
        raise ValueError(f"cannot parse file '{filename}' as list of filenames")

    return file_list


class FileOutput(object):
    """A context manager for file outputs that handles sys.stdout gracefully.

    Usage:

       with FileOutput(filename, mode) as fp:
          ...

    does what you'd expect, but it handles the situation where 'filename'
    is '-' or None. This makes it nicely compatible with argparse usage,
    e.g.

    p = argparse.ArgumentParser()
    p.add_argument('--output')
    args = p.parse_args()
    ...
    with FileOutput(args.output, 'wt') as fp:
       ...

    will properly handle no argument or '-' as sys.stdout.
    """
    def __init__(self, filename, mode='wt', *, newline=None, encoding='utf-8'):
        self.filename = filename
        self.mode = mode
        self.fp = None
        self.newline = newline
        self.encoding = encoding

    def open(self):
        if self.filename == '-' or self.filename is None:
            return sys.stdout
        self.fp = open(self.filename, self.mode, newline=self.newline,
                       encoding=self.encoding)
        return self.fp

    def __enter__(self):
        return self.open()

    def __exit__(self, type, value, traceback):
        # do we need to handle exceptions here?
        if self.fp:
            self.fp.close()

        return False

class FileOutputCSV(FileOutput):
    """A context manager for CSV file outputs.

    Usage:

       with FileOutputCSV(filename) as fp:
          ...

    does what you'd expect, but it handles the situation where 'filename'
    is '-' or None. This makes it nicely compatible with argparse usage,
    e.g.

    p = argparse.ArgumentParser()
    p.add_argument('--output')
    args = p.parse_args()
    ...
    with FileOutputCSV(args.output) as w:
       ...

    will properly handle no argument or '-' as sys.stdout.
    """
    def __init__(self, filename):
        self.filename = filename
        self.fp = None

    def open(self):
        if self.filename == '-' or self.filename is None:
            return sys.stdout
        self.fp = open(self.filename, 'w', newline='')
        return self.fp


class SignatureLoadingProgress(object):
    """A wrapper for signature loading progress reporting.

    Instantiate this class once, and then pass it to load_file_as_signatures
    with progress=<obj>.

    Alternatively, call obj.start_file(filename, iter) each time you
    start loading signatures from a new file via iter.

    You can optionally notify of reading a file with `.notify(filename)`.
    """
    def __init__(self, reporting_interval=10):
        self.n_sig = 0
        self.interval = reporting_interval
        self.screen_width = 79

    def short_notify(self, msg_template, *args, **kwargs):
        """Shorten the notification message so that it fits on one line.

        Good for repeating notifications with end='\r' especially...
        """

        msg = msg_template.format(*args, **kwargs)
        end = kwargs.get('end', '\n')
        w = self.screen_width

        if len(msg) > w:
            truncate_len = len(msg) - w + 3
            msg = '<<<' + msg[truncate_len:]

        notify(msg, end=end)

    def notify(self, filename):
        self.short_notify("...reading from file '{}'",
                          filename, end='\r')

    def start_file(self, filename, loader):
        n_this = 0
        n_before = self.n_sig

        try:
            for result in loader:
                # track n from this file, as well as total n
                n_this += 1
                n_total = n_before + n_this
                if n_this and n_total % self.interval == 0:
                    self.short_notify("...loading from '{}' / {} sigs total",
                                      filename, n_total, end='\r')

                yield result
        except KeyboardInterrupt:
            # might as well nicely handle CTRL-C while we're at it!
            notify('\n(CTRL-C received! quitting.)')
            sys.exit(-1)
        finally:
            self.n_sig += n_this

        self.short_notify("loaded {} sigs from '{}'", n_this, filename)


#
# enum and classes for saving signatures progressively
#

<<<<<<< HEAD
# @CTB filename or fp?
# @CTB stdout?
# @CTB provide repr/str
# @CTB some of this functioanlity is getting close to Index.save
# @CTB lca json, sbt.zip?

=======
>>>>>>> 345513f1
class _BaseSaveSignaturesToLocation:
    "Base signature saving class. Track location (if any) and count."
    def __init__(self, location):
        self.location = location
        self.count = 0

<<<<<<< HEAD
    def __enter__(self):
=======
    def __repr__(self):
        raise NotImplementedError

    def __len__(self):
        return self.count

    def __enter__(self):
        "provide context manager functionality"
>>>>>>> 345513f1
        self.open()
        return self

    def __exit__(self, type, value, traceback):
<<<<<<< HEAD
=======
        "provide context manager functionality"
>>>>>>> 345513f1
        self.close()

    def add(self, ss):
        self.count += 1


class SaveSignatures_NoOutput(_BaseSaveSignaturesToLocation):
    "Do not save signatures."
<<<<<<< HEAD
=======
    def __repr__(self):
        return 'SaveSignatures_NoOutput()'

>>>>>>> 345513f1
    def open(self):
        pass

    def close(self):
        pass


class SaveSignatures_Directory(_BaseSaveSignaturesToLocation):
    "Save signatures within a directory, using md5sum names."
    def __init__(self, location):
        super().__init__(location)
        
<<<<<<< HEAD
=======
    def __repr__(self):
        return f"SaveSignatures_Directory('{self.location}')"

>>>>>>> 345513f1
    def close(self):
        pass

    def open(self):
        try:
            os.mkdir(self.location)
        except FileExistsError:
            pass
        except:
            notify("ERROR: cannot create signature output directory '{}'",
                   self.location)
            sys.exit(-1)

    def add(self, ss):
        super().add(ss)
        md5 = ss.md5sum()
        outname = os.path.join(self.location, f"{md5}.sig.gz")
        with gzip.open(outname, "wb") as fp:
            sig.save_signatures([ss], fp, compression=1)


class SaveSignatures_SigFile(_BaseSaveSignaturesToLocation):
    "Save signatures within a directory, using md5sum names."
    def __init__(self, location):
        super().__init__(location)
        self.keep = []
        self.compress = 0
        if self.location.endswith('.gz'):
            self.compress = 1

<<<<<<< HEAD
=======
    def __repr__(self):
        return f"SaveSignatures_SigFile('{self.location}')"

>>>>>>> 345513f1
    def open(self):
        pass

    def close(self):
<<<<<<< HEAD
        with open(self.location, "wb") as fp:
            sourmash.save_signatures(self.keep, fp, compression=self.compress)
=======
        if self.location == '-':
            sourmash.save_signatures(self.keep, sys.stdout)
        else:
            # text mode? encode in utf-8
            mode = "w"
            encoding = 'utf-8'

            # compressed? bytes & binary.
            if self.compress:
                encoding = None
                mode = "wb"

            with open(self.location, mode, encoding=encoding) as fp:
                sourmash.save_signatures(self.keep, fp,
                                         compression=self.compress)
>>>>>>> 345513f1

    def add(self, ss):
        super().add(ss)
        self.keep.append(ss)


class SaveSignatures_ZipFile(_BaseSaveSignaturesToLocation):
    "Save compressed signatures in an uncompressed Zip file."
    def __init__(self, location):
        super().__init__(location)
        self.zf = None
        
<<<<<<< HEAD
=======
    def __repr__(self):
        return f"SaveSignatures_ZipFile('{self.location}')"

>>>>>>> 345513f1
    def close(self):
        self.zf.close()

    def open(self):
        self.zf = zipfile.ZipFile(self.location, 'w', zipfile.ZIP_STORED)

    def add(self, ss):
<<<<<<< HEAD
        super().add(ss)
        assert self.zf
=======
        assert self.zf
        super().add(ss)
>>>>>>> 345513f1

        md5 = ss.md5sum()
        outname = f"signatures/{md5}.sig.gz"
        json_str = sourmash.save_signatures([ss], compression=1)
        self.zf.writestr(outname, json_str)


class SigFileSaveType(Enum):
    SIGFILE = 1
    SIGFILE_GZ = 2
    DIRECTORY = 3
    ZIPFILE = 4
    NO_OUTPUT = 5

_save_classes = {
    SigFileSaveType.SIGFILE: SaveSignatures_SigFile,
    SigFileSaveType.SIGFILE_GZ: SaveSignatures_SigFile,
    SigFileSaveType.DIRECTORY: SaveSignatures_Directory,
    SigFileSaveType.ZIPFILE: SaveSignatures_ZipFile,
    SigFileSaveType.NO_OUTPUT: SaveSignatures_NoOutput
}


def SaveSignaturesToLocation(filename, *, force_type=None):
    """Create and return an appropriate object for progressive saving of
    signatures."""
    save_type = None
    if not force_type:
        if filename is None:
            save_type = SigFileSaveType.NO_OUTPUT
        elif filename.endswith('/'):
            save_type = SigFileSaveType.DIRECTORY
        elif filename.endswith('.gz'):
            save_type = SigFileSaveType.SIGFILE_GZ
        elif filename.endswith('.zip'):
            save_type = SigFileSaveType.ZIPFILE
        else:
<<<<<<< HEAD
=======
            # default to SIGFILE intentionally!
>>>>>>> 345513f1
            save_type = SigFileSaveType.SIGFILE
    else:
        save_type = force_type

    cls = _save_classes.get(save_type)
    if cls is None:
        raise Exception("invalid save type; this should never happen!?")

    return cls(filename)<|MERGE_RESOLUTION|>--- conflicted
+++ resolved
@@ -545,24 +545,12 @@
 # enum and classes for saving signatures progressively
 #
 
-<<<<<<< HEAD
-# @CTB filename or fp?
-# @CTB stdout?
-# @CTB provide repr/str
-# @CTB some of this functioanlity is getting close to Index.save
-# @CTB lca json, sbt.zip?
-
-=======
->>>>>>> 345513f1
 class _BaseSaveSignaturesToLocation:
     "Base signature saving class. Track location (if any) and count."
     def __init__(self, location):
         self.location = location
         self.count = 0
 
-<<<<<<< HEAD
-    def __enter__(self):
-=======
     def __repr__(self):
         raise NotImplementedError
 
@@ -571,15 +559,11 @@
 
     def __enter__(self):
         "provide context manager functionality"
->>>>>>> 345513f1
         self.open()
         return self
 
     def __exit__(self, type, value, traceback):
-<<<<<<< HEAD
-=======
         "provide context manager functionality"
->>>>>>> 345513f1
         self.close()
 
     def add(self, ss):
@@ -588,12 +572,9 @@
 
 class SaveSignatures_NoOutput(_BaseSaveSignaturesToLocation):
     "Do not save signatures."
-<<<<<<< HEAD
-=======
     def __repr__(self):
         return 'SaveSignatures_NoOutput()'
 
->>>>>>> 345513f1
     def open(self):
         pass
 
@@ -606,12 +587,9 @@
     def __init__(self, location):
         super().__init__(location)
         
-<<<<<<< HEAD
-=======
     def __repr__(self):
         return f"SaveSignatures_Directory('{self.location}')"
 
->>>>>>> 345513f1
     def close(self):
         pass
 
@@ -642,20 +620,13 @@
         if self.location.endswith('.gz'):
             self.compress = 1
 
-<<<<<<< HEAD
-=======
     def __repr__(self):
         return f"SaveSignatures_SigFile('{self.location}')"
 
->>>>>>> 345513f1
     def open(self):
         pass
 
     def close(self):
-<<<<<<< HEAD
-        with open(self.location, "wb") as fp:
-            sourmash.save_signatures(self.keep, fp, compression=self.compress)
-=======
         if self.location == '-':
             sourmash.save_signatures(self.keep, sys.stdout)
         else:
@@ -671,7 +642,6 @@
             with open(self.location, mode, encoding=encoding) as fp:
                 sourmash.save_signatures(self.keep, fp,
                                          compression=self.compress)
->>>>>>> 345513f1
 
     def add(self, ss):
         super().add(ss)
@@ -684,12 +654,9 @@
         super().__init__(location)
         self.zf = None
         
-<<<<<<< HEAD
-=======
     def __repr__(self):
         return f"SaveSignatures_ZipFile('{self.location}')"
 
->>>>>>> 345513f1
     def close(self):
         self.zf.close()
 
@@ -697,13 +664,8 @@
         self.zf = zipfile.ZipFile(self.location, 'w', zipfile.ZIP_STORED)
 
     def add(self, ss):
-<<<<<<< HEAD
-        super().add(ss)
-        assert self.zf
-=======
         assert self.zf
         super().add(ss)
->>>>>>> 345513f1
 
         md5 = ss.md5sum()
         outname = f"signatures/{md5}.sig.gz"
@@ -741,10 +703,7 @@
         elif filename.endswith('.zip'):
             save_type = SigFileSaveType.ZIPFILE
         else:
-<<<<<<< HEAD
-=======
             # default to SIGFILE intentionally!
->>>>>>> 345513f1
             save_type = SigFileSaveType.SIGFILE
     else:
         save_type = force_type
