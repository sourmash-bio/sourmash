"""
Utility functions for sourmash CLI commands.
"""
import sys
import os
import argparse
import itertools
from enum import Enum
import traceback

import screed

from sourmash.sbtmh import load_sbt_index
from sourmash.lca.lca_db import load_single_database
import sourmash.exceptions

from . import signature
from .logging import notify, error, debug_literal

from .index import (LinearIndex, ZipFileLinearIndex, MultiIndex)
from . import signature as sig
from .sbt import SBT
from .sbtmh import SigLeaf
from .lca import LCA_Database
import sourmash

DEFAULT_LOAD_K = 31


def get_moltype(sig, require=False):
    mh = sig.minhash
    if mh.moltype in ('DNA', 'dayhoff', 'hp', 'protein'):
        moltype = mh.moltype
    else:
        raise ValueError('unknown molecule type for sig {}'.format(sig))

    return moltype


def calculate_moltype(args, default=None):
    moltype = default

    n = 0
    if args.dna:
        moltype = 'DNA'
        n += 1
    if args.dayhoff:
        moltype = 'dayhoff'
        n += 1
    if args.hp:
        moltype = 'hp'
        n += 1
    if args.protein:
        moltype = 'protein'
        n += 1

    if n > 1:
        error("cannot specify more than one of --dna/--rna/--protein/--hp/--dayhoff")
        sys.exit(-1)

    return moltype


def load_query_signature(filename, ksize, select_moltype, select_md5=None):
    """Load a single signature to use as a query.

    Uses load_file_as_signatures underneath, so can load from collections
    and indexed databases.
    """
    try:
        sl = load_file_as_signatures(filename, ksize=ksize,
                                     select_moltype=select_moltype)
        sl = list(sl)
    except (OSError, ValueError):
        error(f"Cannot open query file '{filename}'")
        sys.exit(-1)

    if len(sl) and select_md5:
        found_sig = None
        for sig in sl:
            sig_md5 = sig.md5sum()
            if sig_md5.startswith(select_md5.lower()):
                # make sure we pick only one --
                if found_sig is not None:
                    error(f"Error! Multiple signatures start with md5 '{select_md5}'")
                    error("Please use a longer --md5 selector.")
                    sys.exit(-1)
                else:
                    found_sig = sig

            sl = [found_sig]

    if len(sl) and ksize is None:
        ksizes = set([ ss.minhash.ksize for ss in sl ])
        if len(ksizes) == 1:
            ksize = ksizes.pop()
            sl = [ ss for ss in sl if ss.minhash.ksize == ksize ]
            notify(f'select query k={ksize} automatically.')
        elif DEFAULT_LOAD_K in ksizes:
            sl = [ ss for ss in sl if ss.minhash.ksize == DEFAULT_LOAD_K ]
            notify(f'selecting default query k={DEFAULT_LOAD_K}.')
    elif ksize:
        notify(f'selecting specified query k={ksize}')

    if len(sl) != 1:
        error(f"When loading query from '{filename}'", filename)
        error(f'{len(sl)} signatures matching ksize and molecule type;')
        error('need exactly one. Specify --ksize or --dna, --rna, or --protein.')
        sys.exit(-1)

    return sl[0]


def _check_suffix(filename, endings):
    for ending in endings:
        if filename.endswith(ending):
            return True
    return False


def traverse_find_sigs(filenames, yield_all_files=False):
    """Find all .sig and .sig.gz files in & beneath 'filenames'.

    By default, this function returns files with .sig and .sig.gz extensions.
    If 'yield_all_files' is True, this will return _all_ files
    (but not directories).
    """
    endings = ('.sig', '.sig.gz')
    for filename in filenames:
        # check for files in filenames:
        if os.path.isfile(filename):
            if yield_all_files or _check_suffix(filename, endings):
                yield filename

        # filename is a directory -- traverse beneath!
        elif os.path.isdir(filename):
            for root, dirs, files in os.walk(filename):
                for name in files:
                    fullname = os.path.join(root, name)
                    if yield_all_files or _check_suffix(fullname, endings):
                        yield fullname


def load_dbs_and_sigs(filenames, query, is_similarity_query, *, cache_size=None):
    """
    Load one or more SBTs, LCAs, and/or collections of signatures.

    Check for compatibility with query.

    This is basically a user-focused wrapping of _load_databases.
    """
    query_mh = query.minhash

    containment = True
    if is_similarity_query:
        containment = False

    databases = []
    for filename in filenames:
        notify(f'loading from {filename}...', end='\r')

        try:
            db = _load_database(filename, False, cache_size=cache_size)
        except ValueError as e:
            # cannot load database!
            notify(str(e))
            sys.exit(-1)

        try:
            db = db.select(moltype=query_mh.moltype,
                           ksize=query_mh.ksize,
                           num=query_mh.num,
                           scaled=query_mh.scaled,
                           containment=containment)
        except ValueError as exc:
            # incompatible collection specified!
            notify(f"ERROR: cannot use '{filename}' for this query.")
            notify(str(exc))
            sys.exit(-1)

        # 'select' returns nothing => all signatures filtered out. fail!
        if not db:
            notify(f"no compatible signatures found in '{filename}'")
            sys.exit(-1)

        databases.append(db)

    # calc num loaded info.
    n_signatures = 0
    n_databases = 0
    for db in databases:
        if db.is_database:
            n_databases += 1
        else:
            n_signatures += len(db)

    notify(' '*79, end='\r')
    if n_signatures and n_databases:
        notify(f'loaded {n_signatures} signatures and {n_databases} databases total.')
    elif n_signatures and not n_databases:
        notify(f'loaded {n_signatures} signatures.')
    elif n_databases and not n_signatures:
        notify(f'loaded {n_databases} databases.')

    if databases:
        print('')
    else:
        notify('** ERROR: no signatures or databases loaded?')
        sys.exit(-1)

    return databases


def _load_stdin(filename, **kwargs):
    "Load collection from .sig file streamed in via stdin"
    db = None
    if filename == '-':
        db = LinearIndex.load(sys.stdin)

    return db


<<<<<<< HEAD
def _multiindex_load_from_file_list(filename, **kwargs):
    "Load collection from a list of signature/database files"
    db = MultiIndex.load_from_file_list(filename)
=======
def _multiindex_load_from_pathlist(filename, **kwargs):
    "Load collection from a list of signature/database files"
    db = MultiIndex.load_from_pathlist(filename)
>>>>>>> 688fdfd8

    return db


def _multiindex_load_from_path(filename, **kwargs):
    "Load collection from a directory."
    traverse_yield_all = kwargs['traverse_yield_all']
    db = MultiIndex.load_from_path(filename, traverse_yield_all)

    return db


def _load_sigfile(filename, **kwargs):
    "Load collection from a signature JSON file"
    try:
        db = LinearIndex.load(filename)
    except sourmash.exceptions.SourmashError as exc:
        raise ValueError(exc)

    return db


def _load_sbt(filename, **kwargs):
    "Load collection from an SBT."
    cache_size = kwargs.get('cache_size')

    try:
        db = load_sbt_index(filename, cache_size=cache_size)
<<<<<<< HEAD
    except (FileNotFoundError, TypeError) as exc:
=======
    except FileNotFoundError as exc:
>>>>>>> 688fdfd8
        raise ValueError(exc)

    return db


def _load_revindex(filename, **kwargs):
    "Load collection from an LCA database/reverse index."
    db, _, _ = load_single_database(filename)
    return db


<<<<<<< HEAD
def _load_zipfile(filename, **kwargs):
    "Load collection from a .zip file."
    db = None
    if filename.endswith('.zip'):
        traverse_yield_all = kwargs['traverse_yield_all']
        db = ZipFileLinearIndex.load(filename,
                                     traverse_yield_all=traverse_yield_all)
    return db


# all loader functions, in order.
_loader_functions = [
    ("load from stdin", _load_stdin),
    ("load from directory", _multiindex_load_from_path),
    ("load from sig file", _load_sigfile),
    ("load from file list", _multiindex_load_from_file_list),
    ("load SBT", _load_sbt),
    ("load revindex", _load_revindex),
    ("load collection from zipfile", _load_zipfile),
    ]


=======
# all loader functions, in order.
_loader_functions = [
    ("load from stdin", _load_stdin),
    ("load from directory", _multiindex_load_from_path),
    ("load from sig file", _load_sigfile),
    ("load from file list", _multiindex_load_from_pathlist),
    ("load SBT", _load_sbt),
    ("load revindex", _load_revindex),
    ]


>>>>>>> 688fdfd8
def _load_database(filename, traverse_yield_all, *, cache_size=None):
    """Load file as a database - list of signatures, LCA, SBT, etc.

    Return Index object.

    This is an internal function used by other functions in sourmash_args.
    """
    loaded = False

    # iterate through loader functions, trying them all. Catch ValueError
    # but nothing else.
    for (desc, load_fn) in _loader_functions:
        try:
            debug_literal(f"_load_databases: trying loader fn {desc}")
            db = load_fn(filename,
                         traverse_yield_all=traverse_yield_all,
                         cache_size=cache_size)
        except ValueError as exc:
            debug_literal(f"_load_databases: FAIL on fn {desc}.")
            debug_literal(traceback.format_exc())

        if db:
            loaded = True
            break

    # check to see if it's a FASTA/FASTQ record (i.e. screed loadable)
    # so we can provide a better error message to users.
    if not loaded:
        successful_screed_load = False
        it = None
        try:
            # CTB: could be kind of time consuming for a big record, but at the
            # moment screed doesn't expose format detection cleanly.
            with screed.open(filename) as it:
                record = next(iter(it))
            successful_screed_load = True
        except:
            pass

        if successful_screed_load:
            raise ValueError(f"Error while reading signatures from '{filename}' - got sequences instead! Is this a FASTA/FASTQ file?")

    if not loaded:
        raise ValueError(f"Error while reading signatures from '{filename}'.")

    if loaded:                  # this is a bit redundant but safe > sorry
        assert db

    return db


def load_file_as_index(filename, yield_all_files=False):
    """Load 'filename' as a database; generic database loader.

    If 'filename' contains an SBT or LCA indexed database, or a regular
    Zip file, will return the appropriate objects. If a Zip file and
    yield_all_files=True, will try to load all files within zip, not just
    .sig files.

    If 'filename' is a JSON file containing one or more signatures, will
    return an Index object containing those signatures.

    If 'filename' is a directory, will load *.sig underneath
    this directory into an Index object. If yield_all_files=True, will
    attempt to load all files.
    """
    return _load_database(filename, yield_all_files)


def load_file_as_signatures(filename, select_moltype=None, ksize=None,
                            yield_all_files=False,
                            progress=None):
    """Load 'filename' as a collection of signatures. Return an iterable.

    If 'filename' contains an SBT or LCA indexed database, or a regular
    Zip file, will return a signatures() generator. If a Zip file and
    yield_all_files=True, will try to load all files within zip, not just
    .sig files.

    If 'filename' is a JSON file containing one or more signatures, will
    return a list of those signatures.

    If 'filename' is a directory, will load *.sig
    underneath this directory into a list of signatures. If
    yield_all_files=True, will attempt to load all files.

    Applies selector function if select_moltype and/or ksize are given.
    """
    if progress:
        progress.notify(filename)

    db = _load_database(filename, yield_all_files)
    db = db.select(moltype=select_moltype, ksize=ksize)
    loader = db.signatures()

    if progress:
        return progress.start_file(filename, loader)
    else:
        return loader


def load_pathlist_from_file(filename):
    "Load a list-of-files text file."
    try:
        with open(filename, 'rt') as fp:
            file_list = [ x.rstrip('\r\n') for x in fp ]

        if not os.path.exists(file_list[0]):
            raise ValueError("first element of list-of-files does not exist")
    except OSError:
        raise ValueError(f"cannot open file '{filename}'")
    except UnicodeDecodeError:
        raise ValueError(f"cannot parse file '{filename}' as list of filenames")

    return file_list


class FileOutput(object):
    """A context manager for file outputs that handles sys.stdout gracefully.

    Usage:

       with FileOutput(filename, mode) as fp:
          ...

    does what you'd expect, but it handles the situation where 'filename'
    is '-' or None. This makes it nicely compatible with argparse usage,
    e.g.

    p = argparse.ArgumentParser()
    p.add_argument('--output')
    args = p.parse_args()
    ...
    with FileOutput(args.output, 'wt') as fp:
       ...

    will properly handle no argument or '-' as sys.stdout.
    """
    def __init__(self, filename, mode='wt', newline=None):
        self.filename = filename
        self.mode = mode
        self.fp = None
        self.newline = newline

    def open(self):
        if self.filename == '-' or self.filename is None:
            return sys.stdout
        self.fp = open(self.filename, self.mode, newline=self.newline)
        return self.fp

    def __enter__(self):
        return self.open()

    def __exit__(self, type, value, traceback):
        # do we need to handle exceptions here?
        if self.fp:
            self.fp.close()

        return False

class FileOutputCSV(FileOutput):
    """A context manager for CSV file outputs.

    Usage:

       with FileOutputCSV(filename) as fp:
          ...

    does what you'd expect, but it handles the situation where 'filename'
    is '-' or None. This makes it nicely compatible with argparse usage,
    e.g.

    p = argparse.ArgumentParser()
    p.add_argument('--output')
    args = p.parse_args()
    ...
    with FileOutputCSV(args.output) as w:
       ...

    will properly handle no argument or '-' as sys.stdout.
    """
    def __init__(self, filename):
        self.filename = filename
        self.fp = None

    def open(self):
        if self.filename == '-' or self.filename is None:
            return sys.stdout
        self.fp = open(self.filename, 'w', newline='')
        return self.fp


class SignatureLoadingProgress(object):
    """A wrapper for signature loading progress reporting.

    Instantiate this class once, and then pass it to load_file_as_signatures
    with progress=<obj>.

    Alternatively, call obj.start_file(filename, iter) each time you
    start loading signatures from a new file via iter.

    You can optionally notify of reading a file with `.notify(filename)`.
    """
    def __init__(self, reporting_interval=10):
        self.n_sig = 0
        self.interval = reporting_interval
        self.screen_width = 79

    def short_notify(self, msg_template, *args, **kwargs):
        """Shorten the notification message so that it fits on one line.

        Good for repeating notifications with end='\r' especially...
        """

        msg = msg_template.format(*args, **kwargs)
        end = kwargs.get('end', '\n')
        w = self.screen_width

        if len(msg) > w:
            truncate_len = len(msg) - w + 3
            msg = '<<<' + msg[truncate_len:]

        notify(msg, end=end)

    def notify(self, filename):
        self.short_notify("...reading from file '{}'",
                          filename, end='\r')

    def start_file(self, filename, loader):
        n_this = 0
        n_before = self.n_sig

        try:
            for result in loader:
                # track n from this file, as well as total n
                n_this += 1
                n_total = n_before + n_this
                if n_this and n_total % self.interval == 0:
                    self.short_notify("...loading from '{}' / {} sigs total",
                                      filename, n_total, end='\r')

                yield result
        except KeyboardInterrupt:
            # might as well nicely handle CTRL-C while we're at it!
            notify('\n(CTRL-C received! quitting.)')
            sys.exit(-1)
        finally:
            self.n_sig += n_this

        self.short_notify("loaded {} sigs from '{}'", n_this, filename)<|MERGE_RESOLUTION|>--- conflicted
+++ resolved
@@ -220,15 +220,9 @@
     return db
 
 
-<<<<<<< HEAD
-def _multiindex_load_from_file_list(filename, **kwargs):
-    "Load collection from a list of signature/database files"
-    db = MultiIndex.load_from_file_list(filename)
-=======
 def _multiindex_load_from_pathlist(filename, **kwargs):
     "Load collection from a list of signature/database files"
     db = MultiIndex.load_from_pathlist(filename)
->>>>>>> 688fdfd8
 
     return db
 
@@ -257,11 +251,7 @@
 
     try:
         db = load_sbt_index(filename, cache_size=cache_size)
-<<<<<<< HEAD
     except (FileNotFoundError, TypeError) as exc:
-=======
-    except FileNotFoundError as exc:
->>>>>>> 688fdfd8
         raise ValueError(exc)
 
     return db
@@ -273,7 +263,6 @@
     return db
 
 
-<<<<<<< HEAD
 def _load_zipfile(filename, **kwargs):
     "Load collection from a .zip file."
     db = None
@@ -284,19 +273,6 @@
     return db
 
 
-# all loader functions, in order.
-_loader_functions = [
-    ("load from stdin", _load_stdin),
-    ("load from directory", _multiindex_load_from_path),
-    ("load from sig file", _load_sigfile),
-    ("load from file list", _multiindex_load_from_file_list),
-    ("load SBT", _load_sbt),
-    ("load revindex", _load_revindex),
-    ("load collection from zipfile", _load_zipfile),
-    ]
-
-
-=======
 # all loader functions, in order.
 _loader_functions = [
     ("load from stdin", _load_stdin),
@@ -305,10 +281,10 @@
     ("load from file list", _multiindex_load_from_pathlist),
     ("load SBT", _load_sbt),
     ("load revindex", _load_revindex),
+    ("load collection from zipfile", _load_zipfile),
     ]
 
 
->>>>>>> 688fdfd8
 def _load_database(filename, traverse_yield_all, *, cache_size=None):
     """Load file as a database - list of signatures, LCA, SBT, etc.
 
