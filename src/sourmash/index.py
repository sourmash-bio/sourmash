"An Abstract Base Class for collections of signatures."

import os
import sourmash
from abc import abstractmethod, ABC
from collections import namedtuple, Counter
import zipfile

from .search import make_jaccard_search_query, make_gather_query

# generic return tuple for Index.search and Index.gather
IndexSearchResult = namedtuple('Result', 'score, signature, location')

class Index(ABC):
    is_database = False

    @property
    def location(self):
        "Return a resolvable location for this index, if possible."
        return None

    @abstractmethod
    def signatures(self):
        "Return an iterator over all signatures in the Index object."

    @abstractmethod
    def insert(self, signature):
        """ """

    @abstractmethod
    def save(self, path, storage=None, sparseness=0.0, structure_only=False):
        """ """

    @classmethod
    @abstractmethod
    def load(cls, location, leaf_loader=None, storage=None, print_version_warning=True):
        """ """

    def find(self, search_fn, query, *args, **kwargs):
        """Use search_fn to find matching signatures in the index.

        search_fn(other_sig, *args) should return a boolean that indicates
        whether other_sig is a match.

        Returns a list.
        """
        # first: is this query compatible with this search?
        search_fn.check_is_compatible(query)

        # ok! continue!

        # this set of signatures may be heterogenous in scaled/num values;
        # define some processing functions to downsample appropriately.
        query_mh = query.minhash
        assert not query_mh.track_abundance
        if query_mh.scaled:
            # make query and subject compatible w/scaled.
            query_scaled = query_mh.scaled

            def prepare_subject(subj_mh):
                assert subj_mh.scaled
                if subj_mh.track_abundance:
                    subj_mh = subj_mh.flatten()

                # downsample subject to highest scaled
                subj_scaled = subj_mh.scaled
                if subj_scaled < query_scaled:
                    return subj_mh.downsample(scaled=query_scaled)
                else:
                    return subj_mh

            def prepare_query(query_mh, subj_mh):
                assert subj_mh.scaled

                # downsample query to highest scaled
                subj_scaled = subj_mh.scaled
                if subj_scaled > query_scaled:
                    return query_mh.downsample(scaled=subj_scaled)
                else:
                    return query_mh

        else:                   # num
            query_num = query_mh.num

            def prepare_subject(subj_mh):
                assert subj_mh.num
                if subj_mh.track_abundance:
                    subj_mh = subj_mh.flatten()

                # downsample subject to smallest num
                subj_num = subj_mh.num
                if subj_num > query_num:
                    return subj_mh.downsample(num=query_num)
                else:
                    return subj_mh

            def prepare_query(query_mh, subj_mh):
                assert subj_mh.num
                # downsample query to smallest num
                subj_num = subj_mh.num
                if subj_num < query_num:
                    return query_mh.downsample(num=subj_num)
                else:
                    return query_mh

        # now, do the search!
        for subj in self.signatures():
            subj_mh = prepare_subject(subj.minhash)
            # note: we run prepare_query here on the original query minhash.
            query_mh = prepare_query(query.minhash, subj_mh)

<<<<<<< HEAD
            # generic definition of union and intersection that respects
            # both num and scaled:
            assert not query_mh.track_abundance
            assert not subj_mh.track_abundance
            merged = query_mh + subj_mh
            intersect = set(query_mh.hashes) & set(subj_mh.hashes)
            intersect &= set(merged.hashes)

            shared_size = len(intersect)
            total_size = len(merged)
=======
            assert not query_mh.track_abundance
            assert not subj_mh.track_abundance

            shared_size, total_size = query_mh.intersection_and_union_size(subj_mh)

>>>>>>> f02e2506
            query_size = len(query_mh)
            subj_size = len(subj_mh)

            score = search_fn.score_fn(query_size,
                                       shared_size,
                                       subj_size,
                                       total_size)

            if search_fn.passes(score):
                # note: here we yield the original signature, not the
                # downsampled minhash.
                search_fn.collect(score)
                yield subj, score

    def search_abund(self, query, *, threshold=None, **kwargs):
        """Return set of matches with angular similarity above 'threshold'.
<<<<<<< HEAD

        Results will be sorted by similarity, highest to lowest.
        """
        if not query.minhash.track_abundance:
            raise TypeError("'search_abund' requires query signature with abundance information")

=======

        Results will be sorted by similarity, highest to lowest.
        """
        if not query.minhash.track_abundance:
            raise TypeError("'search_abund' requires query signature with abundance information")

>>>>>>> f02e2506
        # check arguments
        if threshold is None:
            raise TypeError("'search_abund' requires 'threshold'")
        threshold = float(threshold)

        # do the actual search:
        matches = []
        for subj in self.signatures():
            if not subj.minhash.track_abundance:
                raise TypeError("'search_abund' requires subject signatures with abundance information")
            score = query.similarity(subj)
            if score >= threshold:
                matches.append(IndexSearchResult(score, subj, self.location))

        # sort!
        matches.sort(key=lambda x: -x.score)
        return matches

    def search(self, query, *, threshold=None,
               do_containment=False, do_max_containment=False,
               best_only=False, **kwargs):
        """Return set of matches with similarity above 'threshold'.

        Results will be sorted by similarity, highest to lowest.

        Optional arguments accepted by all Index subclasses:
          * do_containment: default False. If True, use Jaccard containment.
          * best_only: default False. If True, allow optimizations that
            may. May discard matches better than threshold, but first match
            is guaranteed to be best.
        """
        # check arguments
        if threshold is None:
            raise TypeError("'search' requires 'threshold'")
        threshold = float(threshold)

        search_obj = make_jaccard_search_query(do_containment=do_containment,
                                               do_max_containment=do_max_containment,
                                               best_only=best_only,
                                               threshold=threshold)

        # do the actual search:
        matches = []

        for subj, score in self.find(search_obj, query, **kwargs):
            matches.append(IndexSearchResult(score, subj, self.location))

        # sort!
        matches.sort(key=lambda x: -x.score)
        return matches

<<<<<<< HEAD
    def prefetch(self, query, *args, **kwargs):
        "Return all matches with minimum overlap."
        query_mh = query.minhash

        if not query_mh:        # empty query? quit.
            raise ValueError("empty query; nothing to search")

        if not self:        # empty query? quit.
            raise ValueError("no signatures to search")
=======
    def gather(self, query, **kwargs):
        "Return the match with the best Jaccard containment in the Index."
        if not query.minhash:             # empty query? quit.
            return []
>>>>>>> f02e2506

        scaled = query.minhash.scaled
        if not scaled:
            raise ValueError('prefetch requires scaled signatures')

        threshold_bp = kwargs.get('threshold_bp', 0.0)
        search_obj = make_gather_query(query.minhash, threshold_bp)
        if not search_obj:
<<<<<<< HEAD
            raise ValueError("cannot do this search")

        for subj, score in self.find(search_obj, query, **kwargs):
            yield IndexSearchResult(score, subj, self.location)

    def gather(self, query, *args, **kwargs):
        "Return the match with the best Jaccard containment in the Index."
=======
            return []
>>>>>>> f02e2506

        results = []
<<<<<<< HEAD
        for result in self.prefetch(query, *args, **kwargs):
            results.append(result)

        results.sort(reverse=True,
                     key=lambda x: (x.score, x.signature.md5sum()))

=======

        for subj, score in self.find(search_obj, query, **kwargs):
            results.append(IndexSearchResult(score, subj, self.location))

        results.sort(reverse=True,
                     key=lambda x: (x.score, x.signature.md5sum()))

>>>>>>> f02e2506
        return results[:1]

    @abstractmethod
    def select(self, ksize=None, moltype=None, scaled=None, num=None,
               abund=None, containment=None):
        """Return Index containing only signatures that match requirements.

        Current arguments can be any or all of:
        * ksize
        * moltype
        * scaled
        * num
        * containment

        'select' will raise ValueError if the requirements are incompatible
        with the Index subclass.

        'select' may return an empty object or None if no matches can be
        found.
        """


def select_signature(ss, ksize=None, moltype=None, scaled=0, num=0,
                     containment=False):
    "Check that the given signature matches the specificed requirements."
    # ksize match?
    if ksize and ksize != ss.minhash.ksize:
        return False

    # moltype match?
    if moltype and moltype != ss.minhash.moltype:
        return False

    # containment requires scaled; similarity does not.
    if containment:
        if not scaled:
            raise ValueError("'containment' requires 'scaled' in Index.select'")
        if not ss.minhash.scaled:
            return False

    # 'scaled' and 'num' are incompatible
    if scaled:
        if ss.minhash.num:
            return False
    if num:
        # note, here we check if 'num' is identical; this can be
        # changed later.
        if ss.minhash.scaled or num != ss.minhash.num:
            return False

    return True


class LinearIndex(Index):
    "An Index for a collection of signatures. Can load from a .sig file."
    def __init__(self, _signatures=None, filename=None):
        self._signatures = []
        if _signatures:
            self._signatures = list(_signatures)
        self.filename = filename

    @property
    def location(self):
        return self.filename

    def signatures(self):
        return iter(self._signatures)

    def __len__(self):
        return len(self._signatures)

    def insert(self, node):
        self._signatures.append(node)

    def save(self, path):
        from .signature import save_signatures
        with open(path, 'wt') as fp:
            save_signatures(self.signatures(), fp)

    @classmethod
    def load(cls, location):
        from .signature import load_signatures
        si = load_signatures(location, do_raise=True)

        lidx = LinearIndex(si, filename=location)
        return lidx

    def select(self, **kwargs):
        """Return new LinearIndex containing only signatures that match req's.

        Does not raise ValueError, but may return an empty Index.
        """
        # eliminate things from kwargs with None or zero value
        kw = { k : v for (k, v) in kwargs.items() if v }

        siglist = []
        for ss in self._signatures:
            if select_signature(ss, **kwargs):
                siglist.append(ss)

        return LinearIndex(siglist, self.location)


class ZipFileLinearIndex(Index):
    """\
    A read-only collection of signatures in a zip file.

    Does not support `insert` or `save`.
    """
    is_database = True

    def __init__(self, zf, selection_dict=None,
                 traverse_yield_all=False):
        self.zf = zf
        self.selection_dict = selection_dict
        self.traverse_yield_all = traverse_yield_all

    def __len__(self):
        return len(list(self.signatures()))

    @property
    def location(self):
        return self.zf.filename

    def insert(self, signature):
        raise NotImplementedError

    def save(self, path):
        raise NotImplementedError

    @classmethod
    def load(cls, location, traverse_yield_all=False):
        "Class method to load a zipfile."
        zf = zipfile.ZipFile(location, 'r')
        return cls(zf, traverse_yield_all=traverse_yield_all)

    def signatures(self):
        "Load all signatures in the zip file."
        from .signature import load_signatures
        for zipinfo in self.zf.infolist():
            # should we load this file? if it ends in .sig OR we are forcing:
            if zipinfo.filename.endswith('.sig') or \
               zipinfo.filename.endswith('.sig.gz') or \
               self.traverse_yield_all:
                fp = self.zf.open(zipinfo)

                # now load all the signatures and select on ksize/moltype:
                selection_dict = self.selection_dict

                # note: if 'fp' doesn't contain a valid JSON signature,
                # load_signatures will silently fail & yield nothing.
                for ss in load_signatures(fp):
                    if selection_dict:
                        if select_signature(ss, **self.selection_dict):
                            yield ss
                    else:
                        yield ss

    def select(self, **kwargs):
        "Select signatures in zip file based on ksize/moltype/etc."
        return ZipFileLinearIndex(self.zf,
                                  selection_dict=kwargs,
                                  traverse_yield_all=self.traverse_yield_all)


class CounterGatherIndex(Index):
    def __init__(self, query):
        self.query = query
        self.siglist = []
        self.locations = []
        self.counter = Counter()

    def insert(self, ss, location=None):
        i = len(self.siglist)
        self.siglist.append(ss)
        self.locations.append(location)

        # upon insertion, count overlap with the specific query.
        self.counter[i] = self.query.minhash.count_common(ss.minhash, True)

    def gather(self, query, *args, **kwargs):
        "Perform compositional analysis of the query using the gather algorithm"
        if not query.minhash:             # empty query? quit.
            return []

        scaled = query.minhash.scaled
        if not scaled:
            raise ValueError('gather requires scaled signatures')

        threshold_bp = kwargs.get('threshold_bp', 0.0)
        threshold = 0.0
        n_threshold_hashes = 0

        # are we setting a threshold?
        if threshold_bp:
            # if we have a threshold_bp of N, then that amounts to N/scaled
            # hashes:
            n_threshold_hashes = float(threshold_bp) / scaled

            # that then requires the following containment:
            threshold = n_threshold_hashes / len(query.minhash)

            # is it too high to ever match? if so, exit.
            if threshold > 1.0:
                return []

        # Decompose query into matching signatures using a greedy approach (gather)
        results = []
        counter = self.counter
        siglist = self.siglist
        match_size = n_threshold_hashes

        if counter:
            most_common = counter.most_common()
            dataset_id, size = most_common.pop(0)
            if size >= n_threshold_hashes:
                match_size = size
            else:
                return []

            match = siglist[dataset_id]
            location = self.locations[dataset_id]
            del counter[dataset_id]
            cont = query.minhash.contained_by(match.minhash, True)
            if cont and cont >= threshold:
                results.append(IndexSearchResult(cont, match, location))
            intersect_mh = query.minhash.copy_and_clear()
            hashes = set(query.minhash.hashes).intersection(match.minhash.hashes)
            intersect_mh.add_many(hashes)

            # Prepare counter for finding the next match by decrementing
            # all hashes found in the current match in other datasets
            for (dataset_id, _) in most_common:
                remaining_sig = siglist[dataset_id]
                intersect_count = remaining_sig.minhash.count_common(intersect_mh, True)
                counter[dataset_id] -= intersect_count
                if counter[dataset_id] == 0:
                    del counter[dataset_id]

        assert len(results) <= 1 #  no sorting needed

        return results

    def signatures(self):
        raise NotImplementedError

    def signatures_with_location(self):
        raise NotImplementedError

    def prefetch(self, *args, **kwargs):
        raise NotImplementedError

    @classmethod
    def load(self, *args):
        raise NotImplementedError

    def save(self, *args):
        raise NotImplementedError

    def find(self, search_fn, *args, **kwargs):
        raise NotImplementedError

    def search(self, query, *args, **kwargs):
        pass

    def select(self, *args, **kwargs):
        pass


class MultiIndex(Index):
    """An Index class that wraps other Index classes.

    The MultiIndex constructor takes two arguments: a list of Index
    objects, and a matching list of sources (filenames, etc.)  If the
    source is not None, then it will be used to override the 'filename'
    in the triple that is returned by search and gather.

    One specific use for this is when loading signatures from a directory;
    MultiIndex will properly record which files provided which signatures.
    """
    def __init__(self, index_list, source_list):
        self.index_list = list(index_list)
        self.source_list = list(source_list)
        assert len(index_list) == len(source_list)

    def signatures(self):
        for idx in self.index_list:
            for ss in idx.signatures():
                yield ss

    def signatures_with_location(self):
        for idx, loc in zip(self.index_list, self.source_list):
            for ss in idx.signatures():
                yield ss, loc

    def __len__(self):
        return sum([ len(idx) for idx in self.index_list ])

    def insert(self, *args):
        raise NotImplementedError

    @classmethod
    def load(self, *args):
        raise NotImplementedError

    @classmethod
    def load_from_path(cls, pathname, force=False):
        "Create a MultiIndex from a path (filename or directory)."
        from .sourmash_args import traverse_find_sigs
        if not os.path.exists(pathname): # @CTB change to isdir
            raise ValueError(f"'{pathname}' must be a directory")

        index_list = []
        source_list = []
        for thisfile in traverse_find_sigs([pathname], yield_all_files=force):
            try:
                idx = LinearIndex.load(thisfile)
                index_list.append(idx)
                source_list.append(thisfile)
            except (IOError, sourmash.exceptions.SourmashError):
                if force:
                    continue    # ignore error
                else:
                    raise       # continue past error!

        db = None
        if index_list:
            db = cls(index_list, source_list)
        else:
            raise ValueError(f"no signatures to load under directory '{pathname}'")

        return db

    @classmethod
    def load_from_pathlist(cls, filename):
        "Create a MultiIndex from all files listed in a text file."
        from .sourmash_args import (load_pathlist_from_file,
                                    load_file_as_index)
        idx_list = []
        src_list = []

        file_list = load_pathlist_from_file(filename)
        for fname in file_list:
            idx = load_file_as_index(fname)
            src = fname

            idx_list.append(idx)
            src_list.append(src)

        db = MultiIndex(idx_list, src_list)
        return db

    def save(self, *args):
        raise NotImplementedError

    def select(self, **kwargs):
        "Run 'select' on all indices within this MultiIndex."
        new_idx_list = []
        new_src_list = []
        for idx, src in zip(self.index_list, self.source_list):
            idx = idx.select(**kwargs)
            new_idx_list.append(idx)
            new_src_list.append(src)

        return MultiIndex(new_idx_list, new_src_list)

    def filter(self, filter_fn):
        new_idx_list = []
        new_src_list = []
        for idx, src in zip(self.index_list, self.source_list):
            idx = idx.filter(filter_fn)
            new_idx_list.append(idx)
            new_src_list.append(src)

        return MultiIndex(new_idx_list, new_src_list)

    def search(self, query, *args, **kwargs):
        """Return the match with the best Jaccard similarity in the Index.

        Note: this overrides the location of the match if needed.
        """
        # do the actual search:
        matches = []
        for idx, src in zip(self.index_list, self.source_list):
            for (score, ss, filename) in idx.search(query, *args, **kwargs):
                best_src = src or filename # override if src provided
                matches.append(IndexSearchResult(score, ss, best_src))
                
        # sort!
        matches.sort(key=lambda x: -x.score)
        return matches

<<<<<<< HEAD
    def prefetch(self, query, *args, **kwargs):
=======
    def gather(self, query, *args, **kwargs):
>>>>>>> f02e2506
        """Return the match with the best Jaccard containment in the Index.

        Note: this overrides the location of the match if needed.
        """
        # actually do search!
        results = []
        for idx, src in zip(self.index_list, self.source_list):
            for (score, ss, filename) in idx.gather(query, *args, **kwargs):
                best_src = src or filename # override if src provided
<<<<<<< HEAD
                yield IndexSearchResult(score, ss, best_src)
            
        return results
=======
                results.append(IndexSearchResult(score, ss, best_src))
            
        results.sort(reverse=True,
                     key=lambda x: (x.score, x.signature.md5sum()))
>>>>>>> f02e2506

    # note: 'gather' is inherited from Index base class, and uses prefetch.<|MERGE_RESOLUTION|>--- conflicted
+++ resolved
@@ -109,24 +109,11 @@
             # note: we run prepare_query here on the original query minhash.
             query_mh = prepare_query(query.minhash, subj_mh)
 
-<<<<<<< HEAD
-            # generic definition of union and intersection that respects
-            # both num and scaled:
             assert not query_mh.track_abundance
             assert not subj_mh.track_abundance
-            merged = query_mh + subj_mh
-            intersect = set(query_mh.hashes) & set(subj_mh.hashes)
-            intersect &= set(merged.hashes)
-
-            shared_size = len(intersect)
-            total_size = len(merged)
-=======
-            assert not query_mh.track_abundance
-            assert not subj_mh.track_abundance
 
             shared_size, total_size = query_mh.intersection_and_union_size(subj_mh)
 
->>>>>>> f02e2506
             query_size = len(query_mh)
             subj_size = len(subj_mh)
 
@@ -143,21 +130,12 @@
 
     def search_abund(self, query, *, threshold=None, **kwargs):
         """Return set of matches with angular similarity above 'threshold'.
-<<<<<<< HEAD
 
         Results will be sorted by similarity, highest to lowest.
         """
         if not query.minhash.track_abundance:
             raise TypeError("'search_abund' requires query signature with abundance information")
 
-=======
-
-        Results will be sorted by similarity, highest to lowest.
-        """
-        if not query.minhash.track_abundance:
-            raise TypeError("'search_abund' requires query signature with abundance information")
-
->>>>>>> f02e2506
         # check arguments
         if threshold is None:
             raise TypeError("'search_abund' requires 'threshold'")
@@ -209,7 +187,6 @@
         matches.sort(key=lambda x: -x.score)
         return matches
 
-<<<<<<< HEAD
     def prefetch(self, query, *args, **kwargs):
         "Return all matches with minimum overlap."
         query_mh = query.minhash
@@ -219,12 +196,6 @@
 
         if not self:        # empty query? quit.
             raise ValueError("no signatures to search")
-=======
-    def gather(self, query, **kwargs):
-        "Return the match with the best Jaccard containment in the Index."
-        if not query.minhash:             # empty query? quit.
-            return []
->>>>>>> f02e2506
 
         scaled = query.minhash.scaled
         if not scaled:
@@ -233,7 +204,6 @@
         threshold_bp = kwargs.get('threshold_bp', 0.0)
         search_obj = make_gather_query(query.minhash, threshold_bp)
         if not search_obj:
-<<<<<<< HEAD
             raise ValueError("cannot do this search")
 
         for subj, score in self.find(search_obj, query, **kwargs):
@@ -241,27 +211,17 @@
 
     def gather(self, query, *args, **kwargs):
         "Return the match with the best Jaccard containment in the Index."
-=======
-            return []
->>>>>>> f02e2506
 
         results = []
-<<<<<<< HEAD
-        for result in self.prefetch(query, *args, **kwargs):
-            results.append(result)
+        try:
+            for result in self.prefetch(query, *args, **kwargs):
+                results.append(result)
+        except ValueError:
+            pass
 
         results.sort(reverse=True,
                      key=lambda x: (x.score, x.signature.md5sum()))
 
-=======
-
-        for subj, score in self.find(search_obj, query, **kwargs):
-            results.append(IndexSearchResult(score, subj, self.location))
-
-        results.sort(reverse=True,
-                     key=lambda x: (x.score, x.signature.md5sum()))
-
->>>>>>> f02e2506
         return results[:1]
 
     @abstractmethod
@@ -654,11 +614,7 @@
         matches.sort(key=lambda x: -x.score)
         return matches
 
-<<<<<<< HEAD
     def prefetch(self, query, *args, **kwargs):
-=======
-    def gather(self, query, *args, **kwargs):
->>>>>>> f02e2506
         """Return the match with the best Jaccard containment in the Index.
 
         Note: this overrides the location of the match if needed.
@@ -668,15 +624,8 @@
         for idx, src in zip(self.index_list, self.source_list):
             for (score, ss, filename) in idx.gather(query, *args, **kwargs):
                 best_src = src or filename # override if src provided
-<<<<<<< HEAD
                 yield IndexSearchResult(score, ss, best_src)
             
         return results
-=======
-                results.append(IndexSearchResult(score, ss, best_src))
-            
-        results.sort(reverse=True,
-                     key=lambda x: (x.score, x.signature.md5sum()))
->>>>>>> f02e2506
 
     # note: 'gather' is inherited from Index base class, and uses prefetch.