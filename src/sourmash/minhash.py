# -*- coding: UTF-8 -*-
"""
sourmash submodule that provides MinHash class and utility functions.

class MinHash - core MinHash class.
class FrozenMinHash - read-only MinHash class.
"""
from __future__ import unicode_literals, division
from .distance_utils import jaccard_to_distance, containment_to_distance

__all__ = ['get_minhash_default_seed',
           'get_minhash_max_hash',
           'hash_murmur',
           'MinHash',
           'FrozenMinHash']

from collections.abc import Mapping

from . import VERSION
from ._lowlevel import ffi, lib
from .utils import RustObject, rustcall
from .exceptions import SourmashError
from deprecation import deprecated

# default MurmurHash seed
MINHASH_DEFAULT_SEED = 42


def get_minhash_default_seed():
    "Return the default seed value used for the MurmurHash hashing function."
    return MINHASH_DEFAULT_SEED


# we use the 64-bit hash space of MurmurHash only
# this is 2 ** 64 - 1 in hexadecimal
MINHASH_MAX_HASH = 0xFFFFFFFFFFFFFFFF


def get_minhash_max_hash():
    "Return the maximum hash value."
    return MINHASH_MAX_HASH


def _get_max_hash_for_scaled(scaled):
    "Convert a 'scaled' value into a 'max_hash' value."
    if scaled == 0:
        return 0
    elif scaled == 1:
        return get_minhash_max_hash()

    return min(
        int(round(get_minhash_max_hash() / scaled, 0)),
        MINHASH_MAX_HASH
    )


def _get_scaled_for_max_hash(max_hash):
    "Convert a 'max_hash' value into a 'scaled' value."
    if max_hash == 0:
        return 0
    return min(
        int(round(get_minhash_max_hash() / max_hash, 0)),
        MINHASH_MAX_HASH
    )


def to_bytes(s):
    # Allow for strings, bytes or int
    # Single item of byte string = int

    if isinstance(s, bytes):
        return s

    if not isinstance(s, (str, bytes, int)):
        raise TypeError("Requires a string-like sequence")

    if isinstance(s, str):
        s = s.encode("utf-8")
    elif isinstance(s, int):
        s = bytes([s])

    return s


def hash_murmur(kmer, seed=MINHASH_DEFAULT_SEED):
    "hash_murmur(string, [,seed])\n\n"
    "Compute a hash for a string, optionally using a seed (an integer). "
    "The current default seed is returned by hash_seed()."

    return lib.hash_murmur(to_bytes(kmer), seed)


def translate_codon(codon):
    "Translate a codon into an amino acid."
    try:
        return rustcall(lib.sourmash_translate_codon,
                        to_bytes(codon)).decode('utf-8')
    except SourmashError as e:
        raise ValueError(e.message)


class _HashesWrapper(Mapping):
    "A read-only view of the hashes contained by a MinHash object."
    def __init__(self, h):
        self._data = h

    def __getitem__(self, key):
        return self._data[key]

    def __repr__(self):
        return repr(self._data)

    def __len__(self):
        return len(self._data)

    def __iter__(self):
        return iter(self._data)

    def __eq__(self, other):
        return list(self.items()) == list(other.items())

    def __setitem__(self, k, v):
        raise RuntimeError("cannot modify hashes directly; use 'add' methods")


class MinHash(RustObject):
    """\
    The core sketch object for sourmash.

    MinHash objects store and provide functionality for subsampled hash values
    from DNA, RNA, and amino acid sequences. MinHash also supports both the
    standard MinHash behavior (bounded size or ``num``) and a non-standard
    MinHash, called "modulo hash" behavior, or ``scaled``. Please see
    the API examples at

        https://sourmash.readthedocs.io/en/latest/api-example.html#sourmash-minhash-objects-and-manipulations

    for more information.

    Basic usage:

    >>> from sourmash import MinHash
    >>> mh1 = MinHash(n=20, ksize=3)
    >>> mh1.add_sequence('ATGAGAGACGATAGACAGATGAC')

    >>> mh2 = MinHash(n=20, ksize=3)
    >>> mh2.add_sequence('ATGAGActCGATAGaCAGATGAC')

    >>> round(mh1.similarity(mh2), 2)
    0.85
    """
    __dealloc_func__ = lib.kmerminhash_free

    def __init__(
        self,
        n,
        ksize,
        is_protein=False,
        dayhoff=False,
        hp=False,
        track_abundance=False,
        seed=MINHASH_DEFAULT_SEED,
        max_hash=0,
        mins=None,
        scaled=0,
    ):
        """\
        Create a sourmash.MinHash object.

        To create a standard (``num``) MinHash, use:
           ``MinHash(<num>, <ksize>, ...)``

        To create a ``scaled`` MinHash, use
            ``MinHash(0, <ksize>, scaled=<int>, ...)``

        Optional arguments:
           * is_protein (default False) - aa k-mers
           * dayhoff (default False) - dayhoff encoding
           * hp (default False) - hydrophilic/hydrophobic aa
           * track_abundance (default False) - track hash multiplicity
           * mins (default None) - list of hashvals, or (hashval, abund) pairs
           * seed (default 42) - murmurhash seed
        """
        # support max_hash in constructor, for now.
        if max_hash:
            if scaled:
                raise ValueError("cannot set both max_hash and scaled")
            scaled = _get_scaled_for_max_hash(max_hash)

        if scaled and n:
            raise ValueError("cannot set both n and max_hash")

        if not n and not scaled:
            raise ValueError("cannot omit both n and scaled")

        if dayhoff or hp:
            is_protein = False

        if dayhoff:
            hash_function = lib.HASH_FUNCTIONS_MURMUR64_DAYHOFF
            ksize = ksize*3
        elif hp:
            hash_function = lib.HASH_FUNCTIONS_MURMUR64_HP
            ksize = ksize*3
        elif is_protein:
            hash_function = lib.HASH_FUNCTIONS_MURMUR64_PROTEIN
            ksize = ksize*3
        else:
            hash_function = lib.HASH_FUNCTIONS_MURMUR64_DNA

        self._objptr = lib.kmerminhash_new(
            scaled, ksize, hash_function, seed, track_abundance, n
        )

        if mins:
            if track_abundance:
                self.set_abundances(mins)
            else:
                self.add_many(mins)

    def __copy__(self):
        "Create a new copy of this MinHash."
        a = MinHash(
            self.num,
            self.ksize,
            is_protein=self.is_protein,
            dayhoff=self.dayhoff,
            hp=self.hp,
            track_abundance=self.track_abundance,
            seed=self.seed,
            max_hash=self._max_hash,
        )
        a.merge(self)
        return a

    copy = __copy__

    def __getstate__(self):
        "support pickling via __getstate__/__setstate__"
        return (
            self.num,
            self.ksize,
            self.is_protein,
            self.dayhoff,
            self.hp,
            self.hashes,
            None,
            self.track_abundance,
            self._max_hash,
            self.seed,
        )

    def __setstate__(self, tup):
        "support pickling via __getstate__/__setstate__"
        (n, ksize, is_protein, dayhoff, hp, mins, _, track_abundance,
         max_hash, seed) = tup

        self.__del__()

        hash_function = (
            lib.HASH_FUNCTIONS_MURMUR64_DAYHOFF if dayhoff else
            lib.HASH_FUNCTIONS_MURMUR64_HP if hp else
            lib.HASH_FUNCTIONS_MURMUR64_PROTEIN if is_protein else
            lib.HASH_FUNCTIONS_MURMUR64_DNA
        )

        scaled = _get_scaled_for_max_hash(max_hash)
        self._objptr = lib.kmerminhash_new(
            scaled, ksize, hash_function, seed, track_abundance, n
        )
        if track_abundance:
            self.set_abundances(mins)
        else:
            self.add_many(mins)

    def __eq__(self, other):
        "equality testing via =="
        return self.__getstate__() == other.__getstate__()

    def copy_and_clear(self):
        "Create an empty copy of this MinHash."
        a = MinHash(
            self.num,
            self.ksize,
            self.is_protein,
            self.dayhoff,
            self.hp,
            self.track_abundance,
            self.seed,
            self._max_hash,
        )
        return a

    def add_sequence(self, sequence, force=False):
        "Add a sequence into the sketch."
        self._methodcall(lib.kmerminhash_add_sequence, to_bytes(sequence),
                         force)

    def seq_to_hashes(self, sequence, *, force=False, bad_kmers_as_zeroes=False, is_protein=False):
        """Convert sequence to hashes without adding to the sketch.

        If input sequence is DNA and this is a protein, dayhoff, or hp
        MinHash, translate the DNA appropriately before hashing.

        If input sequence is protein, set is_protein=True.

        If `force = True` and `bad_kmers_as_zeroes = True`,
        invalid kmers hashes will be represented as `0`.
        """

        if is_protein and self.moltype not in ("protein", "dayhoff", "hp"):
            raise ValueError("cannot add protein sequence to DNA MinHash")

        if bad_kmers_as_zeroes and not force:
            raise ValueError("cannot represent invalid kmers as 0 while force is not set to True")

        size = ffi.new("uintptr_t *")
        hashes_ptr = self._methodcall(lib.kmerminhash_seq_to_hashes, to_bytes(sequence), len(sequence), force, bad_kmers_as_zeroes, is_protein, size)
        size = size[0]

        try:
            return ffi.unpack(hashes_ptr, size)

        finally:
            lib.kmerminhash_slice_free(hashes_ptr, size)

    def kmers_and_hashes(self, sequence, *, force=False, is_protein=False):
        """Convert sequence into (k-mer, hashval) tuples without adding
        it to the sketch.

        If input sequence is DNA and this is a protein, dayhoff, or hp
        MinHash, translate the DNA appropriately before hashing.

        If input sequence is protein, set is_protein=True.

        If 'force' is True, invalid k-mers will be represented with 'None'.
        """
        import screed

        bad_kmers_as_zeroes = False
        if force:
            bad_kmers_as_zeroes = True

        sequence = sequence.upper()
        hashvals = self.seq_to_hashes(sequence,
                                      force=force, is_protein=is_protein,
                                      bad_kmers_as_zeroes=bad_kmers_as_zeroes)

        if bad_kmers_as_zeroes:
            hashvals = [ None if h == 0 else h for h in hashvals ]

        ksize = self.ksize
        translate = False
        if self.moltype == 'DNA':
            pass
        elif is_protein:
            pass
        else:                   # translate input DNA sequence => aa
            assert self.moltype in ('protein', 'dayhoff', 'hp')
            translate = True
            ksize = self.ksize * 3

        # special code for translation -
        if translate:
            # forward AND reverse complement => twice the k-mers
            n_kmers = (len(sequence) - ksize + 1) * 2
            assert n_kmers == len(hashvals)

            # generate reverse complement of sequence
            seqrc = screed.rc(sequence)

            hash_i = 0
            for frame in (0, 1, 2):
                # get forward k-mers
                for start in range(0, len(sequence) - ksize + 1 - frame, 3):
                    kmer = sequence[start + frame:start + frame + ksize]
                    yield kmer, hashvals[hash_i]
                    hash_i += 1

                # get rc k-mers
                for start in range(0, len(seqrc) - ksize + 1 - frame, 3):
                    kmer = seqrc[start + frame:start + frame + ksize]
                    yield kmer, hashvals[hash_i]
                    hash_i += 1
        else:
            # otherwise, all very straightforward :)
            n_kmers = len(sequence) - ksize + 1
            assert n_kmers == len(hashvals)
            for i, hashval in zip(range(0, n_kmers), hashvals):
                kmer = sequence[i:i+ksize]
                yield kmer, hashval

    def add_kmer(self, kmer):
        "Add a kmer into the sketch."
        if self.is_dna:
            if len(kmer) != self.ksize:
                raise ValueError("kmer to add is not {} in length".format(self.ksize))
        else:
            if len(kmer) != self.ksize*3:
                raise ValueError("kmer to add is not {} in length".format(self.ksize*3))
        self.add_sequence(kmer)

    def add_many(self, hashes):
        """Add many hashes to the sketch at once.

        ``hashes`` can be either an iterable (list, set, etc.), or another
        ``MinHash`` object.
        """
        if isinstance(hashes, MinHash):
            self._methodcall(lib.kmerminhash_add_from, hashes._objptr)
        else:
            self._methodcall(lib.kmerminhash_add_many, list(hashes), len(hashes))

    def remove_many(self, hashes):
        """Remove many hashes from a sketch at once.

        ``hashes`` can be either an iterable (list, set, etc.), or another
        ``MinHash`` object.
        """
        if isinstance(hashes, MinHash):
            self._methodcall(lib.kmerminhash_remove_from, hashes._objptr)
        else:
            self._methodcall(lib.kmerminhash_remove_many, list(hashes), len(hashes))

    def __len__(self):
        "Number of hashes."
        return self._methodcall(lib.kmerminhash_get_mins_size)

    @deprecated(deprecated_in="3.5", removed_in="5.0",
                current_version=VERSION,
                details='Use .hashes property instead.')
    def get_mins(self, with_abundance=False):
        """Return list of hashes or if ``with_abundance`` a list
        of (hash, abund).
        """
        mins = self.hashes
        if not with_abundance:
            return mins.keys()
        return mins


    @deprecated(deprecated_in="3.5", removed_in="5.0",
                current_version=VERSION,
                details='Use .hashes property instead.')
    def get_hashes(self):
        "Return the list of hashes."
        return self.hashes.keys()

    @property
    def hashes(self):
        size = ffi.new("uintptr_t *")
        mins_ptr = self._methodcall(lib.kmerminhash_get_mins, size)
        size = size[0]

        try:
            if self.track_abundance:
                size_abunds = ffi.new("uintptr_t *")
                abunds_ptr = self._methodcall(lib.kmerminhash_get_abunds, size_abunds)
                size_abunds = size_abunds[0]
                assert size == size_abunds
                result = dict(zip(ffi.unpack(mins_ptr, size), ffi.unpack(abunds_ptr, size)))
                lib.kmerminhash_slice_free(abunds_ptr, size)
                return _HashesWrapper(result)
            else:
                d = ffi.unpack(mins_ptr, size)
                return _HashesWrapper({ k : 1 for k in d })

        finally:
            lib.kmerminhash_slice_free(mins_ptr, size)


    @property
    def seed(self):
        return self._methodcall(lib.kmerminhash_seed)

    @property
    def num(self):
        return self._methodcall(lib.kmerminhash_num)

    @property
    def scaled(self):
        mx = self._methodcall(lib.kmerminhash_max_hash)
        if mx:
            return _get_scaled_for_max_hash(mx)
        return 0

    @property
    def is_dna(self):
        return not (self.is_protein or self.dayhoff or self.hp)

    @property
    def is_protein(self):
        return self._methodcall(lib.kmerminhash_is_protein)

    @property
    def dayhoff(self):
        return self._methodcall(lib.kmerminhash_dayhoff)

    @property
    def hp(self):
        return self._methodcall(lib.kmerminhash_hp)

    @property
    def ksize(self):
        k = self._methodcall(lib.kmerminhash_ksize)
        if not self.is_dna:
            assert k % 3 == 0
            k = int(k / 3)
        return k

    @property
    @deprecated(deprecated_in="3.5", removed_in="5.0",
                current_version=VERSION,
                details='Use scaled instead.')
    def max_hash(self):
        return self._methodcall(lib.kmerminhash_max_hash)

    # a non-deprecated `max_hash` property for internal testing purposes only
    @property
    def _max_hash(self):
        return self._methodcall(lib.kmerminhash_max_hash)

    @property
    def track_abundance(self):
        return self._methodcall(lib.kmerminhash_track_abundance)

    @track_abundance.setter
    def track_abundance(self, b):
        if self.track_abundance == b:
            return

        if b is False:
            self._methodcall(lib.kmerminhash_disable_abundance)
        elif len(self) > 0:
            raise RuntimeError("Can only set track_abundance=True if the MinHash is empty")
        else:
            self._methodcall(lib.kmerminhash_enable_abundance)

    def add_hash(self, h):
        "Add a single hash value."
        return self._methodcall(lib.kmerminhash_add_hash, h)

    def add_hash_with_abundance(self, h, a):
        "Add a single hash value with an abundance."
        if self.track_abundance:
            return self._methodcall(lib.kmerminhash_add_hash_with_abundance, h, a)
        else:
            raise RuntimeError(
                "Use track_abundance=True when constructing "
                "the MinHash to use add_hash_with_abundance."
            )

    def clear(self):
        "Clears all hashes and abundances."
        return self._methodcall(lib.kmerminhash_clear)

    def count_common(self, other, downsample=False):
        """\
        Return the number of hashes in common between ``self`` and ``other``.

        Optionally downsample ``scaled`` objects to highest ``scaled`` value.
        """
        if not isinstance(other, MinHash):
            raise TypeError("Must be a MinHash!")
        return self._methodcall(lib.kmerminhash_count_common, other._get_objptr(), downsample)

    def intersection_and_union_size(self, other):
        "Calculate intersection and union sizes between `self` and `other`."
        if not isinstance(other, MinHash):
            raise TypeError("Must be a MinHash!")
        if not self.is_compatible(other):
            raise TypeError("incompatible MinHash objects")

        usize = ffi.new("uint64_t *")
        common = self._methodcall(lib.kmerminhash_intersection_union_size,
                                  other._get_objptr(), usize)

        usize = ffi.unpack(usize, 1)[0]
        return common, usize

    def downsample(self, *, num=None, scaled=None):
        """Copy this object and downsample new object to either `num` or
        `scaled`.
        """
        # first, evaluate provided parameters --

        # at least one must be specified!
        if num is None and scaled is None:
            raise ValueError('must specify either num or scaled to downsample')

        # both cannot be specified
        if num is not None and scaled is not None:
            raise ValueError('cannot specify both num and scaled')

        if num is not None:
            # cannot downsample a scaled MinHash with num:
            if self.scaled:
                raise ValueError("cannot downsample a scaled MinHash using num")
            # cannot upsample
            if self.num < num:
                raise ValueError("new sample num is higher than current sample num")

            # acceptable num value? make sure to set max_hash to 0.
            max_hash = 0
            
        elif scaled is not None:
            # cannot downsample a num MinHash with scaled
            if self.num:
                raise ValueError("cannot downsample a num MinHash using scaled")
            if self.scaled > scaled:
                raise ValueError(f"new scaled {scaled} is lower than current sample scaled {self.scaled}")

            # acceptable scaled value? reconfigure max_hash, keep num 0.
            max_hash = _get_max_hash_for_scaled(scaled)
            num = 0

        # end checks! create new object:
        a = MinHash(
            num, self.ksize, self.is_protein, self.dayhoff, self.hp,
            self.track_abundance, self.seed, max_hash
        )
        # copy over hashes:
        if self.track_abundance:
            a.set_abundances(self.hashes)
        else:
            a.add_many(self)

        return a

    def flatten(self):
        """If track_abundance=True, return a new flattened MinHash."""
        if self.track_abundance:
            # create new object:
            a = MinHash(
                self.num, self.ksize, self.is_protein, self.dayhoff, self.hp,
                False, self.seed, self._max_hash
            )
            a.add_many(self)

            return a
        return self

    def jaccard(self, other, downsample=False):
        "Calculate Jaccard similarity of two MinHash objects."
        if self.num != other.num:
            err = "must have same num: {} != {}".format(self.num, other.num)
            raise TypeError(err)
        return self._methodcall(lib.kmerminhash_similarity, other._get_objptr(), True, downsample)

<<<<<<< HEAD
    def jaccard_ani(self, other, downsample=False, jaccard=None, confidence=0.95):
=======
    def jaccard_ani(self, other, *, downsample=False, jaccard=None, prob_threshold=1e-3,  err_threshold=1e-4):
>>>>>>> 6f7eb062
        "Calculate Jaccard --> ANI of two MinHash objects."
        self_mh = self
        other_mh = other
        scaled = self.scaled
        if downsample:
            scaled = max(self_mh.scaled, other_mh.scaled)
            self_mh = self.downsample(scaled=scaled)
            other_mh = other.downsample(scaled=scaled)
        if jaccard is None:
            jaccard = self_mh.similarity(other_mh, ignore_abundance=True)
        avg_scaled_kmers = round((len(self_mh) + len(other_mh))/2)
<<<<<<< HEAD
        avg_n_kmers = avg_scaled_kmers * scaled # would be better if hll estimate
        j_ani,ani_low,ani_high = jaccard_to_distance(jaccard, self_mh.ksize, scaled,
                                                    n_unique_kmers=avg_n_kmers, confidence=confidence,
                                                    return_identity=True)
        return j_ani, ani_low, ani_high
=======
        avg_n_kmers = avg_scaled_kmers * scaled  # would be better if hll estimate - see #1798
        j_aniresult = jaccard_to_distance(jaccard, self_mh.ksize, scaled,
                                          n_unique_kmers=avg_n_kmers,
                                          prob_threshold = prob_threshold,
                                          err_threshold = err_threshold)
        return j_aniresult
>>>>>>> 6f7eb062

    def similarity(self, other, ignore_abundance=False, downsample=False):
        """Calculate similarity of two sketches.

        If the sketches are not abundance weighted, or ignore_abundance=True,
        compute Jaccard similarity.

        If the sketches are abundance weighted, calculate the angular
        similarity, a distance metric based on the cosine similarity.

        Note, because the term frequencies (tf-idf weights) cannot be negative,
        the angle will never be < 0deg or > 90deg.

        See https://en.wikipedia.org/wiki/Cosine_similarity
        """
        return self._methodcall(lib.kmerminhash_similarity,
                                other._get_objptr(),
                                ignore_abundance, downsample)

    def angular_similarity(self, other):
        "Calculate the angular similarity."
        return self._methodcall(lib.kmerminhash_angular_similarity,
                                other._get_objptr())

    def is_compatible(self, other):
        return self._methodcall(lib.kmerminhash_is_compatible, other._get_objptr())

    def contained_by(self, other, downsample=False):
        """\
        Calculate how much of self is contained by other.
        """
        if not (self.scaled and other.scaled):
            raise TypeError("can only calculate containment for scaled MinHashes")
        if not len(self):
            return 0.0

        return self.count_common(other, downsample) / len(self)

<<<<<<< HEAD
    def containment_ani(self, other, downsample=False, containment=None, confidence=0.95):
=======
    def containment_ani(self, other, *, downsample=False, containment=None, confidence=0.95, estimate_ci = False):
>>>>>>> 6f7eb062
        "Estimate ANI from containment with the other MinHash."
        self_mh = self
        other_mh = other
        scaled = self.scaled
        if downsample:
            scaled = max(self_mh.scaled, other_mh.scaled)
            self_mh = self.downsample(scaled=scaled)
            other_mh = other.downsample(scaled=scaled)
        if containment is None:
            containment = self_mh.contained_by(other_mh)
<<<<<<< HEAD
        n_kmers = len(self_mh) * scaled # would be better if hll estimate
        c_ani,ani_low,ani_high = containment_to_distance(containment, self_mh.ksize, self_mh.scaled,
                                                        n_unique_kmers=n_kmers, confidence=confidence,
                                                        return_identity=True)
        return c_ani, ani_low, ani_high
=======
        n_kmers = len(self_mh) * scaled # would be better if hll estimate - see #1798

        c_aniresult = containment_to_distance(containment, self_mh.ksize, self_mh.scaled,
                                                        n_unique_kmers=n_kmers, confidence=confidence,
                                                        estimate_ci = estimate_ci)
        return c_aniresult

>>>>>>> 6f7eb062

    def max_containment(self, other, downsample=False):
        """
        Calculate maximum containment.
        """
        if not (self.scaled and other.scaled):
            raise TypeError("can only calculate containment for scaled MinHashes")
        min_denom = min((len(self), len(other)))
        if not min_denom:
            return 0.0

        return self.count_common(other, downsample) / min_denom

<<<<<<< HEAD
    def max_containment_ani(self, other, downsample=False, max_containment=None, confidence=0.95):
=======
    def max_containment_ani(self, other, *, downsample=False, max_containment=None, confidence=0.95, estimate_ci=False):
>>>>>>> 6f7eb062
        "Estimate ANI from containment with the other MinHash."
        self_mh = self
        other_mh = other
        scaled = self.scaled
        if downsample:
            scaled = max(self_mh.scaled, other_mh.scaled)
            self_mh = self.downsample(scaled=scaled)
            other_mh = other.downsample(scaled=scaled)
        if max_containment is None:
            max_containment = self_mh.max_containment(other_mh)
        min_n_kmers = min(len(self_mh), len(other_mh))
<<<<<<< HEAD
        n_kmers = min_n_kmers * scaled
        c_ani,ani_low,ani_high = containment_to_distance(max_containment, self_mh.ksize, scaled,
                                                        n_unique_kmers=n_kmers,confidence=confidence,
                                                        return_identity=True)
        return c_ani, ani_low, ani_high
=======
        n_kmers = min_n_kmers * scaled  # would be better if hll estimate - see #1798

        c_aniresult = containment_to_distance(max_containment, self_mh.ksize, scaled,
                                           n_unique_kmers=n_kmers,confidence=confidence,
                                           estimate_ci = estimate_ci)
        return c_aniresult
>>>>>>> 6f7eb062

    def __add__(self, other):
        if not isinstance(other, MinHash):
            raise TypeError("can only add MinHash objects to MinHash objects!")

        if self.num and other.num:
            if self.num != other.num:
                raise TypeError(f"incompatible num values: self={self.num} other={other.num}")

        new_obj = self.to_mutable()
        new_obj += other
        return new_obj
    __or__ = __add__

    def __iadd__(self, other):
        if not isinstance(other, MinHash):
            raise TypeError("can only add MinHash objects to MinHash objects!")
        self._methodcall(lib.kmerminhash_merge, other._get_objptr())
        return self

    def merge(self, other):
        if not isinstance(other, MinHash):
            raise TypeError("can only add MinHash objects to MinHash objects!")
        self._methodcall(lib.kmerminhash_merge, other._get_objptr())

    def intersection(self, other):
        if not isinstance(other, MinHash):
            raise TypeError("can only intersect MinHash objects")
        if self.track_abundance or other.track_abundance:
            raise TypeError("can only intersect flat MinHash objects")

        ptr = self._methodcall(lib.kmerminhash_intersection, other._get_objptr())
        return MinHash._from_objptr(ptr)
    __and__ = intersection

    def set_abundances(self, values, clear=True):
        """Set abundances for hashes from ``values``, where
        ``values[hash] = abund``

        If ``abund`` value is set to zero, the ``hash`` will be removed from the sketch.
        ``abund`` cannot be set to a negative value.
        """
        if self.track_abundance:
            hashes = []
            abunds = []

            for h, v in values.items():
                hashes.append(h)                
                if v < 0:
                    raise ValueError("Abundance cannot be set to a negative value.")
                abunds.append(v)

            self._methodcall(lib.kmerminhash_set_abundances, hashes, abunds, len(hashes), clear)
        else:
            raise RuntimeError(
                "Use track_abundance=True when constructing "
                "the MinHash to use set_abundances."
            )

    def add_protein(self, sequence):
        "Add a protein sequence."
        self._methodcall(lib.kmerminhash_add_protein, to_bytes(sequence))

    @property
    def moltype(self):                    # TODO: test in minhash tests
        if self.is_protein:
            return 'protein'
        elif self.dayhoff:
            return 'dayhoff'
        elif self.hp:
            return 'hp'
        else:
            return 'DNA'

    def to_mutable(self):
        "Return a copy of this MinHash that can be changed."
        return self.__copy__()

    def to_frozen(self):
        "Return a frozen copy of this MinHash that cannot be changed."
        new_mh = self.__copy__()
        new_mh.__class__ = FrozenMinHash
        return new_mh

    def inflate(self, from_mh):
        """return a new MinHash object with abundances taken from 'from_mh'

        note that this implicitly does an intersection: hashes that have
        no abundance in 'from_mh' are set to abundance 0 and removed from
        'self'.
        """
        if not self.track_abundance and from_mh.track_abundance:
            orig_abunds = from_mh.hashes
            abunds = { h: orig_abunds.get(h, 0) for h in self.hashes }

            abund_mh = from_mh.copy_and_clear()

            abund_mh.downsample(scaled=self.scaled)
            abund_mh.set_abundances(abunds)

            return abund_mh
        else:
            raise ValueError("inflate operates on a flat MinHash and takes a MinHash object with track_abundance=True") 
        

class FrozenMinHash(MinHash):
    def add_sequence(self, *args, **kwargs):
        raise TypeError('FrozenMinHash does not support modification')

    def add_kmer(self, *args, **kwargs):
        raise TypeError('FrozenMinHash does not support modification')

    def add_many(self, *args, **kwargs):
        raise TypeError('FrozenMinHash does not support modification')

    def remove_many(self, *args, **kwargs):
        raise TypeError('FrozenMinHash does not support modification')

    def add_hash(self, *args, **kwargs):
        raise TypeError('FrozenMinHash does not support modification')

    def add_hash_with_abundance(self, *args, **kwargs):
        raise TypeError('FrozenMinHash does not support modification')

    def clear(self, *args, **kwargs):
        raise TypeError('FrozenMinHash does not support modification')

    def set_abundances(self, *args, **kwargs):
        raise TypeError('FrozenMinHash does not support modification')

    def add_protein(self, *args, **kwargs):
        raise TypeError('FrozenMinHash does not support modification')

    def downsample(self, *, num=None, scaled=None):
        if scaled and self.scaled == scaled:
            return self
        if num and self.num == num:
            return self

        return MinHash.downsample(self, num=num, scaled=scaled).to_frozen()

    def flatten(self):
        if not self.track_abundance:
            return self
        return MinHash.flatten(self).to_frozen()

    def __iadd__(self, *args, **kwargs):
        raise TypeError('FrozenMinHash does not support modification')

    def merge(self, *args, **kwargs):
        raise TypeError('FrozenMinHash does not support modification')

    def to_mutable(self):
        "Return a copy of this MinHash that can be changed."
        mut = MinHash.__new__(MinHash)
        state_tup = self.__getstate__()

        # is protein/hp/dayhoff?
        if state_tup[2] or state_tup[3] or state_tup[4]:
            state_tup = list(state_tup)
            # adjust ksize.
            state_tup[1] = state_tup[1] * 3
        mut.__setstate__(state_tup)
        return mut

    def to_frozen(self):
        "Return a frozen copy of this MinHash that cannot be changed."
        return self

    def __setstate__(self, tup):
        "support pickling via __getstate__/__setstate__"
        (n, ksize, is_protein, dayhoff, hp, mins, _, track_abundance,
         max_hash, seed) = tup

        self.__del__()

        hash_function = (
            lib.HASH_FUNCTIONS_MURMUR64_DAYHOFF if dayhoff else
            lib.HASH_FUNCTIONS_MURMUR64_HP if hp else
            lib.HASH_FUNCTIONS_MURMUR64_PROTEIN if is_protein else
            lib.HASH_FUNCTIONS_MURMUR64_DNA
        )

        scaled = _get_scaled_for_max_hash(max_hash)
        self._objptr = lib.kmerminhash_new(
            scaled, ksize, hash_function, seed, track_abundance, n
        )
        if track_abundance:
            MinHash.set_abundances(self, mins)
        else:
            MinHash.add_many(self, mins)

    def __copy__(self):
        return self
    copy = __copy__<|MERGE_RESOLUTION|>--- conflicted
+++ resolved
@@ -647,11 +647,7 @@
             raise TypeError(err)
         return self._methodcall(lib.kmerminhash_similarity, other._get_objptr(), True, downsample)
 
-<<<<<<< HEAD
-    def jaccard_ani(self, other, downsample=False, jaccard=None, confidence=0.95):
-=======
     def jaccard_ani(self, other, *, downsample=False, jaccard=None, prob_threshold=1e-3,  err_threshold=1e-4):
->>>>>>> 6f7eb062
         "Calculate Jaccard --> ANI of two MinHash objects."
         self_mh = self
         other_mh = other
@@ -663,20 +659,12 @@
         if jaccard is None:
             jaccard = self_mh.similarity(other_mh, ignore_abundance=True)
         avg_scaled_kmers = round((len(self_mh) + len(other_mh))/2)
-<<<<<<< HEAD
-        avg_n_kmers = avg_scaled_kmers * scaled # would be better if hll estimate
-        j_ani,ani_low,ani_high = jaccard_to_distance(jaccard, self_mh.ksize, scaled,
-                                                    n_unique_kmers=avg_n_kmers, confidence=confidence,
-                                                    return_identity=True)
-        return j_ani, ani_low, ani_high
-=======
         avg_n_kmers = avg_scaled_kmers * scaled  # would be better if hll estimate - see #1798
         j_aniresult = jaccard_to_distance(jaccard, self_mh.ksize, scaled,
                                           n_unique_kmers=avg_n_kmers,
                                           prob_threshold = prob_threshold,
                                           err_threshold = err_threshold)
         return j_aniresult
->>>>>>> 6f7eb062
 
     def similarity(self, other, ignore_abundance=False, downsample=False):
         """Calculate similarity of two sketches.
@@ -715,11 +703,7 @@
 
         return self.count_common(other, downsample) / len(self)
 
-<<<<<<< HEAD
-    def containment_ani(self, other, downsample=False, containment=None, confidence=0.95):
-=======
     def containment_ani(self, other, *, downsample=False, containment=None, confidence=0.95, estimate_ci = False):
->>>>>>> 6f7eb062
         "Estimate ANI from containment with the other MinHash."
         self_mh = self
         other_mh = other
@@ -730,13 +714,6 @@
             other_mh = other.downsample(scaled=scaled)
         if containment is None:
             containment = self_mh.contained_by(other_mh)
-<<<<<<< HEAD
-        n_kmers = len(self_mh) * scaled # would be better if hll estimate
-        c_ani,ani_low,ani_high = containment_to_distance(containment, self_mh.ksize, self_mh.scaled,
-                                                        n_unique_kmers=n_kmers, confidence=confidence,
-                                                        return_identity=True)
-        return c_ani, ani_low, ani_high
-=======
         n_kmers = len(self_mh) * scaled # would be better if hll estimate - see #1798
 
         c_aniresult = containment_to_distance(containment, self_mh.ksize, self_mh.scaled,
@@ -744,7 +721,6 @@
                                                         estimate_ci = estimate_ci)
         return c_aniresult
 
->>>>>>> 6f7eb062
 
     def max_containment(self, other, downsample=False):
         """
@@ -758,11 +734,7 @@
 
         return self.count_common(other, downsample) / min_denom
 
-<<<<<<< HEAD
-    def max_containment_ani(self, other, downsample=False, max_containment=None, confidence=0.95):
-=======
     def max_containment_ani(self, other, *, downsample=False, max_containment=None, confidence=0.95, estimate_ci=False):
->>>>>>> 6f7eb062
         "Estimate ANI from containment with the other MinHash."
         self_mh = self
         other_mh = other
@@ -774,20 +746,12 @@
         if max_containment is None:
             max_containment = self_mh.max_containment(other_mh)
         min_n_kmers = min(len(self_mh), len(other_mh))
-<<<<<<< HEAD
-        n_kmers = min_n_kmers * scaled
-        c_ani,ani_low,ani_high = containment_to_distance(max_containment, self_mh.ksize, scaled,
-                                                        n_unique_kmers=n_kmers,confidence=confidence,
-                                                        return_identity=True)
-        return c_ani, ani_low, ani_high
-=======
         n_kmers = min_n_kmers * scaled  # would be better if hll estimate - see #1798
 
         c_aniresult = containment_to_distance(max_containment, self_mh.ksize, scaled,
                                            n_unique_kmers=n_kmers,confidence=confidence,
                                            estimate_ci = estimate_ci)
         return c_aniresult
->>>>>>> 6f7eb062
 
     def __add__(self, other):
         if not isinstance(other, MinHash):
