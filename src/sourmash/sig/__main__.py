"""
Command-line entry point for 'python -m sourmash.sig'
"""
__all__ = [
    "cat",
    "split",
    "describe",
    "manifest",
    "overlap",
    "merge",
    "intersect",
    "inflate",
    "subtract",
    "rename",
    "extract",
    "filter",
    "flatten",
    "downsample",
    "ingest",
    "export",
    "kmers",
    "fileinfo",
    "check",
    "collect",
]

import sys
import csv
import json
import os
from collections import defaultdict, namedtuple, Counter
import re

import screed
import sourmash
from sourmash.sourmash_args import FileOutput

from sourmash.logging import (
    set_quiet,
    error,
    notify,
    print_results,
    debug,
    debug_literal,
    _debug,
)
from sourmash import sourmash_args
from sourmash.minhash import _get_max_hash_for_scaled
from sourmash.manifest import CollectionManifest


usage = """
sourmash signature <command> [<args>] - manipulate/work with signature files.

** Commands can be:

cat <signature> [<signature> ... ]        - concatenate all signatures
describe <signature> [<signature> ... ]   - show details of signature
downsample <signature> [<signature> ... ] - downsample one or more signatures
extract <signature> [<signature> ... ]    - extract one or more signatures
filter <signature> [<signature> ... ]     - filter k-mers on abundance
flatten <signature> [<signature> ... ]    - remove abundances
intersect <signature> [<signature> ...]   - intersect one or more signatures
manifest <sig/db>                         - build a manifest
merge <signature> [<signature> ...]       - merge one or more signatures
rename <signature> <name>                 - rename signature
split <signatures> [<signature> ...]      - split signatures into single files
subtract <signature> <other_sig> [...]    - subtract one or more signatures
import [ ... ]                            - import a mash or other signature
export <signature>                        - export a signature, e.g. to mash
overlap <signature1> <signature2>         - see detailed comparison of sigs
check <locations> --picklist ...          - check picklist against (many) sigs
collect <locations> -o manifest.sqlmf     - collect sigs metadata into manifest

** Use '-h' to get subcommand-specific help, e.g.

sourmash signature merge -h
"""


def _check_abundance_compatibility(sig1, sig2):
    if sig1.minhash.track_abundance != sig2.minhash.track_abundance:
        raise ValueError(
            "incompatible signatures: track_abundance is {} in first sig, {} in second".format(
                sig1.minhash.track_abundance, sig2.minhash.track_abundance
            )
        )


def _extend_signatures_with_from_file(args, *, target_attr="signatures"):
    # extend input signatures with --from-file
    if args.from_file:
        more_files = sourmash_args.load_pathlist_from_file(args.from_file)

        sigs = list(getattr(args, target_attr))
        sigs.extend(more_files)
        setattr(args, target_attr, sigs)


def _set_num_scaled(mh, num, scaled):
    "set num and scaled values on a MinHash object"
    mh_params = list(mh.__getstate__())
    # Number of hashes is 0th parameter
    mh_params[0] = num
    # Scale is 8th parameter
    mh_params[8] = _get_max_hash_for_scaled(scaled)
    mh.__setstate__(mh_params)
    assert mh.num == num
    assert mh.scaled == scaled


##### actual command line functions


def cat(args):
    """
    concatenate all signatures into one file.
    """
    set_quiet(args.quiet, args.debug)
    moltype = sourmash_args.calculate_moltype(args)
    picklist = sourmash_args.load_picklist(args)
    pattern_search = sourmash_args.load_include_exclude_db_patterns(args)

    encountered_md5sums = defaultdict(int)  # used by --unique

    # open output for saving sigs
    save_sigs = sourmash_args.SaveSignaturesToLocation(args.output)
    save_sigs.open()

    _extend_signatures_with_from_file(args)

    # start loading!
    progress = sourmash_args.SignatureLoadingProgress()
    loader = sourmash_args.load_many_signatures(
        args.signatures,
        ksize=args.ksize,
        moltype=moltype,
        picklist=picklist,
        progress=progress,
        yield_all_files=args.force,
        force=args.force,
        pattern=pattern_search,
    )
    for ss, sigloc in loader:
        md5 = ss.md5sum()
        encountered_md5sums[md5] += 1
        if args.unique and encountered_md5sums[md5] > 1:
            continue

        save_sigs.add(ss)

    notify(f"loaded {len(save_sigs)} signatures total.")
    if picklist:
        sourmash_args.report_picklist(args, picklist)

    save_sigs.close()

    notify(f"output {len(save_sigs)} signatures")

    multiple_md5 = [1 for cnt in encountered_md5sums.values() if cnt > 1]
    if multiple_md5:
        notify(f"encountered {sum(multiple_md5)} MinHashes multiple times")
        if args.unique:
            notify("...and removed the duplicates, because --unique was specified.")


def split(args):
    """
    split all signatures into individual files
    """
    set_quiet(args.quiet)
    moltype = sourmash_args.calculate_moltype(args)
    picklist = sourmash_args.load_picklist(args)
    _extend_signatures_with_from_file(args)

    output_names = set()
    output_scaled_template = (
        "{md5sum}.k={ksize}.scaled={scaled}.{moltype}.dup={dup}.{basename}"
        + args.extension
    )
    output_num_template = (
        "{md5sum}.k={ksize}.num={num}.{moltype}.dup={dup}.{basename}" + args.extension
    )

    if args.output_dir:
        if not os.path.exists(args.output_dir):
            notify(f"Creating --output-dir {args.output_dir}")
            os.mkdir(args.output_dir)

    progress = sourmash_args.SignatureLoadingProgress()
    loader = sourmash_args.load_many_signatures(
        args.signatures,
        ksize=args.ksize,
        moltype=moltype,
        picklist=picklist,
        progress=progress,
        yield_all_files=args.force,
        force=args.force,
    )

    for sig, sigloc in loader:
        # save each file individually --
        md5sum = sig.md5sum()[:8]
        minhash = sig.minhash
        basename = os.path.basename(sig.filename)
        if not basename or basename == "-":
            basename = "none"

        params = dict(
            basename=basename,
            md5sum=md5sum,
            scaled=minhash.scaled,
            ksize=minhash.ksize,
            num=minhash.num,
            moltype=minhash.moltype,
        )

        if minhash.scaled:
            output_template = output_scaled_template
        else:  # num
            assert minhash.num
            output_template = output_num_template

        # figure out if this is duplicate, build unique filename
        n = 0
        params["dup"] = n
        output_name = output_template.format(**params)
        while output_name in output_names:
            params["dup"] = n
            output_name = output_template.format(**params)
            n += 1

        output_names.add(output_name)

        if args.output_dir:
            output_name = os.path.join(args.output_dir, output_name)

        if os.path.exists(output_name):
            notify(f"** overwriting existing file {format(output_name)}")

        # save!
        with sourmash_args.SaveSignaturesToLocation(output_name) as save_sigs:
            save_sigs.add(sig)
            notify(f"writing sig to {output_name}")

    notify(f"loaded and split {len(progress)} signatures total.")
    if picklist:
        sourmash_args.report_picklist(args, picklist)


def describe(args):
    """
    provide basic info on signatures
    """
    set_quiet(args.quiet, args.debug)
    moltype = sourmash_args.calculate_moltype(args)
    picklist = sourmash_args.load_picklist(args)
    pattern_search = sourmash_args.load_include_exclude_db_patterns(args)
    _extend_signatures_with_from_file(args)

    # write CSV?
    w = None
    csv_obj = None
    if args.csv:
        csv_obj = sourmash_args.FileOutputCSV(args.csv)
        csv_fp = csv_obj.open()

        w = csv.DictWriter(
            csv_fp,
            [
                "signature_file",
                "md5",
                "ksize",
                "moltype",
                "num",
                "scaled",
                "n_hashes",
                "seed",
                "with_abundance",
                "name",
                "filename",
                "license",
                "sum_hashes",
            ],
            extrasaction="ignore",
        )
        w.writeheader()

    # start loading!
    progress = sourmash_args.SignatureLoadingProgress()
    loader = sourmash_args.load_many_signatures(
        args.signatures,
        ksize=args.ksize,
        moltype=moltype,
        picklist=picklist,
        progress=progress,
        yield_all_files=args.force,
        force=args.force,
        pattern=pattern_search,
    )

    for sig, location in loader:
        # extract info, write as appropriate.
        signature_file = location
        mh = sig.minhash
        ksize = mh.ksize
        moltype = mh.moltype
        scaled = mh.scaled
        num = mh.num
        seed = mh.seed
        n_hashes = len(mh)
        sum_hashes = sum(mh.hashes.values())
        with_abundance = 0
        if mh.track_abundance:
            with_abundance = 1
        md5 = sig.md5sum()
        name = sig.name
        p_name = name or "** no name **"
        filename = sig.filename
        p_filename = filename or "** no name **"
        license = sig.license

        if w:
            w.writerow(locals())

        print_results(
            """\
---
signature filename: {location}
signature: {p_name}
source file: {p_filename}
md5: {md5}
k={ksize} molecule={moltype} num={num} scaled={scaled} seed={seed} track_abundance={with_abundance}
size: {n_hashes}
sum hashes: {sum_hashes}
signature license: {license}
""",
            **locals(),
        )

    if csv_obj:
        csv_obj.close()

    if picklist:
        sourmash_args.report_picklist(args, picklist)


def manifest(args):
    """
    build a signature manifest
    """
    set_quiet(args.quiet, args.debug)

    try:
        loader = sourmash_args.load_file_as_index(
            args.location, yield_all_files=args.force
        )
    except ValueError:
        error(f"Cannot open '{args.location}' as a sourmash signature collection.")
        error("Use -d/--debug for details.")
        sys.exit(-1)

    rebuild = True
    if args.no_rebuild_manifest:
        debug("sig manifest: not forcing rebuild.")
        rebuild = False
    else:
        debug("sig manifest: forcing rebuild.")

    manifest = sourmash_args.get_manifest(loader, require=True, rebuild=rebuild)

    manifest.write_to_filename(
        args.output, database_format=args.manifest_format, ok_if_exists=args.force
    )
    notify(f"manifest contains {len(manifest)} signatures total.")
    notify(f"wrote manifest to '{args.output}' ({args.manifest_format})")


def overlap(args):
    """
    provide detailed comparison of two signatures
    """
    set_quiet(args.quiet)

    moltype = sourmash_args.calculate_moltype(args)

    sig1 = sourmash.load_one_signature(
        args.signature1, ksize=args.ksize, select_moltype=moltype
    )
    sig2 = sourmash.load_one_signature(
        args.signature2, ksize=args.ksize, select_moltype=moltype
    )

    notify(f"loaded one signature each from {args.signature1} and {args.signature2}")

    try:
        similarity = sig1.similarity(sig2)
    except ValueError:
        raise

    cont1 = sig1.contained_by(sig2)
    cont2 = sig2.contained_by(sig1)

    sig1_file = args.signature1
    sig2_file = args.signature2

    name1 = sig1.name
    name2 = sig2.name

    md5_1 = sig1.md5sum()
    md5_2 = sig2.md5sum()

    ksize = sig1.minhash.ksize
    moltype = sig1.minhash.moltype

    num = sig1.minhash.num
    size1 = len(sig1.minhash)
    size2 = len(sig2.minhash)

    scaled = sig1.minhash.scaled

    hashes_1 = set(sig1.minhash.hashes)
    hashes_2 = set(sig2.minhash.hashes)

    num_common = len(hashes_1 & hashes_2)
    disjoint_1 = len(hashes_1 - hashes_2)
    disjoint_2 = len(hashes_2 - hashes_1)
    num_union = len(hashes_1.union(hashes_2))

    print(
        """\
first signature:
  signature filename: {sig1_file}
  signature: {name1}
  md5: {md5_1}
  k={ksize} molecule={moltype} num={num} scaled={scaled}

second signature:
  signature filename: {sig2_file}
  signature: {name2}
  md5: {md5_2}
  k={ksize} molecule={moltype} num={num} scaled={scaled}

similarity:                  {similarity:.5f}
first contained in second:   {cont1:.5f}
second contained in first:   {cont2:.5f}

number of hashes in first:   {size1}
number of hashes in second:  {size2}

number of hashes in common:  {num_common}
only in first:               {disjoint_1}
only in second:              {disjoint_2}
total (union):               {num_union}
""".format(**locals())
    )


def merge(args):
    """
    merge one or more signatures.
    """
    set_quiet(args.quiet)
    moltype = sourmash_args.calculate_moltype(args)
    picklist = sourmash_args.load_picklist(args)
    _extend_signatures_with_from_file(args)

    first_sig = None
    mh = None

    # start loading!
    progress = sourmash_args.SignatureLoadingProgress()
    loader = sourmash_args.load_many_signatures(
        args.signatures,
        ksize=args.ksize,
        moltype=moltype,
        picklist=picklist,
        progress=progress,
        yield_all_files=args.force,
        force=args.force,
    )

    for sigobj, sigloc in loader:
        # first signature? initialize a bunch of stuff
        if first_sig is None:
            first_sig = sigobj
            mh = first_sig.minhash.copy_and_clear()

            # forcibly remove abundance?
            if args.flatten:
                mh.track_abundance = False

        try:
            sigobj_mh = sigobj.minhash
            if not args.flatten:
                _check_abundance_compatibility(first_sig, sigobj)
            else:
                sigobj_mh.track_abundance = False

            mh.merge(sigobj_mh)
        except (TypeError, ValueError) as exc:
            error(
                "ERROR when merging signature '{}' ({}) from file {}",
                sigobj,
                sigobj.md5sum()[:8],
                sigloc,
            )
            error(str(exc))
            sys.exit(-1)

    if not len(progress):
        error("no signatures to merge!?")
        sys.exit(-1)

    merged_sigobj = sourmash.SourmashSignature(mh, name=args.name)

    with sourmash_args.SaveSignaturesToLocation(args.output) as save_sigs:
        save_sigs.add(merged_sigobj)

    notify(f"loaded and merged {len(progress)} signatures")

    if picklist:
        sourmash_args.report_picklist(args, picklist)


def intersect(args):
    """
    intersect one or more signatures by taking the intersection of hashes.

    This function always removes abundances unless -A specified.
    """
    set_quiet(args.quiet)
    moltype = sourmash_args.calculate_moltype(args)
    picklist = sourmash_args.load_picklist(args)
    _extend_signatures_with_from_file(args)

    first_sig = None
    mins = None

    # start loading!
    progress = sourmash_args.SignatureLoadingProgress()
    loader = sourmash_args.load_many_signatures(
        args.signatures,
        ksize=args.ksize,
        moltype=moltype,
        picklist=picklist,
        progress=progress,
        yield_all_files=args.force,
        force=args.force,
    )

    for sigobj, sigloc in loader:
        if first_sig is None:
            first_sig = sigobj
            mins = set(sigobj.minhash.hashes)
        else:
            # check signature compatibility -- if no ksize/moltype specified
            # 'first_sig' may be incompatible with later sigs.
            if not sigobj.minhash.is_compatible(first_sig.minhash):
                error("incompatible minhashes; specify -k and/or molecule type.")
                sys.exit(-1)

        mins.intersection_update(sigobj.minhash.hashes)

    if first_sig is None:
        notify("no signatures provided to intersect!?")
        sys.exit(-1)

    # forcibly turn off track_abundance, unless --abundances-from set.
    intersect_mh = first_sig.minhash.copy_and_clear().flatten()
    intersect_mh.add_many(mins)

    # borrow abundances from a signature?
    if args.abundances_from:
        notify(f"loading signature from {args.abundances_from}, keeping abundances")
        abund_sig = sourmash.load_one_signature(
            args.abundances_from, ksize=args.ksize, select_moltype=moltype
        )
        if not abund_sig.minhash.track_abundance:
            error("--track-abundance not set on loaded signature?! exiting.")
            sys.exit(-1)

        intersect_mh = intersect_mh.inflate(abund_sig.minhash)

    intersect_sigobj = sourmash.SourmashSignature(intersect_mh)
    with sourmash_args.SaveSignaturesToLocation(args.output) as save_sigs:
        save_sigs.add(intersect_sigobj)

    notify(f"loaded and intersected {len(progress)} signatures")
    if picklist:
        sourmash_args.report_picklist(args, picklist)


def inflate(args):
    """
    inflate one or more other signatures from the first.
    """
    set_quiet(args.quiet)
    moltype = sourmash_args.calculate_moltype(args)
    picklist = sourmash_args.load_picklist(args)

    inflate_sig = sourmash_args.load_query_signature(
        args.signature_from, ksize=args.ksize, select_moltype=moltype
    )
    inflate_from_mh = inflate_sig.minhash
    ksize = inflate_from_mh.ksize
    moltype = inflate_from_mh.moltype

    if not inflate_from_mh.track_abundance:
        error(f"ERROR: signature '{inflate_sig.name}' from ")
        error(f"file '{args.signature_from}' has no abundances.")
        sys.exit(-1)

    # start loading!
    progress = sourmash_args.SignatureLoadingProgress()
    loader = sourmash_args.load_many_signatures(
        args.other_sigs,
        ksize=ksize,
        moltype=moltype,
        picklist=picklist,
        progress=progress,
        yield_all_files=args.force,
        force=args.force,
    )

    with sourmash_args.SaveSignaturesToLocation(args.output) as save_sigs:
        for sigobj, sigloc in loader:
            inflated_mh = sigobj.minhash.inflate(inflate_from_mh)
            inflated_sigobj = sourmash.SourmashSignature(inflated_mh, name=sigobj.name)

            save_sigs.add(inflated_sigobj)

    if len(progress) == 0:
        error("no signatures to inflate!?")
        sys.exit(-1)

    notify(f"loaded and intersected {len(save_sigs)} signatures")
    if picklist:
        sourmash_args.report_picklist(args, picklist)


def subtract(args):
    """
    subtract one or more signatures from another
    """
    set_quiet(args.quiet)
    moltype = sourmash_args.calculate_moltype(args)

    from_sigfile = args.signature_from
    from_sigobj = sourmash.load_one_signature(
        from_sigfile, ksize=args.ksize, select_moltype=moltype
    )

    if args.abundances_from:  # it's ok to work with abund signatures if -A.
        args.flatten = True

    from_mh = from_sigobj.minhash
    if from_mh.track_abundance and not args.flatten:
        error("Cannot use subtract on signatures with abundance tracking, sorry!")
        sys.exit(1)

    subtract_mins = set(from_mh.hashes)

    notify(f"loaded signature from {from_sigfile}...", end="\r")

    progress = sourmash_args.SignatureLoadingProgress()

    for sigfile in args.subtraction_sigs:
        for sigobj in sourmash_args.load_file_as_signatures(
            sigfile, ksize=args.ksize, select_moltype=moltype, progress=progress
        ):
            if not sigobj.minhash.is_compatible(from_mh):
                error("incompatible minhashes; specify -k and/or molecule type.")
                sys.exit(-1)

            if sigobj.minhash.track_abundance and not args.flatten:
                error(
                    "Cannot use subtract on signatures with abundance tracking, sorry!"
                )
                sys.exit(1)

            subtract_mins -= set(sigobj.minhash.hashes)

            notify(f"loaded and subtracted signatures from {sigfile}...", end="\r")

    if not len(progress):
        error("no signatures to subtract!?")
        sys.exit(-1)

    # build new minhash with new mins
    subtract_mh = from_sigobj.minhash.copy_and_clear().flatten()
    subtract_mh.add_many(subtract_mins)

    # borrow abundances from somewhere?
    if args.abundances_from:
        notify(f"loading signature from {args.abundances_from}, keeping abundances")
        abund_sig = sourmash.load_one_signature(
            args.abundances_from, ksize=args.ksize, select_moltype=moltype
        )
        if not abund_sig.minhash.track_abundance:
            error("--track-abundance not set on loaded signature?! exiting.")
            sys.exit(-1)

        subtract_mh = subtract_mh.inflate(abund_sig.minhash)

    subtract_sigobj = sourmash.SourmashSignature(subtract_mh)

    with sourmash_args.SaveSignaturesToLocation(args.output) as save_sigs:
        save_sigs.add(subtract_sigobj)

    notify(f"loaded and subtracted {len(progress)} signatures")


def rename(args):
    """
    rename one or more signatures.
    """
    set_quiet(args.quiet, args.quiet)
    moltype = sourmash_args.calculate_moltype(args)
    picklist = sourmash_args.load_picklist(args)
    pattern_search = sourmash_args.load_include_exclude_db_patterns(args)
    _extend_signatures_with_from_file(args)

    save_sigs = sourmash_args.SaveSignaturesToLocation(args.output)
    save_sigs.open()

    # start loading!
    progress = sourmash_args.SignatureLoadingProgress()
    loader = sourmash_args.load_many_signatures(
        args.signatures,
        ksize=args.ksize,
        moltype=moltype,
        picklist=picklist,
        progress=progress,
        yield_all_files=args.force,
        force=args.force,
        pattern=pattern_search,
    )

    for sigobj, sigloc in loader:
        sigobj = sigobj.to_mutable()
        sigobj._name = args.name
        save_sigs.add(sigobj)

    save_sigs.close()

    notify(f"set name to '{args.name}' on {len(save_sigs)} signatures")
    if picklist:
        sourmash_args.report_picklist(args, picklist)


def extract(args):
    """
    extract signatures.
    """
    set_quiet(args.quiet)
    moltype = sourmash_args.calculate_moltype(args)
    picklist = sourmash_args.load_picklist(args)
    pattern_search = sourmash_args.load_include_exclude_db_patterns(args)
    _extend_signatures_with_from_file(args)

    # further filtering on md5 or name?
    filter_fn = None
    if args.md5 is not None or args.name is not None:

        def filter_fn(row):
            # match?
            keep = False
            if args.name:
                name = row["name"] or row["filename"]
                if args.name in name:
                    keep = True
            if args.md5 and args.md5 in row["md5"]:
                keep = True

            return keep

    # ok! filtering defined, let's go forward
    save_sigs = sourmash_args.SaveSignaturesToLocation(args.output)
    save_sigs.open()

    # start loading!
    total_rows_examined = 0
    for filename in args.signatures:
        idx = sourmash_args.load_file_as_index(filename, yield_all_files=args.force)

        idx = idx.select(ksize=args.ksize, moltype=moltype)

        idx = sourmash_args.apply_picklist_and_pattern(idx, picklist, pattern_search)

        manifest = sourmash_args.get_manifest(idx)
        total_rows_examined += len(manifest)

        # do the extra pattern matching on name/md5 that is part of 'extract'.
        # CTB: This should be deprecated and removed at some point, since
        # --include/--exclude now do the same thing.
        if filter_fn and not pattern_search:
            sub_manifest = manifest.filter_rows(filter_fn)
            sub_picklist = sub_manifest.to_picklist()

            try:
                idx = idx.select(picklist=sub_picklist)
            except ValueError:
                error(
                    "** This input collection doesn't support 'extract' with picklists or patterns."
                )
                error("** EXITING.")
                error("**")
                error("** You can use 'sourmash sig cat' with a picklist or pattern,")
                error("** and then pipe the output to 'sourmash sig extract")
                sys.exit(-1)

        for ss in idx.signatures():
            save_sigs.add(ss)

    notify(f"loaded {total_rows_examined} total that matched ksize & molecule type")
    if not save_sigs:
        error("no matching signatures to save!")
        sys.exit(-1)

    save_sigs.close()

    notify(f"extracted {len(save_sigs)} signatures from {len(args.signatures)} file(s)")

    if picklist:
        sourmash_args.report_picklist(args, picklist)


def filter(args):
    """
    filter hashes by abundance in all of the signatures
    """
    set_quiet(args.quiet)
    moltype = sourmash_args.calculate_moltype(args)

    progress = sourmash_args.SignatureLoadingProgress()

    save_sigs = sourmash_args.SaveSignaturesToLocation(args.output)
    save_sigs.open()

    for filename in args.signatures:
        siglist = sourmash_args.load_file_as_signatures(
            filename, ksize=args.ksize, select_moltype=moltype, progress=progress
        )
        siglist = list(siglist)

        # select!
        if args.md5 is not None:
            siglist = [ss for ss in siglist if args.md5 in ss.md5sum()]
        if args.name is not None:
            siglist = [ss for ss in siglist if args.name in str(ss)]

        for ss in siglist:
            mh = ss.minhash
            if not mh.track_abundance:
                notify(f"ignoring signature {ss} - track_abundance not set.")
                continue

            abunds = mh.hashes
            abunds2 = {}
            for k, v in abunds.items():
                if v >= args.min_abundance:
                    if args.max_abundance is None or v <= args.max_abundance:
                        abunds2[k] = v

            filtered_mh = mh.copy_and_clear()
            filtered_mh.set_abundances(abunds2)

            ss = ss.to_mutable()
            ss.minhash = filtered_mh

            save_sigs.add(ss)

    save_sigs.close()

    notify(f"loaded {len(progress)} total that matched ksize & molecule type")
    notify(f"extracted {len(save_sigs)} signatures from {len(args.signatures)} file(s)")


def flatten(args):
    """
    flatten one or more signatures, removing abundances.
    """
    set_quiet(args.quiet)
    moltype = sourmash_args.calculate_moltype(args)
    picklist = sourmash_args.load_picklist(args)
    _extend_signatures_with_from_file(args)

    save_sigs = sourmash_args.SaveSignaturesToLocation(args.output)
    save_sigs.open()

    # start loading!
    progress = sourmash_args.SignatureLoadingProgress()
    loader = sourmash_args.load_many_signatures(
        args.signatures,
        ksize=args.ksize,
        moltype=moltype,
        picklist=picklist,
        progress=progress,
        yield_all_files=args.force,
        force=args.force,
    )
    for ss, sigloc in loader:
        # select!
        if args.md5 is not None:
            if args.md5 not in ss.md5sum():
                continue  #  skip

        if args.name is not None:
            if args.name not in ss.name:
                continue  # skip

        ss = ss.to_mutable()
        ss.minhash = ss.minhash.flatten()
        save_sigs.add(ss)

    save_sigs.close()

    notify(f"loaded {len(progress)} total that matched ksize & molecule type")
    notify(f"extracted {len(save_sigs)} signatures from {len(args.signatures)} file(s)")
    if picklist:
        sourmash_args.report_picklist(args, picklist)


def downsample(args):
    """
    downsample num and scaled signatures, and also interconvert.
    """
    set_quiet(args.quiet)
    moltype = sourmash_args.calculate_moltype(args)
    picklist = sourmash_args.load_picklist(args)
    _extend_signatures_with_from_file(args)

    if not args.num_hashes and not args.scaled:
        error("ERROR: must specify either --num or --scaled value")
        sys.exit(-1)

    if args.num_hashes and args.scaled:
        error("ERROR: cannot specify both --num and --scaled")
        sys.exit(-1)

    # open output for saving sigs
    save_sigs = sourmash_args.SaveSignaturesToLocation(args.output)
    save_sigs.open()

    # start loading!
    progress = sourmash_args.SignatureLoadingProgress()
    loader = sourmash_args.load_many_signatures(
        args.signatures,
        ksize=args.ksize,
        moltype=moltype,
        picklist=picklist,
        progress=progress,
        yield_all_files=args.force,
        force=args.force,
    )
    for ss, sigloc in loader:
        sigobj = ss.to_mutable()
        mh = sigobj.minhash

        if args.scaled:
            # downsample scaled to scaled? straightforward.
            if mh.scaled:
                mh_new = mh.downsample(scaled=args.scaled)
            # try to turn a num into a scaled - trickier.
            else:
                # first check: can we?
                max_hash = _get_max_hash_for_scaled(args.scaled)
                mins = mh.hashes
                if max(mins) < max_hash:
                    raise ValueError(
                        "this num MinHash does not have enough hashes to convert it into a scaled MinHash."
                    )

                mh_new = mh.copy()
                _set_num_scaled(mh_new, 0, args.scaled)
        elif args.num_hashes:
            # downsample num to num? straightforward.
            if mh.num:
                mh_new = mh.downsample(num=args.num_hashes)
            # try to turn a scaled into a num - trickier.
            else:
                # first check: can we?
                if len(mh) < args.num_hashes:
                    raise ValueError(f"this scaled MinHash has only {len(mh)} hashes")

                mh_new = mh.copy()
                _set_num_scaled(mh_new, args.num_hashes, 0)

        sigobj.minhash = mh_new
        save_sigs.add(sigobj)

    save_sigs.close()

    notify(f"loaded {len(progress)} signatures")
    notify(f"output {len(save_sigs)} downsampled signatures", len(save_sigs))
    if picklist:
        sourmash_args.report_picklist(args, picklist)


def ingest(args):
    """
    import a signature into sourmash format.
    """
    set_quiet(args.quiet)

    siglist = []
    if args.csv:
        for filename in args.filenames:
            with open(filename, newline="") as csv_fp:
                reader = csv.reader(csv_fp)
                siglist = []
                for row in reader:
                    hashfn = row[0]
                    hashseed = int(row[1])

                    # only support a limited import type, for now ;)
                    assert hashfn == "murmur64"
                    assert hashseed == 42

                    _, _, ksize, name, hashes = row
                    ksize = int(ksize)

                    hashes = hashes.strip()
                    hashes = list(map(int, hashes.split(" ")))

                    e = sourmash.MinHash(len(hashes), ksize)
                    e.add_many(hashes)
                    s = sourmash.SourmashSignature(e, filename=name)
                    siglist.append(s)
                    notify(f"loaded signature: {name} {s.md5sum()[:8]}")
    else:
        for filename in args.filenames:
            with open(filename) as fp:
                x = json.loads(fp.read())

            ksize = x["kmer"]
            num = x["sketchSize"]

            assert x["hashType"] == "MurmurHash3_x64_128"
            assert x["hashBits"] == 64
            assert x["hashSeed"] == 42

            xx = x["sketches"][0]
            hashes = xx["hashes"]

            mh = sourmash.MinHash(ksize=ksize, n=num, is_protein=False)
            mh.add_many(hashes)

            s = sourmash.SourmashSignature(mh, filename=filename)
            siglist.append(s)

    notify(f"saving {len(siglist)} signatures to JSON")
    with sourmash_args.SaveSignaturesToLocation(args.output) as save_sigs:
        save_sigs.add_many(siglist)


def export(args):
    """
    export a signature to mash format
    """
    set_quiet(args.quiet)
    moltype = sourmash_args.calculate_moltype(args)

    query = sourmash_args.load_query_signature(
        args.filename, ksize=args.ksize, select_moltype=moltype, select_md5=args.md5
    )
    mh = query.minhash

    x = {}
    x["kmer"] = mh.ksize
    x["sketchSize"] = len(mh)

    x["hashType"] = "MurmurHash3_x64_128"
    x["hashBits"] = 64
    x["hashSeed"] = mh.seed

    ll = list(mh.hashes)
    x["sketches"] = [{"hashes": ll}]

    with FileOutput(args.output, "wt") as fp:
        print(json.dumps(x), file=fp)
    notify(f"exported signature {query} ({query.md5sum()[:8]})")


def kmers(args):
    """
    retrieve k-mers and/or sequences contained by the minhashes
    """
    from sourmash.search import format_bp

    set_quiet(args.quiet)
    moltype = sourmash_args.calculate_moltype(args)
    picklist = sourmash_args.load_picklist(args)
    _extend_signatures_with_from_file(args)

    first_sig = None
    query_mh = None

    # start loading!
    progress = sourmash_args.SignatureLoadingProgress()
    loader = sourmash_args.load_many_signatures(
        args.signatures,
        ksize=args.ksize,
        moltype=moltype,
        picklist=picklist,
        progress=progress,
        yield_all_files=args.force,
        force=args.force,
    )

    for sigobj, sigloc in loader:
        # first signature? initialize a bunch of stuff
        if first_sig is None:
            first_sig = sigobj
            query_mh = first_sig.minhash.copy_and_clear()

            # remove abundance as it has no purpose here --
            query_mh.track_abundance = False

        try:
            sigobj_mh = sigobj.minhash
            sigobj_mh.track_abundance = False

            query_mh.merge(sigobj_mh)
        except (TypeError, ValueError) as exc:
            error(
                "ERROR when merging signature '{}' ({}) from file {}",
                sigobj,
                sigobj.md5sum()[:8],
                sigloc,
            )
            error(str(exc))
            sys.exit(-1)

    if not len(progress):
        error("no signatures in query!?")
        sys.exit(-1)

    notify(f"loaded and merged {len(progress)} signatures")
    if picklist:
        sourmash_args.report_picklist(args, picklist)

    is_protein = False
    if query_mh.moltype == "DNA":
        if args.translate:
            error("ERROR: cannot use --translate with DNA sketches.")
            sys.exit(-1)
    else:
        is_protein = True
        if args.translate:  # input sequence is DNA
            is_protein = False

    if not query_mh:
        notify("ERROR: no hashes in query signature!?")
        sys.exit(-1)

    notify("")
    notify("merged signature has the following properties:")
    notify(
        f"k={query_mh.ksize} molecule={query_mh.moltype} num={query_mh.num} scaled={query_mh.scaled} seed={query_mh.seed}"
    )
    notify(f"total hashes in merged signature: {len(query_mh)}")
    notify("")
    notify("now processing sequence files for matches!")

    found_mh = query_mh.copy_and_clear()

    # open outputs...
    save_kmers = None
    kmer_w = None
    if args.save_kmers:
        save_kmers = sourmash_args.FileOutputCSV(args.save_kmers)
        save_kmers.open()
        kmer_w = csv.DictWriter(
            save_kmers.fp,
            fieldnames=["sequence_file", "sequence_name", "kmer", "hashval"],
        )
        kmer_w.writeheader()

    save_seqs = None
    if args.save_sequences:
        save_seqs = sourmash_args.FileOutput(args.save_sequences)
        save_seqs.open()

    # figure out protein vs dna
    is_protein = False
    if query_mh.moltype != "DNA":
        if not args.translate:
            is_protein = True

    n_files_searched = 0
    n_sequences_searched = 0
    n_bp_searched = 0
    n_kmers_found = 0
    n_sequences_found = 0
    n_bp_saved = 0

    progress_threshold = 1e6
    progress_interval = 1e6
    for filename in args.sequences:
        notify(f"opening sequence file '{filename}'")
        n_files_searched += 1

        with screed.open(filename) as f:
            for record in f:
                seq_mh = query_mh.copy_and_clear()

                # protein? dna?
                if is_protein:
                    seq_mh.add_protein(record.sequence)
                else:
                    try:
                        seq_mh.add_sequence(record.sequence, not args.check_sequence)
                    except ValueError as exc:
                        seqname = record.name
                        if len(seqname) > 40:
                            seqname = seqname[:37] + "..."
                        notify(f"ERROR in sequence '{seqname}', file '{filename}'")
                        notify(str(exc))
                        if args.force:
                            notify("(continuing)")
                            continue
                        else:
                            sys.exit(-1)

                if seq_mh.intersection(query_mh):
                    # match!

                    # output matching sequences:
                    if save_seqs:
                        save_seqs.fp.write(f">{record.name}\n{record.sequence}\n")
                        n_sequences_found += 1
                        n_bp_saved += len(record.sequence)

                    # output matching k-mers:
                    if kmer_w:
                        seq = record.sequence
                        kh_iter = seq_mh.kmers_and_hashes(
                            seq, force=False, is_protein=is_protein
                        )
                        for kmer, hashval in kh_iter:
                            if hashval in query_mh.hashes:
                                found_mh.add_hash(hashval)
                                n_kmers_found += 1
                                d = dict(
                                    sequence_file=filename,
                                    sequence_name=record.name,
                                    kmer=kmer,
                                    hashval=hashval,
                                )
                                kmer_w.writerow(d)

                    # add seq_mh to found_mh
                    found_mh += seq_mh.intersection(query_mh)

                # provide progress indicator based on bp...
                n_sequences_searched += 1
                n_bp_searched += len(record.sequence)

                if n_bp_searched >= progress_threshold:
                    notify(
                        f"... searched {n_bp_searched} from {n_files_searched} files so far"
                    )
                    while n_bp_searched >= progress_threshold:
                        progress_threshold += progress_interval

    # END major for loop. Now, clean up!
    if save_kmers:
        save_kmers.close()

    if save_seqs:
        save_seqs.close()

    if not n_sequences_searched:
        notify("ERROR: no sequences searched!?")
        sys.exit(-1)

    # ...and report!
    notify("DONE.")
    notify(
        f"searched {n_sequences_searched} sequences from {n_files_searched} files, containing a total of {format_bp(n_bp_searched)}."
    )

    if save_seqs:
        notify(
            f"matched and saved a total of {n_sequences_found} sequences with {format_bp(n_bp_saved)}."
        )

    if kmer_w:
        notify(f"matched and saved a total of {n_kmers_found} k-mers.")

    # calculate overlap, even for num minhashes which ordinarily don't
    # permit it, because here we are interested in knowing how many
    # of the expected hashes we found.
    query_hashes = set(query_mh.hashes)
    found_hashes = set(found_mh.hashes)
    cont = len(query_hashes.intersection(found_hashes)) / len(query_hashes)

    notify(f"found {len(found_mh)} distinct matching hashes ({cont*100:.1f}%)")

    if not kmer_w and not save_seqs:
        notify("NOTE: see --save-kmers or --save-sequences for output options.")


_SketchInfo = namedtuple("_SketchInfo", "ksize, moltype, scaled, num, abund")


def _summarize_manifest(manifest):
    info_d = {}

    # use a namedtuple to track counts of distinct sketch types and n hashes
    total_size = 0
    counter = Counter()
    hashcounts = Counter()
    for row in manifest.rows:
        ski = _SketchInfo(
            ksize=row["ksize"],
            moltype=row["moltype"],
            scaled=row["scaled"],
            num=row["num"],
            abund=row["with_abundance"],
        )
        counter[ski] += 1
        hashcounts[ski] += row["n_hashes"]
        total_size += row["n_hashes"]

    # store in info_d
    info_d["total_hashes"] = total_size
    sketch_info = []
    for ski, count in counter.items():
        sketch_d = dict(ski._asdict())
        sketch_d["count"] = count
        sketch_d["n_hashes"] = hashcounts[ski]
        sketch_info.append(sketch_d)
    info_d["sketch_info"] = sketch_info

    return info_d


# NOTE: also aliased as 'summarize'
def fileinfo(args):
    """
    provide summary information on the given path (collection, index, etc.)
    """
    set_quiet(args.quiet, args.debug)

    text_out = False
    if not args.json_out:
        text_out = True

    # load as index!
    try:
        notify(f"** loading from '{args.path}'")
        idx = sourmash_args.load_file_as_index(args.path, yield_all_files=args.force)
    except ValueError:
        error(f"Cannot open '{args.path}' as a sourmash signature collection.")
        error("Use -d/--debug for details.")
        sys.exit(-1)

    def print_bool(x):
        return "yes" if x else "no"

    info_d = {}
    info_d["path_filetype"] = type(idx).__name__
    info_d["location"] = "" if not idx.location else idx.location
    info_d["is_database"] = bool(idx.is_database)
    info_d["has_manifest"] = bool(idx.manifest)
    info_d["num_sketches"] = len(idx)

    if text_out:
        print_results(f"path filetype: {info_d['path_filetype']}")
        print_results(f"location: {info_d['location']}")
        print_results(f"is database? {print_bool(info_d['is_database'])}")
        print_results(f"has manifest? {print_bool(info_d['has_manifest'])}")
        print_results(f"num signatures: {info_d['num_sketches']}")

    # also have arg to fileinfo to force recalculation
    notify("** examining manifest...")

    manifest = sourmash_args.get_manifest(
        idx, rebuild=args.rebuild_manifest, require=False
    )

    if manifest is None:
        # actually can't find any file type to trigger this, but leaving it
        # in for future eventualities, I guess?
        notify("** no manifest and cannot be generated; exiting.")
        sys.exit(0)

    info_d.update(_summarize_manifest(manifest))

    if text_out:
        print_results(f"total hashes: {info_d['total_hashes']}")
        print_results("summary of sketches:")

        for ski in info_d["sketch_info"]:
            mh_type = f"num={ski['num']}" if ski["num"] else f"scaled={ski['scaled']}"
            mh_abund = ", abund" if ski["abund"] else ""

            sketch_str = f"{ski['count']} sketches with {ski['moltype']}, k={ski['ksize']}, {mh_type}{mh_abund}"

            print_results(f"   {sketch_str: <50} {ski['n_hashes']} total hashes")

    else:
        assert args.json_out
        print(json.dumps(info_d))


def check(args):
    """
    check signature db(s) against a picklist.
    """
    from sourmash.picklist import PickStyle

    set_quiet(args.quiet, args.debug)
    moltype = sourmash_args.calculate_moltype(args)
    picklist = sourmash_args.load_picklist(args)
    sourmash_args.load_include_exclude_db_patterns(args)
    _extend_signatures_with_from_file(args)

    if not picklist:
        error("** No picklist provided?! Exiting.")
        sys.exit(-1)

    if picklist.pickstyle == PickStyle.EXCLUDE and args.output_missing:
        error("** ERROR: Cannot use an 'exclude' picklist with '-o/--output-missing'")
        sys.exit(-1)

    # require manifests?
    require_manifest = True
    if args.no_require_manifest:
        require_manifest = False
        debug("sig check: manifest will not be required")
    else:
        debug("sig check: manifest required")

    # abspath/relpath checks
    if args.abspath and args.relpath:
        error("** Cannot specify both --abspath and --relpath; pick one!")
        sys.exit(-1)

    if args.relpath or args.abspath and not args.save_manifest_matching:
        notify(
            "** WARNING: --abspath and --relpath only have effects when saving a manifest"
        )

    relpath = "."
    if args.relpath and args.save_manifest_matching:
        output_manifest_dir = os.path.dirname(args.save_manifest_matching)
        relpath = os.path.relpath(os.curdir, output_manifest_dir)

    total_manifest_rows = CollectionManifest([])

    # start loading!
    total_rows_examined = 0
    for filename in args.signatures:
        # if saving a manifest, think about how to rewrite locations.
        if args.abspath:
            # convert to abspath
            new_iloc = os.path.abspath(filename)
        elif args.relpath:
            # interpret paths relative to manifest directory.
<<<<<<< HEAD
=======
            if filename.startswith("/"):
                notify(
                    f"** WARNING: cannot convert abspath {filename} into relative path."
                )
>>>>>>> a90ab012
            new_iloc = os.path.join(relpath, filename)
        else:
            # default: paths are relative to cwd. This breaks when sketches
            # are in subdirectories; will be deprecated for v5.
            new_iloc = filename

        idx = sourmash_args.load_file_as_index(filename, yield_all_files=args.force)

        idx = idx.select(ksize=args.ksize, moltype=moltype)

        if idx.manifest is None and require_manifest:
            error(f"ERROR on filename '{filename}'.")
            error("sig check requires a manifest by default, but no manifest present.")
            error("specify --no-require-manifest to dynamically generate one.")
            sys.exit(-1)

        # has manifest, or ok to build (require_manifest=False) - continue!
        new_manifest = sourmash_args.get_manifest(idx, require=True)
        sub_manifest = new_manifest.select_to_manifest(picklist=picklist)
        total_rows_examined += len(new_manifest)

        # rewrite locations so that each signature can be found by filename
        # of its container; this follows `sig collect` logic.
        for row in sub_manifest.rows:
            row["internal_location"] = new_iloc
            total_manifest_rows.add_row(row)

        # the len(sub_manifest) here should only be run when needed :)
        if _debug:
            debug_literal(
                f"examined {len(new_manifest)} new rows, found {len(sub_manifest)} matching rows"
            )

    notify(f"loaded {total_rows_examined} signatures.")

    sourmash_args.report_picklist(args, picklist)

    # output picklist of non-matching in same format as input picklist
    n_missing = len(picklist.pickset - picklist.found)
    if args.output_missing and n_missing:
        pickfile = picklist.pickfile

        # go through the input file and pick out missing rows.
        n_input = 0
        n_output = 0

        with sourmash_args.FileInputCSV(pickfile) as r:
            with open(args.output_missing, "w", newline="") as outfp:
                w = csv.DictWriter(outfp, fieldnames=r.fieldnames)
                w.writeheader()

                for row in r:
                    n_input += 1
                    if not picklist.matched_csv_row(row):
                        n_output += 1
                        w.writerow(row)
        notify(
            f"saved {n_output} non-matching rows of {n_input} picklist rows to '{args.output_missing}'"
        )
    elif args.output_missing:
        notify(
            f"(no remaining picklist entries; not saving to '{args.output_missing}')"
        )

    # save manifest of matching!
    if args.save_manifest_matching and total_manifest_rows:
        mf = total_manifest_rows
        mf.write_to_filename(
            args.save_manifest_matching, database_format=args.manifest_format
        )
        notify(
            f"wrote {len(mf)} matching manifest rows to '{args.save_manifest_matching}'"
        )
    elif args.save_manifest_matching:
        notify(
            f"(not saving matching manifest to '{args.save_manifest_matching}' because no matches)"
        )

    if args.fail_if_missing and n_missing:
        error("** ERROR: missing values, and --fail-if-missing requested. Exiting.")
        sys.exit(-1)


def collect(args):
    "Collect signature metadata across many locations, save to manifest"
    set_quiet(False, args.debug)

    if os.path.exists(args.output):
        if args.merge_previous:
            pass
        else:
            error(f"ERROR: '{args.output}' already exists!")
            error("ERROR: please remove it, or use --merge-previous to merge")
            sys.exit(-1)
    elif args.merge_previous:
        notify(
            f"WARNING: --merge-previous specified, but output file '{args.output}' does not already exist?"
        )

    # abspath/relpath checks
    if args.abspath and args.relpath:
        error("** Cannot specify both --abspath and --relpath; pick one!")
        sys.exit(-1)

    # load previous manifest for --merge-previous. This gets tricky with
    # mismatched manifest types, which we forbid.
    try:
        if args.manifest_format == "sql":
            # create on-disk manifest
            from sourmash.index.sqlite_index import SqliteCollectionManifest

            if args.merge_previous:
                collected_mf = SqliteCollectionManifest.create_or_open(args.output)
            else:
                collected_mf = SqliteCollectionManifest.create(args.output)
        else:
            # create in-memory manifest that will be saved as CSV
            assert args.manifest_format == "csv"

            if args.merge_previous and os.path.exists(args.output):
                collected_mf = CollectionManifest.load_from_filename(args.output)
            else:
                collected_mf = CollectionManifest()

            if not isinstance(collected_mf, CollectionManifest):
                raise Exception
    except:
        error(
            f"ERROR loading '{args.output}' with --merge-previous. Is it of type {args.manifest_format}?"
        )
        sys.exit(-1)

    if args.merge_previous:
        notify(f"merging new locations with {len(collected_mf)} previous rows.")

    # require manifests? yes by default, since generating can be slow.
    require_manifest = True
    if args.no_require_manifest:
        require_manifest = False
        debug("sig check: manifest will not be required")
    else:
        debug("sig check: manifest required")

    n_files = 0

    # load from_file
    _extend_signatures_with_from_file(args, target_attr="locations")

    relpath = None
    if args.relpath:
        output_manifest_dir = os.path.dirname(args.output)
        relpath = os.path.relpath(os.curdir, output_manifest_dir)

    # iterate through, loading all the manifests from all the locations.
    for n_files, loc in enumerate(args.locations):
        notify(f"Loading signature information from {loc}.")

        if n_files and n_files % 100 == 0:
            notify(f"... loaded {len(collected_mf)} sigs from {n_files} files")
        idx = sourmash.load_file_as_index(loc)
        if idx.manifest is None and require_manifest:
            error(f"ERROR on location '{loc}'")
            error(
                "sig collect requires a manifest by default, but no manifest present."
            )
            error("specify --no-require-manifest to dynamically generate one.")
            sys.exit(-1)

        mf = sourmash_args.get_manifest(idx)

        # decide how to rewrite locations to container:
        if args.abspath:
            # convert to abspath
            new_iloc = os.path.abspath(loc)
        elif args.relpath:
            # interpret paths relative to manifest directory
<<<<<<< HEAD
=======
            if loc.startswith("/"):
                notify(f"** WARNING: cannot convert abspath {loc} into relative path.")
>>>>>>> a90ab012
            new_iloc = os.path.join(relpath, loc)
        else:
            # default: paths are relative to cwd. This breaks when sketches
            # are in subdirectories; will be deprecated for v5.
            new_iloc = loc

        for row in mf.rows:
            row["internal_location"] = new_iloc
            collected_mf.add_row(row)

    if args.manifest_format == "csv":
        collected_mf.write_to_filename(
            args.output, database_format="csv", ok_if_exists=args.merge_previous
        )
    else:
        collected_mf.close()

    notify(f"saved {len(collected_mf)} manifest rows to '{args.output}'")

    return 0


def main(arglist=None):
    args = sourmash.cli.get_parser().parse_args(arglist)
    submod = getattr(sourmash.cli.sig, args.subcmd)
    mainmethod = getattr(submod, "main")
    return mainmethod(args)


if __name__ == "__main__":
    main(sys.argv)<|MERGE_RESOLUTION|>--- conflicted
+++ resolved
@@ -1461,13 +1461,10 @@
             new_iloc = os.path.abspath(filename)
         elif args.relpath:
             # interpret paths relative to manifest directory.
-<<<<<<< HEAD
-=======
             if filename.startswith("/"):
                 notify(
                     f"** WARNING: cannot convert abspath {filename} into relative path."
                 )
->>>>>>> a90ab012
             new_iloc = os.path.join(relpath, filename)
         else:
             # default: paths are relative to cwd. This breaks when sketches
@@ -1644,11 +1641,8 @@
             new_iloc = os.path.abspath(loc)
         elif args.relpath:
             # interpret paths relative to manifest directory
-<<<<<<< HEAD
-=======
             if loc.startswith("/"):
                 notify(f"** WARNING: cannot convert abspath {loc} into relative path.")
->>>>>>> a90ab012
             new_iloc = os.path.join(relpath, loc)
         else:
             # default: paths are relative to cwd. This breaks when sketches
