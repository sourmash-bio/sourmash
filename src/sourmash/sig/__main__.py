--- conflicted
+++ resolved
@@ -1564,10 +1564,6 @@
 
 def collect(args):
     "Collect signature metadata across many locations, save to manifest"
-<<<<<<< HEAD
-    # TODO:
-=======
->>>>>>> 10b69640
     set_quiet(False, args.debug)
 
     if args.cli_version == "v5":
