--- conflicted
+++ resolved
@@ -333,13 +333,8 @@
         notify("No queries could be classified. Exiting.")
         sys.exit(-1)
     else:
-<<<<<<< HEAD
         classif_perc = (float(n_classified)/float(n_total)) * 100
-        notify(f'classified {n_classified}/{n_total} queries ({classif_perc :2f}%). Writing results')
-
-=======
-        notify(f"classified {n_classified} queries. Writing results")
->>>>>>> 82f0808d
+        notify(f"classified {n_classified}/{n_total} queries ({classif_perc :2f}%). Writing results")
 
     # write outputs
     if "csv_summary" in args.output_format:
