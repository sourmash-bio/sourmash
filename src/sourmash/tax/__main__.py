"""
Command-line entry point for 'python -m sourmash.tax'
"""
import sys
import csv
import os
from collections import defaultdict

import sourmash
from ..sourmash_args import FileOutputCSV
from sourmash.logging import set_quiet, error, notify
from sourmash.lca.lca_utils import display_lineage

from . import tax_utils
from .tax_utils import ClassificationResult

usage='''
sourmash taxonomy <command> [<args>] - manipulate/work with taxonomy information.
or
sourmash tax <command> [<args>]


** Commands can be:

annotate -g <gather_csv> [<gather_csv> ... ] -t [<taxonomy_csv> ...]      - annotate gather CSVs with taxonomic lineages
genome -g <gather_csv> [<gather_csv> ... ] -t [<taxonomy_csv> ...]        - taxonomic classification of genomes from gather results
metagenome -g <gather_csv> [<gather_csv> ... ] -t [<taxonomy_csv> ...]    - summarize taxonomic information for metagenome gather results

** Use '-h' to get subcommand-specific help, e.g.

sourmash taxonomy metagenome -h
'''

# some utils
def make_outfile(base, output_type, *, output_dir = ""):
    if base == "-":
        return base
    ext=""
    if output_type == 'csv_summary':
        ext = '.summarized.csv'
    elif output_type == 'classification':
        ext = '.classifications.csv'
    elif output_type == 'krona':
        ext = '.krona.tsv'
    elif output_type == 'lineage_summary':
        ext = '.lineage_summary.tsv'
    elif output_type == 'annotate':
        ext = '.with-lineages.csv'
    fname = base+ext
    if output_dir:
        fname = os.path.join(output_dir, fname)
    notify(f"saving `{output_type}` output to {fname}.")
    return fname


##### taxonomy command line functions
def metagenome(args):
    """
    summarize taxonomic information for metagenome gather results
    """
    set_quiet(args.quiet)

    # first, load taxonomic_assignments
    tax_assign = {}
    available_ranks = set()
    for tax_csv in args.taxonomy_csv:

        try:
            this_tax_assign, _, avail_ranks = tax_utils.load_taxonomy_csv(tax_csv, split_identifiers=not args.keep_full_identifiers,
                                              keep_identifier_versions = args.keep_identifier_versions,
                                              force=args.force)
            # maybe check for overlapping tax assignments? currently, later ones will override earlier ones
            tax_assign.update(this_tax_assign)
            available_ranks.update(set(avail_ranks))

        except ValueError as exc:
            error(f"ERROR: {str(exc)}")
            sys.exit(-1)

    if not tax_assign:
        error(f'ERROR: No taxonomic assignments loaded from {",".join(args.taxonomy_csv)}. Exiting.')
        sys.exit(-1)

    if args.rank and args.rank not in available_ranks:
        error(f"ERROR: No taxonomic information provided for rank {args.rank}: cannot summarize at this rank")
        sys.exit(-1)

    # next, collect and load gather results
    gather_csvs = tax_utils.collect_gather_csvs(args.gather_csv, from_file= args.from_file)
    try:
        gather_results, idents_missed, total_missed, _ = tax_utils.check_and_load_gather_csvs(gather_csvs, tax_assign, force=args.force,
                                                                                       fail_on_missing_taxonomy=args.fail_on_missing_taxonomy)
    except ValueError as exc:
        error(f"ERROR: {str(exc)}")
        sys.exit(-1)

    if not gather_results:
        notify('No gather results loaded. Exiting.')
        sys.exit(-1)

    # actually summarize at rank
    summarized_gather = {}
    seen_perfect = set()
    for rank in sourmash.lca.taxlist(include_strain=False):
        summarized_gather[rank], seen_perfect = tax_utils.summarize_gather_at(rank, tax_assign, gather_results, skip_idents=idents_missed,
                                                                split_identifiers=not args.keep_full_identifiers,
                                                                keep_identifier_versions = args.keep_identifier_versions,
                                                                seen_perfect = seen_perfect)

    # write summarized output csv
    if "csv_summary" in args.output_format:
        summary_outfile = make_outfile(args.output_base, "csv_summary", output_dir=args.output_dir)
        with FileOutputCSV(summary_outfile) as out_fp:
            tax_utils.write_summary(summarized_gather, out_fp)

    # if lineage summary table
    if "lineage_summary" in args.output_format:
        lineage_outfile = make_outfile(args.output_base, "lineage_summary", output_dir=args.output_dir)

        ## aggregate by lineage, by query
        lineageD, query_names, num_queries = tax_utils.aggregate_by_lineage_at_rank(summarized_gather[args.rank], by_query=True)

        with FileOutputCSV(lineage_outfile) as out_fp:
            tax_utils.write_lineage_sample_frac(query_names, lineageD, out_fp, format_lineage=True, sep='\t')

    # write summarized --> krona output tsv
    if "krona" in args.output_format:
        krona_resultslist = tax_utils.format_for_krona(args.rank, summarized_gather)

        krona_outfile = make_outfile(args.output_base, "krona", output_dir=args.output_dir)
        with FileOutputCSV(krona_outfile) as out_fp:
            tax_utils.write_krona(args.rank, krona_resultslist, out_fp)


def genome(args):
    """
    taxonomic classification of genomes from gather results
    """
    set_quiet(args.quiet)

    # first, load taxonomic_assignments
    tax_assign = {}
    available_ranks = set()
    for tax_csv in args.taxonomy_csv:

        try:
            this_tax_assign, _, avail_ranks = tax_utils.load_taxonomy_csv(tax_csv, split_identifiers=not args.keep_full_identifiers,
                                              keep_identifier_versions = args.keep_identifier_versions,
                                              force=args.force)
            # maybe check for overlapping tax assignments? currently later ones will override earlier ones
            tax_assign.update(this_tax_assign)
            available_ranks.update(set(avail_ranks))
        except ValueError as exc:
            error(f"ERROR: {str(exc)}")

    if not tax_assign:
        error(f'ERROR: No taxonomic assignments loaded from {",".join(args.taxonomy_csv)}. Exiting.')
        sys.exit(-1)

    if args.rank and args.rank not in available_ranks:
        error(f"ERROR: No taxonomic information provided for rank {args.rank}: cannot classify at this rank")
        sys.exit(-1)

    # get gather_csvs from args
    gather_csvs = tax_utils.collect_gather_csvs(args.gather_csv, from_file=args.from_file)

    classifications = defaultdict(list)
    matched_queries=set()
    krona_results = []
    status = "nomatch"
    seen_perfect = set()

    # read in all gather CSVs (queries in more than one gather file will raise error; with --force they will only be loaded once)
    # note: doing one CSV at a time would work and probably be more memory efficient, but we would need to change how we check
    # for duplicated queries
    try:
        gather_results, idents_missed, total_missed, _ = tax_utils.check_and_load_gather_csvs(gather_csvs, tax_assign, force=args.force,
                                                                            fail_on_missing_taxonomy=args.fail_on_missing_taxonomy)

    except ValueError as exc:
        error(f"ERROR: {str(exc)}")
        sys.exit(-1)

    # if --rank is specified, classify to that rank
    if args.rank:
        best_at_rank, seen_perfect = tax_utils.summarize_gather_at(args.rank, tax_assign, gather_results, skip_idents=idents_missed,
                                                     split_identifiers=not args.keep_full_identifiers,
                                                     keep_identifier_versions = args.keep_identifier_versions,
                                                     best_only=True, seen_perfect=seen_perfect)

       # best at rank is a list of SummarizedGather tuples
        for sg in best_at_rank:
            status = 'nomatch'
            if sg.query_name in matched_queries:
                continue
            if sg.fraction <= args.containment_threshold:
                status="below_threshold"
                notify(f"WARNING: classifying query {sg.query_name} at desired rank {args.rank} does not meet containment threshold {args.containment_threshold}")
            else:
                status="match"
            classif = ClassificationResult(sg.query_name, status, sg.rank, sg.fraction, sg.lineage, sg.query_md5, sg.query_filename)
            classifications[args.rank].append(classif)
            matched_queries.add(sg.query_name)
            if "krona" in args.output_format:
                lin_list = display_lineage(sg.lineage).split(';')
                krona_results.append((sg.fraction, *lin_list))
    else:
        # classify to the match that passes the containment threshold.
        # To do - do we want to store anything for this match if nothing >= containment threshold?
        for rank in tax_utils.ascending_taxlist(include_strain=False):
            # gets best_at_rank for all queries in this gather_csv
            best_at_rank, seen_perfect = tax_utils.summarize_gather_at(rank, tax_assign, gather_results, skip_idents=idents_missed,
                                                         split_identifiers=not args.keep_full_identifiers,
                                                         keep_identifier_versions = args.keep_identifier_versions,
                                                         best_only=True, seen_perfect=seen_perfect)

            for sg in best_at_rank:
                status = 'nomatch'
                if sg.query_name in matched_queries:
                    continue
                if sg.fraction >= args.containment_threshold:
                    status = "match"
                    classif = ClassificationResult(sg.query_name, status, sg.rank, sg.fraction, sg.lineage, sg.query_md5, sg.query_filename)
                    classifications[args.rank].append(classif)
                    matched_queries.add(sg.query_name)
<<<<<<< HEAD
=======
                    if "krona" in args.output_format:
                        lin_list = display_lineage(sg.lineage).split(';')
                        krona_results.append((sg.fraction, *lin_list))
>>>>>>> 1992de9b
                    break
                if rank == "superkingdom" and status == "nomatch":
                    status="below_threshold"
                    classif = ClassificationResult(query_name=sg.query_name, status=status,
                                                   rank="", fraction=0, lineage="",
                                                   query_md5=sg.query_md5, query_filename=sg.query_filename)
                    classifications[args.rank].append(classif)

    if not any([classifications, krona_results]):
        notify('No results for classification. Exiting.')
        sys.exit(-1)

    # write outputs
    if "csv_summary" in args.output_format:
        summary_outfile = make_outfile(args.output_base, "classification", output_dir=args.output_dir)
        with FileOutputCSV(summary_outfile) as out_fp:
            tax_utils.write_classifications(classifications, out_fp)

    if "krona" in args.output_format:
        krona_outfile = make_outfile(args.output_base, "krona", output_dir=args.output_dir)
        with FileOutputCSV(krona_outfile) as out_fp:
            tax_utils.write_krona(args.rank, krona_results, out_fp)


def annotate(args):
    """
    Annotate gather results with taxonomic lineage for each match.

    Produces gather csv with lineage information as the final column.
    """

    set_quiet(args.quiet)

    # first, load taxonomic_assignments
    tax_assign = {}
    this_tax_assign = None
    for tax_csv in args.taxonomy_csv:

        try:
            this_tax_assign, _, avail_ranks = tax_utils.load_taxonomy_csv(tax_csv, split_identifiers=not args.keep_full_identifiers,
                                              keep_identifier_versions = args.keep_identifier_versions,
                                              force=args.force)
        except ValueError as exc:
            error(f"ERROR: {str(exc)}")
            sys.exit(-1)

        # maybe check for overlapping tax assignments? currently later ones will override earlier ones
        if this_tax_assign:
            tax_assign.update(this_tax_assign)

    if not tax_assign:
        error(f'ERROR: No taxonomic assignments loaded from {",".join(args.taxonomy_csv)}. Exiting.')
        sys.exit(-1)

    # get gather_csvs from args
    gather_csvs = tax_utils.collect_gather_csvs(args.gather_csv, from_file=args.from_file)

    # handle each gather csv separately
    for n, g_csv in enumerate(gather_csvs):
        gather_results, idents_missed, total_missed, header = tax_utils.check_and_load_gather_csvs(g_csv, tax_assign, force=args.force,
                                                                                 fail_on_missing_taxonomy=args.fail_on_missing_taxonomy)

        if not gather_results:
            continue

        out_base = os.path.basename(g_csv.rsplit('.csv')[0])
        this_outfile = make_outfile(out_base, "annotate", output_dir=args.output_dir)

        with FileOutputCSV(this_outfile) as out_fp:
            header.append("lineage")
            w = csv.DictWriter(out_fp, header, delimiter=',')
            w.writeheader()

            # add taxonomy info and then print directly
            for row in gather_results:
                match_ident = row['name']
                lineage = tax_utils.find_match_lineage(match_ident, tax_assign, skip_idents=idents_missed,
                                             split_identifiers=not args.keep_full_identifiers,
                                             keep_identifier_versions=args.keep_identifier_versions)
                row['lineage'] = display_lineage(lineage)
                w.writerow(row)


def main(arglist=None):
    args = sourmash.cli.get_parser().parse_args(arglist)
    submod = getattr(sourmash.cli.sig, args.subcmd)
    mainmethod = getattr(submod, 'main')
    return mainmethod(args)


if __name__ == '__main__':
    main(sys.argv)<|MERGE_RESOLUTION|>--- conflicted
+++ resolved
@@ -223,12 +223,6 @@
                     classif = ClassificationResult(sg.query_name, status, sg.rank, sg.fraction, sg.lineage, sg.query_md5, sg.query_filename)
                     classifications[args.rank].append(classif)
                     matched_queries.add(sg.query_name)
-<<<<<<< HEAD
-=======
-                    if "krona" in args.output_format:
-                        lin_list = display_lineage(sg.lineage).split(';')
-                        krona_results.append((sg.fraction, *lin_list))
->>>>>>> 1992de9b
                     break
                 if rank == "superkingdom" and status == "nomatch":
                     status="below_threshold"
