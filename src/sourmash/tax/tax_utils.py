--- conflicted
+++ resolved
@@ -48,13 +48,6 @@
 
 @dataclass(frozen=True, order=True)
 class BaseLineageInfo:
-<<<<<<< HEAD
-    """BaseLineageInfo Class, defining a set of functions that can be used to handle
-       hierarchical set of LineagePairs. """
-    # need to set compare=False for any mutable type to keep this class hashable
-    ranks: tuple() # require ranks
-    lineage: tuple = field(default=()) #tuple of LineagePairs
-=======
     """
     This BaseLineageInfo class defines a set of methods that can be used to handle
     summarization and manipulation of taxonomic lineages with hierarchical taxonomic ranks.
@@ -76,7 +69,6 @@
     # need to set compare=False for any mutable type to keep this class hashable
     ranks: tuple() # require ranks
     lineage: tuple = () # tuple of LineagePairs
->>>>>>> 474e4b37
     lineage_str: str = field(default=None, compare=False) # ';'- or ','-separated str of lineage names
     lineage_dict: dict = field(default=None, compare=False) # dict of rank: name
 
@@ -127,28 +119,16 @@
 
     @property
     def lowest_lineage_name(self):
-<<<<<<< HEAD
-        """Return the name of the lowest filled lineage"""
-        if not self.filled_ranks:
-            return ""
-=======
         "Return the name of the lowest filled lineage"
         if not self.filled_ranks:
             return None
->>>>>>> 474e4b37
         return self.filled_lineage[-1].name
 
     @property
     def lowest_lineage_taxid(self):
-<<<<<<< HEAD
-        """Return the taxid of the lowest filled lineage"""
-        if not self.filled_ranks:
-            return ""
-=======
         "Return the taxid of the lowest filled lineage"
         if not self.filled_ranks:
             return None
->>>>>>> 474e4b37
         return self.filled_lineage[-1].taxid
 
     def _init_empty(self):
@@ -178,15 +158,10 @@
                     raise ValueError(f"Rank '{lin_tup.rank}' not present in {', '.join(self.ranks)}") from e
                 # make sure we're adding tax_utils.LineagePairs, not lca_utils.LineagePairs for consistency
                 if isinstance(lin_tup, lca_utils.LineagePair):
-<<<<<<< HEAD
-                    new_lineage[rank_idx] =  LineagePair(rank=lin_tup.rank, name=lin_tup.name)
-                else:
-                    new_lineage[rank_idx] =  lin_tup
-=======
                     new_lineage[rank_idx] = LineagePair(rank=lin_tup.rank, name=lin_tup.name)
                 else:
                     new_lineage[rank_idx] = lin_tup
->>>>>>> 474e4b37
+    
         # build list of filled ranks
         filled_ranks = [a.rank for a in new_lineage if a.name]
         # set lineage and filled_ranks
@@ -319,11 +294,7 @@
         return new
 
     def lineage_at_rank(self, rank):
-<<<<<<< HEAD
-        # non-descructive pop_to_rank. Returns tuple of LineagePairs
-=======
-        # non-destructive pop_to_rank. Returns tuple of LineagePairs
->>>>>>> 474e4b37
+        "non-destructive pop_to_rank. Returns tuple of LineagePairs"
         "Returns tuple of LineagePairs at given rank."
         # are we already above rank?
         if not self.rank_is_filled(rank):
@@ -335,10 +306,6 @@
 
 @dataclass(frozen=True, order=True)
 class RankLineageInfo(BaseLineageInfo):
-<<<<<<< HEAD
-    """Class for storing multi-rank lineage information"""
-    ranks: tuple = field(default_factory=lambda: ('superkingdom', 'phylum', 'class', 'order', 'family', 'genus', 'species', 'strain'))
-=======
     """
     This RankLineageInfo class usees the BaseLineageInfo methods for a standard set
     of taxonomic ranks.
@@ -358,7 +325,6 @@
     and will not be used or compared in any other class methods.
     """
     ranks: tuple = ('superkingdom', 'phylum', 'class', 'order', 'family', 'genus', 'species', 'strain')
->>>>>>> 474e4b37
 
     def __post_init__(self):
         "Initialize according to passed values"
