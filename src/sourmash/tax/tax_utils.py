--- conflicted
+++ resolved
@@ -19,11 +19,7 @@
 __all__ = ['get_ident', 'ascending_taxlist', 'collect_gather_csvs',
            'load_gather_results', 'check_and_load_gather_csvs'
            'report_missing_and_skipped_identities', 'aggregate_by_lineage_at_rank'
-<<<<<<< HEAD
-           'format_for_krona', 'parse_lingroups',
-=======
-           'format_for_krona', 'write_output', 'write_bioboxes',
->>>>>>> ce4b8c4f
+           'format_for_krona', 'write_output', 'write_bioboxes', 'parse_lingroups',
            'combine_sumgather_csvs_by_lineage', 'write_lineage_sample_frac',
            'MultiLineageDB', 'RankLineageInfo', 'LINLineageInfo']
 
