"""
Utility functions for taxonomy analysis tools.
"""
import os
import csv
from collections import abc, defaultdict
from itertools import zip_longest
from typing import NamedTuple
from dataclasses import dataclass, field, replace, asdict, fields
import gzip

from sourmash import sqlite_utils, sourmash_args
from sourmash.exceptions import IndexNotSupported
from sourmash.distance_utils import containment_to_distance

import sqlite3


__all__ = [
    "get_ident",
    "ascending_taxlist",
    "collect_gather_csvs",
    "load_gather_results",
    "check_and_load_gather_csvs" "report_missing_and_skipped_identities",
    "aggregate_by_lineage_at_rank" "format_for_krona",
    "write_output",
    "write_bioboxes",
    "parse_lingroups",
    "combine_sumgather_csvs_by_lineage",
    "write_lineage_sample_frac",
    "MultiLineageDB",
    "RankLineageInfo",
    "LINLineageInfo",
]

from sourmash.logging import notify
from sourmash.sourmash_args import load_pathlist_from_file

RANKCODE = {
    "superkingdom": "D",
    "kingdom": "K",
    "phylum": "P",
    "class": "C",
    "order": "O",
    "family": "F",
    "genus": "G",
    "species": "S",
    "unclassified": "U",
}


class LineagePair(NamedTuple):
    rank: str
    name: str = None
    taxid: int = None


@dataclass(frozen=True, order=True)
class BaseLineageInfo:
    """
    This BaseLineageInfo class defines a set of methods that can be used to handle
    summarization and manipulation of taxonomic lineages with hierarchical taxonomic ranks.

    Inputs:
        required:
            ranks: tuple or list of hierarchical ranks
        optional:
            lineage: tuple or list of LineagePair
            lineage_str: `;`- or `,`-separated string of names

    If no lineage information is provided, result will be a BaseLineageInfo
    with provided ranks and no lineage names.

    Input lineage information is only used for initialization of the final `lineage`
    and will not be used or compared in any other class methods.
    """

    # need to set compare=False for any mutable type to keep this class hashable
    ranks: ()  # require ranks
    lineage: tuple = None  # tuple of LineagePairs
    lineage_str: str = field(
        default=None, compare=False
    )  # ';'- or ','-separated str of lineage names

    def __post_init__(self):
        "Initialize according to passed values"
        # ranks must be tuple for hashability
        if isinstance(self.ranks, list):
            object.__setattr__(self, "ranks", tuple(self.ranks))
        if self.lineage is not None:
            self._init_from_lineage_tuples()
        elif self.lineage_str is not None:
            self._init_from_lineage_str()
        else:
            self._init_empty()

    def __eq__(self, other):
        if (
            other == ()
        ):  # just handy: if comparing to a null tuple, don't try to find its lineage before returning False
            return False
        return all([self.ranks == other.ranks and self.lineage == other.lineage])

    @property
    def taxlist(self):
        return self.ranks

    @property
    def ascending_taxlist(self):
        return self.ranks[::-1]

    @property
    def lowest_rank(self):
        if not self.filled_ranks:
            return None
        return self.filled_ranks[-1]

    def rank_index(self, rank):
        self.check_rank_availability(rank)
        return self.ranks.index(rank)

    def name_at_rank(self, rank):
        "Return the lineage name at this rank"
        self.check_rank_availability(rank)
        if not self.filled_ranks or rank not in self.filled_ranks:
            return None
        rank_idx = self.rank_index(rank)
        return self.filled_lineage[rank_idx].name

    @property
    def filled_lineage(self):
        """Return lineage down to lowest non-empty rank. Preserves missing ranks above."""
        # Would we prefer this to be the default returned by lineage??
        if not self.filled_ranks:
            return ()
        lowest_filled_rank_idx = self.rank_index(self.filled_ranks[-1])
        return self.lineage[: lowest_filled_rank_idx + 1]

    @property
    def lowest_lineage_name(self):
        "Return the name of the lowest filled lineage"
        if not self.filled_ranks:
            return None
        return self.filled_lineage[-1].name

    @property
    def lowest_lineage_taxid(self):
        "Return the taxid of the lowest filled lineage"
        if not self.filled_ranks:
            return None
        return self.filled_lineage[-1].taxid

    def _init_empty(self):
        "initialize empty genome lineage"
        new_lineage = []
        for rank in self.ranks:
            new_lineage.append(LineagePair(rank=rank))
        # set lineage and filled_ranks (because frozen, need to do it this way)
        object.__setattr__(self, "lineage", tuple(new_lineage))
        object.__setattr__(self, "filled_ranks", ())

    def _init_from_lineage_tuples(self):
        "initialize from tuple/list of LineagePairs, allowing empty ranks and reordering if necessary"
        new_lineage = []
        # check this is a list or tuple of lineage tuples:
        for rank in self.ranks:
            new_lineage.append(LineagePair(rank=rank))
        for lin_tup in self.lineage:
            # now add input tuples in correct spots. This corrects for order and allows empty values.
            if not isinstance(lin_tup, LineagePair):
                raise ValueError(f"{lin_tup} is not tax_utils LineagePair.")
            if lin_tup.rank:  # skip this tuple if rank is None or "" (empty lineage tuple. is this needed?)
                try:
                    # find index for this rank
                    rank_idx = self.rank_index(lin_tup.rank)
                except ValueError as e:
                    raise ValueError(
                        f"Rank '{lin_tup.rank}' not present in {', '.join(self.ranks)}"
                    ) from e
                new_lineage[rank_idx] = lin_tup

        # build list of filled ranks
        filled_ranks = [a.rank for a in new_lineage if a.name is not None]
        # set lineage and filled_ranks
        object.__setattr__(self, "lineage", tuple(new_lineage))
        object.__setattr__(self, "filled_ranks", tuple(filled_ranks))

    def _init_from_lineage_str(self):
        """
        Turn a ; or ,-separated set of lineages into a list of LineagePair objs.
        """
        new_lineage = self.lineage_str.split(";")
        if len(new_lineage) == 1:
            new_lineage = self.lineage_str.split(",")
        new_lineage = [
            LineagePair(rank=rank, name=n)
            for (rank, n) in zip_longest(self.ranks, new_lineage)
        ]
        # build list of filled ranks
        filled_ranks = [a.rank for a in new_lineage if a.name is not None]
        object.__setattr__(self, "lineage", tuple(new_lineage))
        object.__setattr__(self, "filled_ranks", tuple(filled_ranks))

    def zip_lineage(self, truncate_empty=False):
        """
        Return lineage names as a list
        """
        if truncate_empty:
            zipped = [a.name for a in self.filled_lineage]
        else:
            zipped = [a.name for a in self.lineage]
        # replace None with empty string ("")
        if None in zipped:
            zipped = ["" if x is None else x for x in zipped]

        return zipped

    def zip_taxid(self, truncate_empty=False):
        """
        Return taxids as a list
        """
        if truncate_empty:
            zipped = [a.taxid for a in self.filled_lineage]
        else:
            zipped = [a.taxid for a in self.lineage]
        # replace None with empty string (""); cast taxids to str
        zipped = ["" if x is None else str(x) for x in zipped]

        return zipped

    def display_lineage(self, truncate_empty=True, null_as_unclassified=False, sep=";"):
        "Return lineage names as ';'-separated list"
        lin = sep.join(self.zip_lineage(truncate_empty=truncate_empty))
        if null_as_unclassified and lin == "" or lin is None:
            return "unclassified"
        else:
            return lin

    def display_taxid(self, truncate_empty=True, sep=";"):
        "Return lineage taxids as ';'-separated list"
        return sep.join(self.zip_taxid(truncate_empty=truncate_empty))

    def check_rank_availability(self, rank):
        if rank in self.ranks:  # rank is available
            return True
        raise ValueError(f"Desired Rank '{rank}' not available for this lineage.")

    def rank_is_filled(self, rank, other=None):
        self.check_rank_availability(rank)
        if other is not None:
            if rank in self.filled_ranks and rank in other.filled_ranks:
                return True
        elif rank in self.filled_ranks:
            return True
        return False

    def is_compatible(self, other):
        if self.ranks == other.ranks:
            return True
        return False

    def is_lineage_match(self, other, rank):
        """
        check to see if two lineages are a match down to given rank.
        """
        self.check_rank_availability(rank)
        if not self.is_compatible(other):
            raise ValueError(
                "Cannot compare lineages from taxonomies with different ranks."
            )
        # always return false if rank is not filled in either of the two lineages
        if self.rank_is_filled(rank, other=other):
            rank_idx = self.rank_index(rank)
            a_lin = self.lineage[: rank_idx + 1]
            b_lin = other.lineage[: rank_idx + 1]
            if a_lin == b_lin:
                return 1
        return 0

    def pop_to_rank(self, rank):
        "Return new LineageInfo with ranks only filled to desired rank"
        # are we already above rank?
        self.check_rank_availability(rank)
        if not self.rank_is_filled(rank):
            return replace(self)
        # if not, make filled_lineage at this rank + use to generate new LineageInfo
        new_lineage = self.lineage_at_rank(rank)
        new = replace(self, lineage=new_lineage)
        # replace doesn't run the __post_init__ properly. reinitialize.
        new._init_from_lineage_tuples()
        return new

    def lineage_at_rank(self, rank):
        "Return tuple of LineagePairs at specified rank."
        # are we already above rank?
        self.check_rank_availability(rank)
        if not self.rank_is_filled(rank):
            return self.filled_lineage
        # if not, return lineage tuples down to desired rank
        rank_idx = self.rank_index(rank)
        return self.filled_lineage[: rank_idx + 1]

    def find_lca(self, other):
        """
        If an LCA match exists between self and other,
        find and report LCA lineage. If not, return None.
        """
        for rank in self.ascending_taxlist:
            if self.is_lineage_match(other, rank):
                return self.pop_to_rank(rank)
        return None


@dataclass(frozen=True, order=True)
class RankLineageInfo(BaseLineageInfo):
    """
    This RankLineageInfo class uses the BaseLineageInfo methods for a standard set
    of taxonomic ranks.

    Inputs:
        optional:
            ranks: tuple or list of hierarchical ranks
                   default: ('superkingdom', 'phylum', 'class', 'order', 'family', 'genus', 'species', 'strain')
            lineage: tuple or list of LineagePair
            lineage_str: `;`- or `,`-separated string of names
            lineage_dict: dictionary of {rank: name}

    If no inputs are provided, result will be RankLineageInfo with
    default ranks and no lineage names.

    Input lineage information is only used for initialization of the final `lineage`
    and will not be used or compared in any other class methods.
    """

    ranks: tuple = (
        "superkingdom",
        "phylum",
        "class",
        "order",
        "family",
        "genus",
        "species",
        "strain",
    )
    lineage_dict: dict = field(default=None, compare=False)  # dict of rank: name

    def __post_init__(self):
        "Initialize according to passed values"
        # ranks must be tuple for hashability
        if isinstance(self.ranks, list):
            object.__setattr__(self, "ranks", tuple(self.ranks))
        if self.lineage is not None:
            self._init_from_lineage_tuples()
        elif self.lineage_str is not None:
            self._init_from_lineage_str()
        elif self.lineage_dict is not None:
            self._init_from_lineage_dict()
        elif self.ranks:
            self._init_empty()

    def _init_from_lineage_dict(self):
        """
        Initialize from lineage dict, e.g. from lineages csv.
        Use NCBI taxids if available as '|'-separated 'taxpath' column.
        Allows empty ranks/extra columns and reordering if necessary
        """
        null_names = set(["[Blank]", "na", "null", "NA", ""])
        if not isinstance(self.lineage_dict, (dict)):
            raise ValueError(f"{self.lineage_dict} is not dictionary")
        new_lineage = []
        taxpath = []
        # build empty lineage and taxpath
        for rank in self.ranks:
            new_lineage.append(LineagePair(rank=rank))

        # check for NCBI taxpath information
        taxpath_str = self.lineage_dict.get("taxpath", [])
        if taxpath_str:
            taxpath = taxpath_str.split("|")
            if len(taxpath) > len(self.ranks):
                raise ValueError(
                    f"Number of NCBI taxids ({len(taxpath)}) exceeds number of ranks ({len(self.ranks)})"
                )

        # now add rank information in correct spots. This corrects for order and allows empty ranks and extra dict keys
        for key, val in self.lineage_dict.items():
            name, taxid = None, None
            try:
                rank, name = key, val
                rank_idx = self.rank_index(rank)
            except ValueError:
                continue  # ignore dictionary entries (columns) that don't match a rank

            if taxpath:
                try:
                    taxid = taxpath[rank_idx]
                except IndexError:
                    taxid = None
            # filter null
            if name is not None and name.strip() in null_names:
                name = None
            new_lineage[rank_idx] = LineagePair(rank=rank, name=name, taxid=taxid)

        # build list of filled ranks
        filled_ranks = [a.rank for a in new_lineage if a.name]
        # set lineage and filled_ranks
        object.__setattr__(self, "lineage", tuple(new_lineage))
        object.__setattr__(self, "filled_ranks", tuple(filled_ranks))


@dataclass(frozen=True, order=True)
class ICTVRankLineageInfo(RankLineageInfo):
    """
    This ICTV RankLineageInfo class uses the RankLineageInfo methods but uses
    the 15-rank ICTV taxonomy. It also allows for a 'name' column in the taxonomy,
    which reflects that virus name is sometimes used as a sub-species rank.

    Inputs:
        optional:
            ranks: tuple or list of hierarchical ranks
                   default: ('realm','subrealm','kingdom','subkingdom','phylum','subphylum',
                                'class','subclass','order','suborder','family','subfamily',
                                'genus','subgenus','species','name')
            lineage: tuple or list of LineagePair
            lineage_str: `;`- or `,`-separated string of names
            lineage_dict: dictionary of {rank: name}

    If no inputs are provided, result will be ICTVRankLineageInfo with
    default ranks and no lineage names.

    Input lineage information is only used for initialization of the final `lineage`
    and will not be used or compared in any other class methods.
    """
    ranks: tuple = ('realm','subrealm','kingdom','subkingdom','phylum','subphylum',
                    'class','subclass','order','suborder','family','subfamily',
                    'genus','subgenus','species','name')
    lineage_dict: dict = field(default=None, compare=False) # dict of rank: name

    def __post_init__(self):
        "Initialize according to passed values"
        # ranks must be tuple for hashability
        if isinstance(self.ranks, list):
            object.__setattr__(self, "ranks", tuple(self.ranks))
        if self.lineage is not None:
            self._init_from_lineage_tuples()
        elif self.lineage_str is not None:
            self._init_from_lineage_str()
        elif self.lineage_dict is not None:
            self._init_from_lineage_dict()
        elif self.ranks:
            self._init_empty()


@dataclass(frozen=True, order=True)
class LINLineageInfo(BaseLineageInfo):
    """
    This LINLineageInfo class uses the BaseLineageInfo methods for hierarchical LIN taxonomic 'ranks'.

    Inputs (at least one required):
        n_lin_positions: the number of lineage positions
        lineage_str: `;`- or `,`-separated LINS string

    If both `n_lin_positions` and `lineage_str` are provided, we will initialize a `LINLineageInfo`
    with the provided n_lin_positions, and fill positions with `lineage_str` values. If the number of
    positions is less than provided lineages, initialization will fail. Otherwise, we will insert blanks
    beyond provided data in `lineage_str`.

    If no information is passed, an empty LINLineageInfo will be initialized (n_lin_positions=0).

    Input lineage information is only used for initialization of the final `lineage`
    and will not be used or compared in any other class methods.
    """

    ranks: tuple = field(
        default=None, init=False, compare=False
    )  # we will set this within class instead
    lineage: tuple = None
    # init with n_positions if you want to set a specific number of positions
    n_lin_positions: int = field(default=None, compare=False)

    def __post_init__(self):
        "Initialize according to passed values"
        # ranks must be tuple for hashability
        if self.lineage is not None:
            self._init_from_lineage_tuples()
        elif self.lineage_str is not None:
            self._init_from_lineage_str()
        else:
            self._init_empty()

    def __eq__(self, other):
        """
        Check if two LINLineageInfo match. Since we sometimes want to match LINprefixes, which have fewer
        total ranks, with full LINs, we only check for the filled_lineage to match and don't check that
        the number of lin_positions match.
        """
        if (
            other == ()
        ):  # if comparing to a null tuple, don't try to find its lineage before returning False
            return False
        return self.filled_lineage == other.filled_lineage

    def _init_ranks_from_n_lin_positions(self):
        new_ranks = [str(x) for x in range(0, self.n_lin_positions)]
        object.__setattr__(self, "ranks", new_ranks)

    def _init_empty(self):
        "initialize empty genome lineage"
        # first, set ranks from n_positions
        if self.n_lin_positions is None:
            # set n_lin_positions to 0 for completely empty LINLineageInfo
            object.__setattr__(self, "n_lin_positions", 0)
        self._init_ranks_from_n_lin_positions()
        new_lineage = []
        for rank in self.ranks:
            new_lineage.append(LineagePair(rank=rank))
        # set lineage and filled_ranks (because frozen, need to do it this way)
        object.__setattr__(self, "lineage", tuple(new_lineage))
        object.__setattr__(self, "filled_ranks", ())
        object.__setattr__(self, "n_filled_pos", 0)

    def _init_from_lineage_str(self):
        """
        Turn a ; or ,-separated set of lineages into a list of LineagePair objs.
        """
        new_lineage = self.lineage_str.split(";")
        if len(new_lineage) == 1:
            new_lineage = self.lineage_str.split(",")
        if self.n_lin_positions is not None:
            if self.n_lin_positions < len(new_lineage):
                raise (
                    ValueError(
                        "Provided 'n_lin_positions' has fewer positions than provided 'lineage_str'."
                    )
                )
            self._init_ranks_from_n_lin_positions()
        else:
            n_lin_positions = len(new_lineage)
            object.__setattr__(self, "n_lin_positions", n_lin_positions)
            self._init_ranks_from_n_lin_positions()

        # build lineage and n_filled_pos, filled_ranks
        new_lineage = [
            LineagePair(rank=rank, name=n)
            for (rank, n) in zip_longest(self.ranks, new_lineage)
        ]
        filled_ranks = [a.rank for a in new_lineage if a.name is not None]
        object.__setattr__(self, "lineage", tuple(new_lineage))
        object.__setattr__(self, "filled_ranks", tuple(filled_ranks))
        object.__setattr__(self, "n_filled_pos", len(filled_ranks))

    def _init_from_lineage_tuples(self):
        "initialize from tuple/list of LineagePairs, building ranks as you go"
        new_lineage = []
        ranks = []
        # check this is a list or tuple of lineage tuples:
        for lin_tup in self.lineage:
            # make sure we're adding tax_utils.LineagePairs
            if not isinstance(lin_tup, LineagePair):
                raise ValueError(f"{lin_tup} is not tax_utils LineagePair.")
            new_lineage.append(lin_tup)
            ranks.append(lin_tup.rank)
        # build list of filled ranks
        filled_ranks = [a.rank for a in new_lineage if a.name is not None]
        # set lineage and filled_ranks
        object.__setattr__(self, "lineage", tuple(new_lineage))
        object.__setattr__(self, "n_lin_positions", len(new_lineage))
        object.__setattr__(self, "ranks", tuple(ranks))
        object.__setattr__(self, "filled_ranks", tuple(filled_ranks))
        object.__setattr__(self, "n_filled_pos", len(filled_ranks))

    def is_compatible(self, other):
        """
        Since we sometimes want to match LINprefixes with full LINs,
        we don't want to enforce identical ranks. Here we just look to
        make sure self and other share any ranks (LIN positions).

        Since ranks are positions, this should be true for LINLineageInfo
        unless one is empty. However, it should prevent comparison between
        other LineageInfo instances and LINLineageInfo.
        """
        # do self and other share any ranks?
        if any(x in self.ranks for x in other.ranks):
            return True
        return False


@dataclass
class LineageTree:
    """
    Builds a tree of dictionaries from lists of LineagePair or
    LineageInfo objects in 'assignments'.  This tree can then be used
    to find lowest common ancestor agreements/confusion.
    """

    assignments: list = field(compare=False)

    def __post_init__(self):
        self.tree = {}
        self.add_lineages(self.assignments)

    def add_lineage(self, lineage):
<<<<<<< HEAD
        if isinstance(lineage, (BaseLineageInfo, RankLineageInfo, LINLineageInfo, ICTVRankLineageInfo)):
=======
        if isinstance(lineage, BaseLineageInfo | RankLineageInfo | LINLineageInfo):
>>>>>>> e5cdc36b
            lineage = lineage.filled_lineage
        node = self.tree
        for lineage_tup in lineage:
            if lineage_tup.name:
                child = node.get(lineage_tup, {})
                node[lineage_tup] = child
                # shift -> down in tree
                node = child

    def add_lineages(self, lineages):
        if not lineages:
            raise ValueError("empty assignment passed to build_tree")
        if not isinstance(lineages, abc.Iterable):
            raise ValueError(
                "Must pass in an iterable containing LineagePair or LineageInfo objects."
            )
        for lineageInf in lineages:
            self.add_lineage(lineageInf)

    def find_lca(self):
        """
        Given a LineageTree tree, find the first node with multiple
        children, OR the only leaf in the tree.  Return (lineage_tup, reason),
        where 'reason' is the number of children of the returned node, i.e.
        0 if it's a leaf and > 1 if it's an internal node.
        """
        node = self.tree
        lca = []
        while 1:
            if len(node) == 1:  # descend to only child; track path
                lineage_tup = next(iter(node.keys()))
                lca.append(lineage_tup)
                node = node[lineage_tup]
            elif len(node) == 0:  # at leaf; end
                return tuple(lca), 0
            else:  # len(node) > 1 => confusion!!
                return tuple(lca), len(node)

    def ordered_paths(self, include_internal=False):
        """
        Find all paths in the nested dict in a depth-first manner.
        Each path is a tuple of lineage tuples that lead from the root
        to a leaf node. Optionally include internal nodes by building
        them up from leaf nodes (for ordering).
        """
        paths = []
        stack = [((), self.tree)]
        while stack:
            path, node = stack.pop()
            for key, val in node.items():
                if len(val) == 0:  # leaf node
                    # if want internal paths, build up from leaf
                    if include_internal:
                        internal_path = path
                        while internal_path:
                            if internal_path not in paths:
                                paths.append(internal_path)
                            if isinstance(internal_path, abc.Iterable):
                                internal_path = internal_path[:-1]
                    # now add leaf path
                    paths.append(path + (key,))
                else:  # not leaf, add to stack
                    stack.append((path + (key,), val))
        return paths


def get_ident(ident, *, keep_full_identifiers=False, keep_identifier_versions=False):
    # split identifiers = split on whitespace
    # keep identifiers = don't split .[12] from assembly accessions
    "Hack and slash identifiers."
    if not keep_full_identifiers:
        ident = ident.split(" ")[0]
        if not keep_identifier_versions:
            ident = ident.split(".")[0]
    return ident


def ascending_taxlist(include_strain=True):
    """
    Provide an ordered list of taxonomic ranks: strain --> superkingdom
    """
    ascending_taxlist = [
        "species",
        "genus",
        "family",
        "order",
        "class",
        "phylum",
        "superkingdom",
    ]
    if include_strain:
        ascending_taxlist = ["strain"] + ascending_taxlist
    yield from ascending_taxlist


def collect_gather_csvs(cmdline_gather_input, *, from_file=None):
    """
    collect gather files from cmdline; --from-file input
    """
    gather_csvs = []
    # ignore command line duplicates
    for gf in cmdline_gather_input:
        if gf not in gather_csvs:
            gather_csvs.append(gf)
        else:
            notify(f"ignoring duplicated reference to file: {gf}")
    # ignore pathlist duplicates
    if from_file:
        more_files = load_pathlist_from_file(from_file)
        for gf in more_files:
            if gf not in gather_csvs:
                gather_csvs.append(gf)
            else:
                notify(f"ignoring duplicated reference to file: {gf}")
    return gather_csvs


def read_lingroups(lingroup_csv):
    lingroupD = {}
    n = None
    with sourmash_args.FileInputCSV(lingroup_csv) as r:
        header = r.fieldnames
        # check for empty file
        if not header:
            raise ValueError(
                f"Cannot read lingroups from '{lingroup_csv}'. Is file empty?"
            )
        if "lin" not in header or "name" not in header:
            raise ValueError(
                f"'{lingroup_csv}' must contain the following columns: 'name', 'lin'."
            )
        for n, row in enumerate(r):
            lingroupD[row["lin"]] = row["name"]

    if n is None:
        raise ValueError(f"No lingroups loaded from {lingroup_csv}.")
    n_lg = len(lingroupD.keys())
    notify(f"Read {n+1} lingroup rows and found {n_lg} distinct lingroup prefixes.")
    return lingroupD


def parse_lingroups(lingroupD):
    # find the ranks we need to consider
    all_lgs = set()
    lg_ranks = set()
    for lg_prefix in lingroupD.keys():
        # store lineage info for LCA pathfinding
        lg_info = LINLineageInfo(lineage_str=lg_prefix)
        all_lgs.add(lg_info)
        # store rank so we only go through summarized results at these ranks
        lg_rank = str(lg_info.lowest_rank)
        lg_ranks.add(lg_rank)
    return lg_ranks, all_lgs


<<<<<<< HEAD
def load_gather_results(gather_csv, tax_assignments, *, seen_queries=None, force=False,
                        skip_idents = None, fail_on_missing_taxonomy=False,
                        keep_full_identifiers=False, keep_identifier_versions=False,
                        lins=False, ictv=False):
=======
def load_gather_results(
    gather_csv,
    tax_assignments,
    *,
    seen_queries=None,
    force=False,
    skip_idents=None,
    fail_on_missing_taxonomy=False,
    keep_full_identifiers=False,
    keep_identifier_versions=False,
    lins=False,
):
>>>>>>> e5cdc36b
    "Load a single gather csv"
    if not seen_queries:
        seen_queries = set()
    header = []
    gather_results = {}
    with sourmash_args.FileInputCSV(gather_csv) as r:
        header = r.fieldnames
        # check for empty file
        if not header:
            raise ValueError(
                f"Cannot read gather results from '{gather_csv}'. Is file empty?"
            )

        this_querytaxres = None
        for n, row in enumerate(r):
            # try reading each gather row into a TaxResult
            try:
                filt_row = filter_row(
                    row, GatherRow
                )  # filter row first to allow extra (unused) columns in csv
                gatherRow = GatherRow(**filt_row)
            except TypeError as exc:
                raise ValueError(
                    f"'{gather_csv}' is missing columns needed for taxonomic summarization. Please run gather with sourmash >= 4.4."
                ) from exc
            # check if we've seen this query already in a different gather CSV
            if gatherRow.query_name in seen_queries:
                # do not allow loading of same query from a second CSV.
<<<<<<< HEAD
                raise ValueError(f"Gather query {gatherRow.query_name} was found in more than one CSV. Cannot load from '{gather_csv}'.")
            taxres = TaxResult(raw=gatherRow, keep_full_identifiers=keep_full_identifiers,
                                                keep_identifier_versions=keep_identifier_versions,
                                                lins=lins, ictv=ictv)
            taxres.get_match_lineage(tax_assignments=tax_assignments, skip_idents=skip_idents, 
                                        fail_on_missing_taxonomy=fail_on_missing_taxonomy)
            # add to matching QueryTaxResult or create new one
            if not this_querytaxres or not this_querytaxres.is_compatible(taxres):
                # get existing or initialize new
                this_querytaxres = gather_results.get(gatherRow.query_name, QueryTaxResult(taxres.query_info, lins=lins, ictv=ictv))
=======
                raise ValueError(
                    f"Gather query {gatherRow.query_name} was found in more than one CSV. Cannot load from '{gather_csv}'."
                )
            taxres = TaxResult(
                raw=gatherRow,
                keep_full_identifiers=keep_full_identifiers,
                keep_identifier_versions=keep_identifier_versions,
                lins=lins,
            )
            taxres.get_match_lineage(
                tax_assignments=tax_assignments,
                skip_idents=skip_idents,
                fail_on_missing_taxonomy=fail_on_missing_taxonomy,
            )
            # add to matching QueryTaxResult or create new one
            if not this_querytaxres or not this_querytaxres.is_compatible(taxres):
                # get existing or initialize new
                this_querytaxres = gather_results.get(
                    gatherRow.query_name, QueryTaxResult(taxres.query_info, lins=lins)
                )
>>>>>>> e5cdc36b
            this_querytaxres.add_taxresult(taxres)
            gather_results[gatherRow.query_name] = this_querytaxres

    if not gather_results:
        raise ValueError(f"No gather results loaded from {gather_csv}.")
    else:
        notify(f"loaded {len(gather_results)} gather results from '{gather_csv}'.")
<<<<<<< HEAD
    return gather_results, header #, gather_queries # can use the gather_results keys instead


def check_and_load_gather_csvs(gather_csvs, tax_assign, *, fail_on_missing_taxonomy=False,
                               force=False, keep_full_identifiers=False,keep_identifier_versions=False,
                               lins=False, ictv=False):
    '''
=======
    return (
        gather_results,
        header,
    )  # , gather_queries # can use the gather_results keys instead


def check_and_load_gather_csvs(
    gather_csvs,
    tax_assign,
    *,
    fail_on_missing_taxonomy=False,
    force=False,
    keep_full_identifiers=False,
    keep_identifier_versions=False,
    lins=False,
):
    """
>>>>>>> e5cdc36b
    Load gather csvs, checking for empties and ids missing from taxonomic assignments.
    """
    if not isinstance(gather_csvs, list):
        gather_csvs = [gather_csvs]
    gather_results = {}
    header = []
    n_ignored = 0
    for n, gather_csv in enumerate(gather_csvs):
        these_results = {}
        try:
<<<<<<< HEAD
            these_results, header = load_gather_results(gather_csv, tax_assign, 
                                                        seen_queries=gather_results.keys(),
                                                        force=force, keep_full_identifiers=keep_full_identifiers,
                                                        keep_identifier_versions = keep_identifier_versions,
                                                        fail_on_missing_taxonomy=fail_on_missing_taxonomy,
                                                        lins=lins, ictv=ictv)
=======
            these_results, header = load_gather_results(
                gather_csv,
                tax_assign,
                seen_queries=gather_results.keys(),
                force=force,
                keep_full_identifiers=keep_full_identifiers,
                keep_identifier_versions=keep_identifier_versions,
                fail_on_missing_taxonomy=fail_on_missing_taxonomy,
                lins=lins,
            )
>>>>>>> e5cdc36b
        except ValueError as exc:
            if force:
                if "found in more than one CSV" in str(exc):
                    notify("Cannot force past duplicated gather query. Exiting.")
                    raise
                if "Failing, as requested via --fail-on-missing-taxonomy" in str(exc):
                    raise
                notify(str(exc))
                notify(
                    "--force is set. Attempting to continue to next set of gather results."
                )
                n_ignored += 1
                continue
            else:
                notify("Exiting.")
                raise

        # add these results to gather_results
        gather_results.update(these_results)

    # some reporting
    num_gather_csvs_loaded = n + 1 - n_ignored
    notify(
        f"loaded results for {len(gather_results)} queries from {str(num_gather_csvs_loaded)} gather CSVs"
    )
    # count and report missing and skipped idents
    report_missing_and_skipped_identities(gather_results)

    # just return the list of QueryTaxResults
    query_results_list = list(gather_results.values())

    return query_results_list


def report_missing_and_skipped_identities(gather_results):
    """
    Report match ids/accessions from gather results
    that are not present in taxonomic assignments, either
    by accident (missed) or request (skipped).
    """
    ident_missed = set()
    ident_skipped = set()
    total_n_missed = 0
    total_n_skipped = 0
    total_taxresults = 0
    for querytaxres in gather_results.values():
        ident_missed.update(querytaxres.missed_idents)
        ident_skipped.update(querytaxres.skipped_idents)
        # totals are total rows in gather that were missed - do we want to report these at all?
        total_n_missed += querytaxres.n_missed
        total_n_skipped += querytaxres.n_skipped
        total_taxresults += len(querytaxres.raw_taxresults)

    if ident_missed:
        notify(
            f"of {total_taxresults} gather results, lineage assignments for {total_n_missed} results were missed."
        )
        notify(
            f'The following are missing from the taxonomy information: {", ".join(ident_missed)}'
        )


def aggregate_by_lineage_at_rank(query_gather_results, rank, *, by_query=False):
    """
    Aggregate list of summarized_lineage_results at rank, keeping
    query names or not (but this aggregates across queries if multiple).
    """
    lineage_summary = defaultdict(float)
    if by_query:
        lineage_summary = defaultdict(dict)
    all_queries = []

    for queryResult in query_gather_results:
        query_name = queryResult.query_name
        all_queries.append(query_name)

        if rank not in queryResult.summarized_ranks:
            raise ValueError(f"Error: rank '{rank}' not available for aggregation.")

        for res in queryResult.summarized_lineage_results[rank]:
            lineage = res.lineage.display_lineage(null_as_unclassified=True)
            if by_query:
                lineage_summary[lineage][
                    query_name
                ] = res.fraction  # v5?: res.f_weighted_at_rank
            else:
                lineage_summary[lineage] += res.fraction

    # if aggregating across queries divide fraction by the total number of queries
    if not by_query:
        n_queries = len(all_queries)
        for lin, fraction in lineage_summary.items():
            lineage_summary[lin] = fraction / n_queries
    return lineage_summary, all_queries


def format_for_krona(query_gather_results, rank, *, classification=False):
    """
    Aggregate and format for krona output. Single query recommended, but we don't want query headers.
    """
    # make header
    header = query_gather_results[0].make_krona_header(min_rank=rank)
    krona_results = []
    # do we want to block more than one query for summarization?
    if len(query_gather_results) > 1:
        notify(
            "WARNING: results from more than one query found. Krona summarization not recommended.\n"
            "Percentage assignment will be normalized by the number of queries to maintain range 0-100%."
        )

    if classification:
        # for classification, just write the results
        for q_res in query_gather_results:
            if q_res.classified_ranks != [rank]:
                q_res.build_classification_result(rank=rank)
                header = q_res.make_krona_header(min_rank=rank)
            # unclassified is 'correct' in that it is the part not classified to this match,
            # but also misleading, since we're using best_only and there may
            # be more matches that are not included here, making % unclassified seem higher than it would
            # be with summarization. We previously excluded it -- is that the behavior we want to keep?
            krona_results.extend(
                [q_res.krona_classified]
            )  # , q_res.krona_unclassified])
    else:
        lineage_summary, _ = aggregate_by_lineage_at_rank(
            query_gather_results, rank, by_query=False
        )

        # sort by fraction
        lin_items = list(lineage_summary.items())
        lin_items.sort(key=lambda x: -x[1])

        # reformat lineage for krona_results printing
        unclassified_fraction = 0
        for lin, fraction in lin_items:
            # save unclassified fraction for the end
            if lin == "unclassified":
                unclassified_fraction = fraction
                continue
            else:
                lin_list = lin.split(";")
                krona_results.append((fraction, *lin_list))

        # handle unclassified
        if unclassified_fraction:
            len_unclassified_lin = len(header) - 1
            unclassifed_lin = ["unclassified"] * len_unclassified_lin
            krona_results.append((unclassified_fraction, *unclassifed_lin))

    return krona_results, header


def write_krona(header, krona_results, out_fp, *, sep="\t"):
    "write krona output"
    # CTB: do we want to optionally allow restriction to a specific rank
    # & above? NTP: think we originally kept krona to a specific rank, but
    # that may have been how we were plotting, since krona plots can be
    # hierarchical? Probably worth changing/extending to multilevel to
    # take advantage of full krona plot features
    tsv_output = csv.writer(out_fp, delimiter=sep)
    tsv_output.writerow(header)
    for res in krona_results:
        tsv_output.writerow(res)


def write_output(header, results, out_fp, *, sep=",", write_header=True):
    """
    write pre-generated results list of rows, with each
    row being a dictionary
    """
    output = csv.DictWriter(out_fp, header, delimiter=sep)
    if write_header:
        output.writeheader()
    for res in results:
        output.writerow(res)


def write_bioboxes(header_lines, results, out_fp, *, sep="\t"):
    """
    write pre-generated results list of rows, with each
    row being list.
    """
    for inf in header_lines:
        out_fp.write(inf + "\n")
    for res in results:
        res = sep.join(res) + "\n"
        out_fp.write(res)


def write_summary(
    query_gather_results,
    csv_fp,
    *,
    sep=",",
    limit_float_decimals=False,
    classification=False,
):
    """
    Write taxonomy-summarized gather results for each rank.
    """
    w = None
    for q_res in query_gather_results:
        header, summary = q_res.make_full_summary(
            limit_float=limit_float_decimals, classification=classification
        )
        if w is None:
            w = csv.DictWriter(csv_fp, header, delimiter=sep)
            w.writeheader()
        for res in summary:
            w.writerow(res)


def write_human_summary(
    query_gather_results, out_fp, display_rank, classification=False
):
    """
    Write human-readable taxonomy-summarized gather results for a specific rank.
    """
    for queryResult in query_gather_results:
        results = queryResult.make_human_summary(
            display_rank=display_rank, classification=classification
        )

        if classification:
            out_fp.write("sample name    status    proportion   cANI   lineage\n")
            out_fp.write("-----------    ------    ----------   ----   -------\n")

            for rD in results:
                out_fp.write(
                    "{query_name:<15s}   {status}    {f_weighted_at_rank}     {query_ani_at_rank}  {lineage}\n".format(
                        **rD
                    )
                )
        else:
            out_fp.write("sample name    proportion   cANI   lineage\n")
            out_fp.write("-----------    ----------   ----   -------\n")

            for rD in results:
                out_fp.write(
                    "{query_name:<15s}   {f_weighted_at_rank}     {query_ani_at_rank}  {lineage}\n".format(
                        **rD
                    )
                )


def write_lineage_sample_frac(sample_names, lineage_dict, out_fp, *, sep="\t"):
    """
    takes in a lineage dictionary with sample counts (output of aggregate_by_lineage_at_rank)
    and produces a tab-separated file with fractions for each sample.

    input: {lin_a: {sample1: 0.4, sample2: 0.17, sample3: 0.6}
            lin_b: {sample1: 0.0, sample2: 0.0, sample3: 0.1}
            lin_c: {sample1: 0.3, sample2: 0.4, sample3: 0.2}}

    output:

    lineage    sample1	sample2	sample3
    lin_a	  0.4    0.17     0.6
    lin_b	  0.0    0.0      0.1
    lin_c	  0.3    0.4      0.2
    """

    header = ["lineage"] + sample_names
    w = csv.DictWriter(out_fp, header, delimiter=sep)
    w.writeheader()
    blank_row = {query_name: 0 for query_name in sample_names}
    unclassified_row = None
    for lin, sampleinfo in sorted(lineage_dict.items()):
        # add lineage and 0 placeholders
        row = {"lineage": lin}
        row.update(blank_row)
        # add info for query_names that exist for this lineage
        row.update(sampleinfo)
        # if unclassified, save this row for the end
        if lin == "unclassified":
            row.update({"lineage": "unclassified"})
            unclassified_row = row
            continue
        # write row
        w.writerow(row)
    if unclassified_row:
        w.writerow(unclassified_row)


class LineageDB(abc.Mapping):
    "Base LineageDB class built around an assignments dictionary."

    def __init__(self, assign_d, avail_ranks):
        self.assignments = assign_d
        self.available_ranks = set(avail_ranks)

    def __getitem__(self, ident):
        "Retrieve the lineage tuple for identifer (or raise KeyError)"
        return self.assignments[ident]

    def __iter__(self):
        "Return all identifiers for this db."
        return iter(self.assignments)

    def __len__(self):
        "Return number of lineages"
        return len(self.assignments)

    def __bool__(self):
        "Are there any lineages at all in this database?"
        return bool(self.assignments)

    @classmethod
<<<<<<< HEAD
    def load(cls, filename, *, delimiter=',', force=False,
             keep_full_identifiers=False, keep_identifier_versions=True, lins=False, ictv=False):
=======
    def load(
        cls,
        filename,
        *,
        delimiter=",",
        force=False,
        keep_full_identifiers=False,
        keep_identifier_versions=True,
        lins=False,
    ):
>>>>>>> e5cdc36b
        """
        Load a taxonomy assignment CSV file into a LineageDB.

        'keep_full_identifiers=False' will split identifiers from strings
        using whitespace, e.g. 'IDENT other name stuff' => 'IDENT'

        'keep_identifier_versions=False' will remove trailing versions,
        e.g. 'IDENT.1' => 'IDENT'.
        """
        include_strain = False
        if not keep_identifier_versions and keep_full_identifiers:
            raise ValueError(
                "keep_identifer_versions=False doesn't make sense with keep_full_identifiers=True"
            )

        if not os.path.exists(filename):
            raise ValueError(f"'{filename}' does not exist")

        if os.path.isdir(filename):
            raise ValueError(f"'{filename}' is a directory")

        with sourmash_args.FileInputCSV(filename, delimiter=',') as r:
            header = r.fieldnames
            if not header:
                raise ValueError(f"cannot read taxonomy assignments from {filename}")

            identifier = "ident"
            # check for ident/identifier, handle some common alternatives
            if "ident" not in header:
                # check for ident/identifier, handle some common alternatives
                if "identifiers" in header:
                    identifier = "identifiers"
                    header = ["ident" if "identifiers" == x else x for x in header]
                elif "accession" in header:
                    identifier = "accession"
                    header = ["ident" if "accession" == x else x for x in header]
<<<<<<< HEAD
                elif 'name' in header and 'lineage' in header:
                    return cls.load_from_gather_with_lineages(filename,
                                                              force=force,
                                                              lins=lins,
                                                              ictv=ictv)
=======
                elif "name" in header and "lineage" in header:
                    return cls.load_from_gather_with_lineages(
                        filename, force=force, lins=lins
                    )
>>>>>>> e5cdc36b
                else:
                    header_str = ",".join([repr(x) for x in header])
                    raise ValueError(
                        f"No taxonomic identifiers found; headers are {header_str}"
                    )

<<<<<<< HEAD
            if lins:
                notify('Trying to read LIN taxonomy assignments.')
                if "lin" not in header:
                    raise ValueError(f"'lin' column not found: cannot read LIN taxonomy assignments from {filename}.")
=======
            if lins and "lin" not in header:
                raise ValueError(
                    f"'lin' column not found: cannot read LIN taxonomy assignments from {filename}."
                )
>>>>>>> e5cdc36b

            if ictv:
                notify('Trying to read ICTV taxonomy assignments.')
                # check that all ranks are in header
                ranks = list(ICTVRankLineageInfo().taxlist)
                if not set(ranks).issubset(header):
                    raise ValueError('Not all taxonomy ranks present')

            if not lins and not ictv:
                # is "strain" an available rank?
                if "strain" in header:
                    include_strain = True
                # check that all ranks are in header
                ranks = list(RankLineageInfo().taxlist)
                if not include_strain:
                    ranks.remove("strain")
                if not set(ranks).issubset(header):
                    # for now, just raise err if not all ranks are present.
                    # in future, we can define `ranks` differently if desired
                    # return them from this function so we can check the `available` ranks
                    raise ValueError("Not all taxonomy ranks present")

            assignments = {}
            num_rows = 0
            n_species = 0
            n_strains = 0
            n_pos = None

            # now parse and load lineages
            for n, row in enumerate(r):
                num_rows += 1
                if lins:
                    lineageInfo = LINLineageInfo(lineage_str=row["lin"])
                    if n_pos is not None:
                        if lineageInfo.n_lin_positions != n_pos:
                            raise ValueError(
                                "For taxonomic summarization, all LIN assignments must use the same number of LIN positions."
                            )
                    else:
<<<<<<< HEAD
                        n_pos = lineageInfo.n_lin_positions # set n_pos with first entry
                        ranks=lineageInfo.ranks
                elif ictv:
                    # read lineage from row dictionary
                    lineageInfo = ICTVRankLineageInfo(lineage_dict=row)
=======
                        n_pos = (
                            lineageInfo.n_lin_positions
                        )  # set n_pos with first entry
                        ranks = lineageInfo.ranks
>>>>>>> e5cdc36b
                else:
                    # read lineage from row dictionary
                    lineageInfo = RankLineageInfo(lineage_dict=row)
                # get identifier
                ident = row[identifier]

                # fold, spindle, and mutilate ident?
                ident = get_ident(
                    ident,
                    keep_full_identifiers=keep_full_identifiers,
                    keep_identifier_versions=keep_identifier_versions,
                )

                # store lineage tuple
                lineage = lineageInfo.filled_lineage
                if lineage:
                    # check duplicates
                    if ident in assignments:
                        if assignments[ident] != lineage:
                            if not force:
                                raise ValueError(
                                    f"multiple lineages for identifier {ident}"
                                )
                    else:
                        assignments[ident] = lineage

<<<<<<< HEAD
                        if not lins and not ictv:
                            if lineage[-1].rank == 'species':
=======
                        if not lins:
                            if lineage[-1].rank == "species":
>>>>>>> e5cdc36b
                                n_species += 1
                            elif lineage[-1].rank == "strain":
                                n_species += 1
                                n_strains += 1

        return LineageDB(assignments, ranks)

    @classmethod
    def load_from_gather_with_lineages(cls, filename, *, force=False, lins=False, ictv=False):
        """
        Load an annotated gather-with-lineages CSV file produced by
        'tax annotate' into a LineageDB.
        """

        if not os.path.exists(filename):
            raise ValueError(f"'{filename}' does not exist")

        if os.path.isdir(filename):
            raise ValueError(f"'{filename}' is a directory")

        with sourmash_args.FileInputCSV(filename) as r:
            header = r.fieldnames
            if not header:
                raise ValueError(f"cannot read taxonomy assignments from {filename}")

            if "name" not in header or "lineage" not in header:
                raise ValueError(
                    "Expected headers 'name' and 'lineage' not found. Is this a with-lineages file?"
                )

            ranks = None
            assignments = {}
            num_rows = 0
            n_species = 0
            n_strains = 0

            # now parse and load lineages
            for n, row in enumerate(r):
                num_rows += 1

                name = row["name"]
                ident = get_ident(name)

                if lins:
<<<<<<< HEAD
                    lineageInfo = LINLineageInfo(lineage_str=row['lineage'])
                elif ictv:
                    lineageInfo = ICTVRankLineageInfo(lineage_str=row['lineage'])
=======
                    lineageInfo = LINLineageInfo(lineage_str=row["lineage"])
>>>>>>> e5cdc36b
                else:
                    lineageInfo = RankLineageInfo(lineage_str=row["lineage"])

                if ranks is None:
                    ranks = lineageInfo.taxlist

                lineage = lineageInfo.filled_lineage
                # check duplicates
                if ident in assignments:
                    if assignments[ident] != lineage:
                        # this should not happen with valid
                        # sourmash tax annotate output, but check anyway.
                        if not force:
                            raise ValueError(
                                f"multiple lineages for identifier {ident}"
                            )
                else:
                    assignments[ident] = lineage

                    if isinstance(lineageInfo, RankLineageInfo):
                        if lineage[-1].rank == "species":
                            n_species += 1
                        elif lineage[-1].rank == "strain":
                            n_species += 1
                            n_strains += 1

        return LineageDB(assignments, ranks)


class LineageDB_Sqlite(abc.Mapping):
    """
    A LineageDB based on a sqlite3 database with a 'sourmash_taxonomy' table.
    """

    # NOTE: 'order' is a reserved name in sql, so we have to use 'order_'.
    columns = (
        "superkingdom",
        "phylum",
        "order_",
        "class",
        "family",
        "genus",
        "species",
        "strain",
    )
    table_name = "sourmash_taxonomy"

    def __init__(self, conn, *, table_name=None):
        self.conn = conn

        # provide for legacy support for pre-sourmash_internal days...
        if table_name is not None:
            self.table_name = table_name

        # check that the right table is there.
        c = conn.cursor()
        try:
            c.execute(f"SELECT * FROM {self.table_name} LIMIT 1")
        except (sqlite3.DatabaseError, sqlite3.OperationalError):
            raise ValueError("not a taxonomy database")

        # check: can we do a 'select' on the right table?
        self.__len__()
        c = conn.cursor()

        # get available ranks...
        ranks = set()
        for column, rank in zip(self.columns, RankLineageInfo().taxlist):
            query = f'SELECT COUNT({column}) FROM {self.table_name} WHERE {column} IS NOT NULL AND {column} != ""'
            c.execute(query)
            (cnt,) = c.fetchone()
            if cnt:
                ranks.add(rank)

        self.available_ranks = ranks
        self.cursor = c

    @classmethod
    def load(cls, location):
        "load taxonomy information from an existing sqlite3 database"
        conn = sqlite_utils.open_sqlite_db(location)
        if not conn:
            raise ValueError("not a sqlite taxonomy database")

        table_name = None
        c = conn.cursor()
        try:
            info = sqlite_utils.get_sourmash_internal(c)
        except sqlite3.OperationalError:
            info = {}

        if "SqliteLineage" in info:
            if info["SqliteLineage"] != "1.0":
                raise IndexNotSupported

            table_name = "sourmash_taxonomy"
        else:
            # legacy support for old taxonomy DB, pre sourmash_internal.
            try:
                c.execute("SELECT * FROM taxonomy LIMIT 1")
                table_name = "taxonomy"
            except sqlite3.OperationalError:
                pass

        if table_name is None:
            raise ValueError("not a sqlite taxonomy database")

        return cls(conn, table_name=table_name)

    def _make_tup(self, row):
        "build a tuple of LineagePairs for this sqlite row"
        tup = [LineagePair(n, r) for (n, r) in zip(RankLineageInfo().taxlist, row)]
        return tuple(tup)

    def __getitem__(self, ident):
        "Retrieve lineage for identifer"
        c = self.cursor
        c.execute(
            f"SELECT superkingdom, phylum, class, order_, family, genus, species, strain FROM {self.table_name} WHERE ident=?",
            (ident,),
        )

        # retrieve names list...
        names = c.fetchone()
        if names:
            # ...and construct lineage tuple
            tup = self._make_tup(names)
            while tup and not tup[-1].name:
                tup = tup[:-1]

            return tup

        raise KeyError(ident)

    def __bool__(self):
        "Do we have any info?"
        return bool(len(self))

    def __len__(self):
        "Return number of rows"
        c = self.conn.cursor()
        c.execute(f"SELECT COUNT(DISTINCT ident) FROM {self.table_name}")
        (nrows,) = c.fetchone()
        return nrows

    def __iter__(self):
        "Return all identifiers"
        # create new cursor so as to allow other operations
        c = self.conn.cursor()
        c.execute(f"SELECT DISTINCT ident FROM {self.table_name}")

        for (ident,) in c:
            yield ident

    def items(self):
        "return all items in the sqlite database"
        c = self.conn.cursor()

        c.execute(
            f"SELECT DISTINCT ident, superkingdom, phylum, class, order_, family, genus, species, strain FROM {self.table_name}"
        )

        for ident, *names in c:
            yield ident, self._make_tup(names)


class MultiLineageDB(abc.Mapping):
    "A wrapper for (dynamically) combining multiple lineage databases."

    # NTP: currently, later lineage databases will override earlier ones.
    # Do we want to report/summarize shadowed identifiers?

    def __init__(self):
        self.lineage_dbs = []

    @property
    def available_ranks(self):
        "build the union of available ranks across all databases"
        # CTB: do we need to worry about lineages of shadowed identifiers?
        x = set()
        for db in self.lineage_dbs:
            x.update(db.available_ranks)
        return x

    def add(self, db):
        "Add a new lineage database"
        self.lineage_dbs.insert(0, db)

    def __iter__(self):
        "Return all identifiers (once)"
        seen = set()
        for db in self.lineage_dbs:
            for k in db:
                if k not in seen:
                    seen.add(k)
                    yield k

    def items(self):
        "Return all (identifiers, lineage_tup), masking duplicate idents"
        seen = set()
        for db in self.lineage_dbs:
            for k, v in db.items():
                if k not in seen:
                    seen.add(k)
                    yield k, v

    def shadowed_identifiers(self):
        seen = set()
        dups = set()
        for db in self.lineage_dbs:
            for k, v in db.items():
                if k in seen:
                    dups.add(k)
                else:
                    seen.add(k)
        return seen

    def __getitem__(self, ident):
        "Return lineage tuple for first match to identifier."
        for db in self.lineage_dbs:
            if ident in db:
                return db[ident]

        # not found? KeyError!
        raise KeyError(ident)

    def __len__(self):
        "Return number of distinct identifiers. Currently iterates over all."
        # CTB: maybe we can make this unnecessary?
        x = set(self)
        return len(x)

    def __bool__(self):
        "True if any contained database has content."
        return any(bool(db) for db in self.lineage_dbs)

    def save(self, filename_or_fp, file_format):
        assert file_format in ("sql", "csv")

        is_filename = False
        try:
            filename_or_fp.write
        except AttributeError:
            is_filename = True

        if file_format == "sql":
            if not is_filename:
                raise ValueError(
                    "file format '{file_format}' requires a filename, not a file handle"
                )
            self._save_sqlite(filename_or_fp)
        elif file_format == "csv":
            # we need a file handle; open file.
            fp = filename_or_fp
            if is_filename:
                if filename_or_fp.endswith(".gz"):
                    fp = gzip.open(filename_or_fp, "wt", newline="")
                else:
                    fp = open(filename_or_fp, "w", newline="")

            try:
                self._save_csv(fp)
            finally:
                # close the file we opened!
                if is_filename:
                    fp.close()

    def _save_sqlite(self, filename, *, conn=None):
        from sourmash import sqlite_utils

        if conn is None:
            db = sqlite3.connect(filename)
        else:
            assert not filename
            db = conn

        cursor = db.cursor()
        try:
            sqlite_utils.add_sourmash_internal(cursor, "SqliteLineage", "1.0")
        except sqlite3.OperationalError:
            raise ValueError("attempt to write a readonly database")

        try:
            # CTB: could add 'IF NOT EXIST' here; would need tests, too.
            cursor.execute(
                """

        CREATE TABLE sourmash_taxonomy (
            ident TEXT NOT NULL,
            superkingdom TEXT,
            phylum TEXT,
            class TEXT,
            order_ TEXT,
            family TEXT,
            genus TEXT,
            species TEXT,
            strain TEXT
        )
        """
            )
        except sqlite3.OperationalError:
            # already exists?
            raise ValueError(f"taxonomy table already exists in '{filename}'")

        # follow up and create index
        cursor.execute(
            "CREATE UNIQUE INDEX sourmash_taxonomy_ident ON sourmash_taxonomy(ident);"
        )
        for ident, tax in self.items():
            x = [ident, *[t.name for t in tax]]

            # fill the taxonomy tuple with empty values until it's the
            # right length for the SQL statement -
            while len(x) < 9:
                x.append("")

            cursor.execute(
                "INSERT INTO sourmash_taxonomy (ident, superkingdom, phylum, class, order_, family, genus, species, strain) VALUES (?, ?, ?, ?, ?, ?, ?, ?, ?)",
                x,
            )

        db.commit()

    def _save_csv(self, fp):
        headers = ["identifiers"] + list(RankLineageInfo().taxlist)
        w = csv.DictWriter(fp, fieldnames=headers)
        w.writeheader()

        for n, (ident, tax) in enumerate(self.items()):
            row = {}
            row["identifiers"] = ident

            # convert tax LineagePairs into dictionary
            for t in tax:
                row[t.rank] = t.name

            # add strain if needed
            if "strain" not in row:
                row["strain"] = ""

            w.writerow(row)

    @classmethod
    def load(cls, locations, **kwargs):
        "Load one or more taxonomies from the given location(s)"
        force = kwargs.get("force", False)

        if isinstance(locations, str):
            raise TypeError("'locations' should be a list, not a string")

        tax_assign = cls()
        for location in locations:
            # try faster formats first
            loaded = False

            # sqlite db?
            try:
                this_tax_assign = LineageDB_Sqlite.load(location)
                loaded = True
            except ValueError:
                pass

            # CSV file?
            if not loaded:
                try:
                    this_tax_assign = LineageDB.load(location, **kwargs)
                    loaded = True
                except (ValueError, csv.Error) as exc:
                    # for the last loader, just pass along ValueError...
                    if not force:
                        raise ValueError(
                            f"cannot read taxonomy assignments from '{location}': {str(exc)}"
                        )

            # nothing loaded, goodbye!
            if not loaded and not force:
                raise ValueError(f"cannot read taxonomy assignments from '{location}'")

            if loaded:
                tax_assign.add(this_tax_assign)

        return tax_assign


def filter_row(row, dataclass_type):
    """
    Filter the row to only include keys that exist in the dataclass fields.
    This allows extra columns to be passed in with the gather csv while still
    taking advantage of the checks for required columns that come with dataclass
    initialization.
    """
    valid_keys = {field.name for field in fields(dataclass_type)}
    # 'match_name' and 'name' should be interchangeable (sourmash 4.x)
    if "match_name" in row.keys() and "name" not in row.keys():
        row["name"] = row.pop("match_name")
    return {k: v for k, v in row.items() if k in valid_keys}


@dataclass
class GatherRow:
    """
    Class to facilitate safely reading in Gather CSVs. The fields here should be match those
    in "gather_write_cols" in `search.py`

    To ensure all columns required for taxonomic summarization are present, this class
    contains no defaults for these columns and thus will throw a TypeError if any of these
    columns are missing in the passed gather input. All other fields have default None.

    Usage:

    with sourmash_args.FileInputCSV(gather_csv) as r:
        for row in enumerate(r):
            filt_row = filter_row(row, GatherRow) # filter first to allow extra columns
            gatherRow = GatherRow(**filt_row)
    """

    # essential columns
    query_name: str
    name: str  # match_name
    f_unique_weighted: float
    f_unique_to_query: float
    unique_intersect_bp: int
    remaining_bp: int
    query_md5: str
    query_filename: str
    # new essential cols: requires 4.4x
    query_bp: int
    ksize: int
    scaled: int

    # non-essential, but used if available
    query_n_hashes: int = None
    sum_weighted_found: int = None
    total_weighted_hashes: int = None


@dataclass
class QueryInfo:
    "Class for storing query information"

    query_name: str
    query_md5: str
    query_filename: str
    query_bp: int
    ksize: int
    scaled: int
    query_n_hashes: int = None
    total_weighted_hashes: int = 0

    def __post_init__(self):
        "Initialize and cast types"
        self.query_bp = int(self.query_bp)
        self.ksize = int(self.ksize)
        self.scaled = int(self.scaled)
        self.query_n_hashes = int(self.query_n_hashes) if self.query_n_hashes else 0
        self.total_weighted_hashes = (
            int(self.total_weighted_hashes) if self.total_weighted_hashes else 0
        )

    @property
    def total_weighted_bp(self):
        return self.total_weighted_hashes * self.scaled


@dataclass
class BaseTaxResult:
    """
    Base class for sourmash taxonomic annotation.
    """

    raw: dict  # csv row
    keep_full_identifiers: bool = False
    keep_identifier_versions: bool = False
    match_ident: str = field(init=False)
    skipped_ident: bool = False
    missed_ident: bool = False
    match_lineage_attempted: bool = False
    lins: bool = False
    ictv: bool = False

    def get_ident(self, id_col=None):
        # split identifiers = split on whitespace
        # keep identifiers = don't split .[12] from assembly accessions
        "Hack and slash identifiers."
        if id_col:
            self.match_ident = self.raw[id_col]
        else:
            self.match_ident = self.raw.name
        if not self.keep_full_identifiers:
            self.match_ident = self.match_ident.split(" ")[0]
        else:
            # overrides version bc can't keep full without keeping version
            self.keep_identifier_versions = True
        if not self.keep_identifier_versions:
            self.match_ident = self.match_ident.split(".")[0]

    def get_match_lineage(
        self, tax_assignments, skip_idents=None, fail_on_missing_taxonomy=False
    ):
        if skip_idents and self.match_ident in skip_idents:
            self.skipped_ident = True
        else:
            lin = tax_assignments.get(self.match_ident)
            if lin:
                if self.lins:
<<<<<<< HEAD
                    self.lineageInfo = LINLineageInfo(lineage = lin)
                elif self.ictv:
                    self.lineageInfo = ICTVRankLineageInfo(lineage = lin)
=======
                    self.lineageInfo = LINLineageInfo(lineage=lin)
>>>>>>> e5cdc36b
                else:
                    self.lineageInfo = RankLineageInfo(lineage=lin)
            else:
                self.missed_ident = True
        self.match_lineage_attempted = True
        if self.missed_ident and fail_on_missing_taxonomy:
            raise ValueError(
                f"Error: ident '{self.match_ident}' is not in the taxonomy database. Failing, as requested via --fail-on-missing-taxonomy"
            )


@dataclass
class AnnotateTaxResult(BaseTaxResult):
    """
    Class to enable taxonomic annotation of any sourmash CSV.
    """

    id_col: str = "name"

    def __post_init__(self):
        if self.id_col not in self.raw.keys():
            raise ValueError(f"ID column '{self.id_col}' not found.")
        self.get_ident(id_col=self.id_col)
        if self.lins:
            self.lineageInfo = LINLineageInfo()
        else:
            self.lineageInfo = RankLineageInfo()

    def row_with_lineages(self):
        lineage = self.lineageInfo.display_lineage(truncate_empty=True)
        rl = {"lineage": lineage}
        rl.update(self.raw)
        return rl


@dataclass
class TaxResult(BaseTaxResult):
    """
    Class to store taxonomic result of a single row from a gather CSV, including accessible
    query information (QueryInfo) and matched taxonomic lineage. TaxResult tracks whether
    lineage matching has been attempted and whether the lineage matching failed
    due to missing or skipped lineage identifiers.

    Initialize TaxResult using GatherRow, which ensures all required fields are present.
    The QueryInfo in TaxResult is used to ensure only compatible gather results generated
    from the same query are summarized during taxonomic summarization.

    Usage:

        with sourmash_args.FileInputCSV(gather_csv) as r:
            for row in enumerate(r):
                filt_row = filter_row(row, GatherRow) # this filters any extra columns
                gatherRow = GatherRow(**filt_row) # this checks for required columns and raises TypeError for any missing
                # initialize TaxResult
                tax_res = TaxResult(raw=gatherRow)

                # get match lineage
                tax_res.get_match_lineage(taxD=taxonomic_assignments)

    Use RankLineageInfo, ICTVLineageInfo, or LINLineageInfo to store lineage information.
    """

    raw: GatherRow
    query_name: str = field(init=False)
    query_info: QueryInfo = field(init=False)

    def __post_init__(self):
        self.get_ident()
        self.query_name = self.raw.query_name  # convenience
        self.query_info = QueryInfo(
            query_name=self.raw.query_name,
            query_md5=self.raw.query_md5,
            query_filename=self.raw.query_filename,
            query_bp=self.raw.query_bp,
            query_n_hashes=self.raw.query_n_hashes,
            total_weighted_hashes=self.raw.total_weighted_hashes,
            ksize=self.raw.ksize,
            scaled=self.raw.scaled,
        )
        # cast and store the imp bits
        self.f_unique_to_query = float(self.raw.f_unique_to_query)
        self.f_unique_weighted = float(self.raw.f_unique_weighted)
        self.unique_intersect_bp = int(self.raw.unique_intersect_bp)
        if self.lins:
            self.lineageInfo = LINLineageInfo()
        elif self.ictv:
            self.lineageInfo = ICTVRankLineageInfo()
        else:
            self.lineageInfo = RankLineageInfo()


@dataclass
class SummarizedGatherResult:
    """
    Class for storing summarized lineage information.
    Automatically checks for out-of-range values and estimates ANI.

    Methods included for returning formatted results for different outputs.
    """

    rank: str
    fraction: float
    lineage: RankLineageInfo
    f_weighted_at_rank: float
    bp_match_at_rank: int
    query_ani_at_rank: float = None

    def __post_init__(self):
        self.check_values()

    def check_values(self):
        if any([self.fraction > 1, self.f_weighted_at_rank > 1]):
            raise ValueError(
                "Summarized fraction is > 100% of the query! This should not be possible. Please check that your input files come directly from a single gather run per query."
            )
        # is this true for weighted too, or is that set to 0 when --ignore-abundance is used?
        if any(
            [self.fraction <= 0, self.f_weighted_at_rank <= 0]
        ):  # this shouldn't actually happen, but it breaks ANI estimation, so let's check for it.
            raise ValueError(
                "Summarized fraction is <=0% of the query! This should not occur."
            )

    def set_query_ani(self, query_info):
        self.query_ani_at_rank = containment_to_distance(
            self.fraction,
            query_info.ksize,
            query_info.scaled,
            n_unique_kmers=query_info.query_n_hashes,
            sequence_len_bp=query_info.query_bp,
        ).ani

    def as_lineage_dict(self, query_info, ranks):
        """
        Format to dict for writing lineage-CSV file suitable for use with sourmash tax ... -t.
        """
        lD = {}
        lD["ident"] = query_info.query_name
        for rank in ranks:
            lin_name = self.lineage.name_at_rank(rank)
            if lin_name is None:
                lin_name = ""
            lD[rank] = lin_name
        return lD

    def as_summary_dict(self, query_info, limit_float=False):
        sD = asdict(self)
        sD["lineage"] = self.lineage.display_lineage(null_as_unclassified=True)
        sD["query_name"] = query_info.query_name
        sD["query_md5"] = query_info.query_md5
        sD["query_filename"] = query_info.query_filename
        sD["total_weighted_hashes"] = str(query_info.total_weighted_hashes)
        sD["bp_match_at_rank"] = str(self.bp_match_at_rank)
        if limit_float:
            sD["fraction"] = f"{self.fraction:.3f}"
            sD["f_weighted_at_rank"] = f"{self.f_weighted_at_rank:.3f}"
            if self.query_ani_at_rank:
                sD["query_ani_at_rank"] = f"{self.query_ani_at_rank:.3f}"
        else:
            sD["fraction"] = str(self.fraction)
            sD["f_weighted_at_rank"] = str(self.f_weighted_at_rank)

        return sD

    def as_human_friendly_dict(self, query_info):
        sD = self.as_summary_dict(query_info=query_info, limit_float=True)
        sD["f_weighted_at_rank"] = f"{self.f_weighted_at_rank*100:>4.1f}%"
        if self.query_ani_at_rank is not None:
            sD["query_ani_at_rank"] = f"{self.query_ani_at_rank*100:>3.1f}%"
        else:
            sD["query_ani_at_rank"] = "-    "
        return sD

    def as_kreport_dict(self, query_info):
        """
        Produce kreport dict for named taxonomic groups.
        """
        lowest_assignment_rank = "species"
        sD = {}
        sD["num_bp_assigned"] = str(0)
        sD["ncbi_taxid"] = None
        # total percent containment, weighted to include abundance info
        sD["percent_containment"] = f"{self.f_weighted_at_rank * 100:.2f}"
        sD["num_bp_contained"] = str(
            int(self.f_weighted_at_rank * query_info.total_weighted_bp)
        )
        if isinstance(self.lineage, LINLineageInfo):
            raise ValueError("Cannot produce 'kreport' with LIN taxonomy.")
        if self.lineage != RankLineageInfo():
            this_rank = self.lineage.lowest_rank
            sD["rank_code"] = RANKCODE[this_rank]
            sD["sci_name"] = self.lineage.lowest_lineage_name
            taxid = self.lineage.lowest_lineage_taxid
            if taxid:
                sD["ncbi_taxid"] = str(taxid)
            # the number of bp actually 'assigned' at this rank. Sourmash assigns everything
            # at genome level, but since kreport traditionally doesn't include 'strain' or genome,
            # it is reasonable to state that sourmash assigns at 'species' level for this.
            # can be modified later.
            if this_rank == lowest_assignment_rank:
                sD["num_bp_assigned"] = sD["num_bp_contained"]
        else:
            sD["sci_name"] = "unclassified"
            sD["rank_code"] = RANKCODE["unclassified"]
            sD["num_bp_assigned"] = sD["num_bp_contained"]
        return sD

    def as_lingroup_dict(self, query_info, lg_name):
        """
        Produce lingroup report dict for lingroups.
        """
        sD = {}
        # total percent containment, weighted to include abundance info
        sD["percent_containment"] = f"{self.f_weighted_at_rank * 100:.2f}"
        sD["num_bp_contained"] = str(
            int(self.f_weighted_at_rank * query_info.total_weighted_bp)
        )
        sD["lin"] = self.lineage.display_lineage()
        sD["name"] = lg_name
        return sD

    def as_cami_bioboxes(self):
        """
        Format taxonomy-summarized gather results
        as CAMI profiling Bioboxes format.

        Columns are: TAXID	RANK	TAXPATH	TAXPATHSN	PERCENTAGE
        """
        if isinstance(self.lineage, LINLineageInfo):
            raise ValueError("Cannot produce 'bioboxes' with LIN taxonomy.")
        if self.lineage != RankLineageInfo():  # if not unassigned
            taxid = self.lineage.lowest_lineage_taxid
            if taxid:
                taxpath = self.lineage.display_taxid(sep="|")
                taxid = str(taxid)
            else:
                taxpath = None
            taxpathsn = self.lineage.display_lineage(sep="|")
            percentage = (
                f"{(self.f_weighted_at_rank * 100):.2f}"  # fix at 2 decimal points
            )
            return [taxid, self.rank, taxpath, taxpathsn, percentage]
        return []


@dataclass
class ClassificationResult(SummarizedGatherResult):
    """
    Inherits from SummarizedGatherResult

    Class for storing query classification information.
    Automatically checks for out-of-range values and estimates ANI.
    Checks classification status according to provided containment and ANI thresholds.

    Methods included for returning formatted results for different outputs.
    """

    "Class for storing query classification information"
    status: str = field(init=False)

    def __post_init__(self):
        # check for out of bounds values, default "nomatch" if no match at all
        self.check_values()
        self.status = "nomatch"  # None?

    def set_status(self, query_info, containment_threshold=None, ani_threshold=None):
        # if any matches, use 'below_threshold' as default; set 'match' if meets threshold
        if any([containment_threshold is not None, ani_threshold is not None]):
            self.status = "below_threshold"
        self.set_query_ani(query_info=query_info)
        if (
            ani_threshold is not None
        ):  # if provided, just use ani thresh, don't use containment threshold
            if self.query_ani_at_rank >= ani_threshold:
                self.status = "match"
        # v5?: switch to using self.f_weighted_at_rank here
        elif (
            containment_threshold is not None and self.fraction >= containment_threshold
        ):
            self.status = "match"

    def build_krona_result(self, rank=None):
        krona_classified, krona_unclassified = None, None
        if rank is not None and rank == self.rank:
            lin_as_list = self.lineage.display_lineage().split(";")
            krona_classification = (
                self.fraction,
                *lin_as_list,
            )  # v5?: f_weighted_at_rank
            krona_classified = krona_classification
            # handle unclassified - do we want/need this?
            unclassified_fraction = 1.0 - self.fraction  # v5?: f_weighted_at_rank
            len_unclassified_lin = len(lin_as_list)
            unclassifed_lin = ["unclassified"] * (len_unclassified_lin)
            krona_unclassified = (unclassified_fraction, *unclassifed_lin)
        return krona_classified, krona_unclassified


@dataclass
class QueryTaxResult:
    """
    Class for storing all TaxResults (gather results rows) for a query.
    Checks query compatibility prior to adding a TaxResult.
    Stores raw TaxResults and provides methods for summarizing up ranks
    and reporting these summarized results as metagenome summaries or
    genome classifications.

    Contains methods for formatting results for different outputs.
    """

    query_info: QueryInfo  # initialize with QueryInfo dataclass
    lins: bool = False
    ictv: bool = False

    def __post_init__(self):
        self.query_name = self.query_info.query_name  # for convenience
        self._init_taxresult_vars()
        self._init_summarization_vars()
        self._init_classification_results()

    def _init_taxresult_vars(self):
        self.ranks = []
        self.raw_taxresults = []
        self.skipped_idents = set()
        self.missed_idents = set()
        self.n_missed = 0
        self.n_skipped = 0
        self.perfect_match = set()

    def _init_summarization_vars(self):
        self.sum_uniq_weighted = defaultdict(lambda: defaultdict(float))
        self.sum_uniq_to_query = defaultdict(lambda: defaultdict(float))
        self.sum_uniq_bp = defaultdict(lambda: defaultdict(int))
        self.summarized_ranks = []
        self._init_summarization_results()

    def _init_summarization_results(self):
        self.total_f_weighted = defaultdict(float)  # 0.0
        self.total_f_classified = defaultdict(float)  # 0.0
        self.total_bp_classified = defaultdict(int)  # 0
        self.summarized_lineage_results = defaultdict(list)

    def _init_classification_results(self):
        self.status = "nomatch"
        self.classified_ranks = []
        self.classification_result = None
        self.krona_classified = None
        self.krona_unclassified = None
        self.krona_header = []

    def is_compatible(self, taxresult):
        return taxresult.query_info == self.query_info and taxresult.lins == self.lins and taxresult.ictv == self.ictv

    @property
    def ascending_ranks(self):
        if not self.ranks:
            return []
        else:
            return self.ranks[::-1]

    def add_taxresult(self, taxresult):
        # check that all query parameters match
        if self.is_compatible(taxresult=taxresult):
            if not taxresult.match_lineage_attempted:
                raise ValueError(
                    "Error: Cannot add TaxResult. Please use get_match_lineage() to add taxonomic lineage information first."
                )
            if not self.ranks:
                self.ranks = taxresult.lineageInfo.ranks
            if taxresult.skipped_ident:
                self.n_skipped += 1
                self.skipped_idents.add(taxresult.match_ident)
            elif taxresult.missed_ident:
                self.n_missed += 1
                self.missed_idents.add(taxresult.match_ident)
            self.raw_taxresults.append(taxresult)
        else:
            raise ValueError(
                "Error: Cannot add TaxResult: query information does not match."
            )

    def summarize_up_ranks(self, single_rank=None, force_resummarize=False):
        if self.summarized_ranks:  # has already been summarized
            if force_resummarize:
                self._init_summarization_vars()
            else:
                raise ValueError(
                    "Error: already summarized using rank(s): '{', '.join(self.summarized_ranks)}'. Use 'force_resummarize=True' to reset and resummarize"
                )
        # set ranks levels to summarize
        self.summarized_ranks = self.ascending_ranks
        if single_rank:
            if single_rank not in self.summarized_ranks:
                raise ValueError(
                    f"Error: rank '{single_rank}' not in available ranks ({', '.join(self.summarized_ranks)})"
                )
            self.summarized_ranks = [single_rank]
        notify(
            f"Starting summarization up rank(s): {', '.join(self.summarized_ranks)} "
        )
        for taxres in self.raw_taxresults:
            lininfo = taxres.lineageInfo
            if (
                lininfo and lininfo.filled_lineage
            ):  # won't always have lineage to summarize (skipped idents, missed idents)
                # notify + track perfect matches
                if taxres.f_unique_to_query >= 1.0:
                    if taxres.match_ident not in self.perfect_match:
                        notify(
                            f"WARNING: 100% match! Is query '{self.query_name}' identical to its database match, '{taxres.match_ident}'?"
                        )
                        self.perfect_match.add(taxres.match_ident)
                # add this taxresult to summary
                for rank in self.summarized_ranks:
                    if (
                        rank in lininfo.filled_ranks
                    ):  # only store if this rank is filled.
                        lin_at_rank = lininfo.pop_to_rank(rank)
                        self.sum_uniq_weighted[rank][
                            lin_at_rank
                        ] += taxres.f_unique_weighted
                        self.sum_uniq_to_query[rank][
                            lin_at_rank
                        ] += taxres.f_unique_to_query
                        self.sum_uniq_bp[rank][
                            lin_at_rank
                        ] += taxres.unique_intersect_bp
        # reset ranks levels to the ones that were actually summarized + that we can access for summarized result
        self.summarized_ranks = [
            x for x in self.summarized_ranks if x in self.sum_uniq_bp.keys()
        ]
        if single_rank and single_rank not in self.summarized_ranks:
            raise ValueError(
                f"Error: rank '{single_rank}' was not available for any matching lineages."
            )

    def build_summarized_result(self, single_rank=None, force_resummarize=False):
        # just reset if we've already built summarized result (avoid adding to existing)? Or write in an error/force option?
        self._init_summarization_results()
        # if taxresults haven't been summarized, do that first
        if not self.summarized_ranks or force_resummarize:
            self.summarize_up_ranks(
                single_rank=single_rank, force_resummarize=force_resummarize
            )
        # catch potential error from running summarize_up_ranks separately and passing in different single_rank
        if single_rank and single_rank not in self.summarized_ranks:
            raise ValueError(
                f"Error: rank '{single_rank}' not in summarized rank(s), {','.join(self.summarized_ranks)}"
            )
        # rank loop is currently done in __main__
        for rank in self.summarized_ranks[
            ::-1
        ]:  # reverse so that results are in descending order
            sum_uniq_to_query = self.sum_uniq_to_query[rank]  # should be lineage: value
            # first, sort
            sorted_sum_uniq_to_query = list(sum_uniq_to_query.items())
            sorted_sum_uniq_to_query.sort(key=lambda x: -x[1])
            for lineage, f_unique in sorted_sum_uniq_to_query:
                # does this ever happen? do we need it?
                if (
                    f_unique == 0
                ):  # no annotated results for this query. do we need to handle this differently now?
                    continue
                f_weighted_at_rank = self.sum_uniq_weighted[rank][lineage]
                bp_intersect_at_rank = self.sum_uniq_bp[rank][lineage]
                sres = SummarizedGatherResult(
                    lineage=lineage,
                    rank=rank,
                    f_weighted_at_rank=f_weighted_at_rank,
                    fraction=f_unique,
                    bp_match_at_rank=bp_intersect_at_rank,
                )
                sres.set_query_ani(query_info=self.query_info)
                self.summarized_lineage_results[rank].append(sres)

                # NTP Note: These change by rank ONLY when doing best_only (selecting top hit at that particular rank)
                # now that I pulled best_only into separate fn, these don't need to be dicts...
                self.total_f_classified[rank] += f_unique
                self.total_f_weighted[rank] += f_weighted_at_rank
                self.total_bp_classified[rank] += bp_intersect_at_rank

            # record unclassified
            if self.lins:
                lineage = LINLineageInfo()
            elif self.ictv:
                lineage = ICTVRankLineageInfo()
            else:
                lineage = RankLineageInfo()
            query_ani = None
            f_unique = 1.0 - self.total_f_classified[rank]
            if f_unique > 0:
                f_weighted_at_rank = 1.0 - self.total_f_weighted[rank]
                bp_intersect_at_rank = (
                    self.query_info.query_bp - self.total_bp_classified[rank]
                )
                sres = SummarizedGatherResult(
                    lineage=lineage,
                    rank=rank,
                    f_weighted_at_rank=f_weighted_at_rank,
                    fraction=f_unique,
                    bp_match_at_rank=bp_intersect_at_rank,
                    query_ani_at_rank=query_ani,
                )
                self.summarized_lineage_results[rank].append(sres)

    def build_classification_result(
        self,
        rank=None,
        ani_threshold=None,
        containment_threshold=0.1,
        force_resummarize=False,
        lingroup_ranks=None,
        lingroups=None,
    ):
        if containment_threshold is not None and not 0 <= containment_threshold <= 1:
            raise ValueError(
                f"Containment threshold must be between 0 and 1 (input value: {containment_threshold})."
            )
        if ani_threshold is not None and not 0 <= ani_threshold <= 1:
            raise ValueError(
                f"ANI threshold must be between 0 and 1 (input value: {ani_threshold})."
            )
        self._init_classification_results()  # init some fields
        if not self.summarized_ranks or force_resummarize:
            self.summarize_up_ranks(
                single_rank=rank, force_resummarize=force_resummarize
            )
        # catch potential error from running summarize_up_ranks separately and passing in different single_rank
        self.classified_ranks = self.summarized_ranks
        # if a rank is provided, we need to classify ONLY using that rank
        if rank:
            if rank not in self.summarized_ranks:
                raise ValueError(
                    f"Error: rank '{rank}' not in summarized rank(s), {','.join(self.summarized_ranks)}"
                )
            else:
                self.classified_ranks = [rank]
        if lingroup_ranks:
            notify("Restricting classification to lingroups.")
            self.classified_ranks = [
                x for x in self.classified_ranks if x in lingroup_ranks
            ]
        if not self.classified_ranks:
            raise ValueError("Error: no ranks remain for classification.")
        # CLASSIFY using summarization--> best only result. Best way = use ANI or containment threshold
        classif = None
        for this_rank in self.classified_ranks:  # ascending order or just single rank
            # reset for this rank
            f_weighted = 0.0
            f_unique_at_rank = 0.0
            bp_intersect_at_rank = 0
            sum_uniq_to_query = self.sum_uniq_to_query[this_rank]
            # sort the results and grab best
            sorted_sum_uniq_to_query = list(sum_uniq_to_query.items())
            sorted_sum_uniq_to_query.sort(key=lambda x: -x[1])
            # select best-at-rank only
            this_lineage, f_unique_at_rank = sorted_sum_uniq_to_query[0]
            # if in desired lineage groups, continue (or??)
            if lingroups and this_lineage not in lingroups:
                # ignore this lineage and continue up
                continue
            bp_intersect_at_rank = self.sum_uniq_bp[this_rank][this_lineage]
            f_weighted = self.sum_uniq_weighted[this_rank][this_lineage]

            classif = ClassificationResult(
                rank=this_rank,
                fraction=f_unique_at_rank,
                lineage=this_lineage,
                f_weighted_at_rank=f_weighted,
                bp_match_at_rank=bp_intersect_at_rank,
            )

            classif.set_status(
                self.query_info,
                containment_threshold=containment_threshold,
                ani_threshold=ani_threshold,
            )
            # determine whether to move on to a higher tax rank (if avail)
            if (
                classif.status == "match" or classif.status == "nomatch"
            ):  # not sure we want/need the `nomatch` part...
                break

        # store the final classification result
        self.classification_result = classif
        # could do this later, in __main__.py, for example
        (
            self.krona_classified,
            self.krona_unclassified,
        ) = self.classification_result.build_krona_result(rank=rank)
        self.krona_header = self.make_krona_header(min_rank=rank)

    def make_krona_header(self, min_rank):
        "make header for krona output"
        if min_rank is None:
            return []
        if min_rank not in self.summarized_ranks:
            raise ValueError(f"Rank '{min_rank}' not present in summarized ranks.")
        else:
            rank_index = self.ranks.index(min_rank)
        return ["fraction"] + list(self.ranks[: rank_index + 1])

    def check_classification(self):
        if not self.classification_result:
            raise ValueError("query not classified yet.")

    def check_summarization(self):
        if not self.summarized_lineage_results:
            raise ValueError("lineages not summarized yet.")

    def make_human_summary(self, display_rank, classification=False):
        results = []
        if classification:
            self.check_classification()
            display_rank_results = [self.classification_result]
        else:
            self.check_summarization()
            display_rank_results = self.summarized_lineage_results[display_rank]
            display_rank_results.sort(key=lambda res: -res.f_weighted_at_rank)

        for res in display_rank_results:
            results.append(res.as_human_friendly_dict(query_info=self.query_info))
        return results

    def make_full_summary(self, classification=False, limit_float=False):
        results = []
        rD = {}
        if classification:
            self.check_classification()
            header = [
                "query_name",
                "status",
                "rank",
                "fraction",
                "lineage",
                "query_md5",
                "query_filename",
                "f_weighted_at_rank",
                "bp_match_at_rank",
                "query_ani_at_rank",
            ]
            rD = self.classification_result.as_summary_dict(
                query_info=self.query_info, limit_float=limit_float
            )
            del rD["total_weighted_hashes"]
            results.append(rD)
        else:
            self.check_summarization()
            header = [
                "query_name",
                "rank",
                "fraction",
                "lineage",
                "query_md5",
                "query_filename",
                "f_weighted_at_rank",
                "bp_match_at_rank",
                "query_ani_at_rank",
                "total_weighted_hashes",
            ]

            for rank in self.summarized_ranks[::-1]:  # descending
                unclassified = []
                rank_results = self.summarized_lineage_results[rank]
                rank_results.sort(
                    key=lambda res: -res.fraction
                )  # v5?: f_weighted_at_rank)
                for res in rank_results:
                    rD = res.as_summary_dict(
                        query_info=self.query_info, limit_float=limit_float
                    )
                    # save unclassified for the end
                    if rD["lineage"] == "unclassified":
                        unclassified.append(rD)
                    else:
                        results.append(rD)
                results += unclassified
        return header, results

    def make_kreport_results(self):
        """
        Format taxonomy-summarized gather results as kraken-style kreport.

        STANDARD KREPORT FORMAT:
        - `Percent Reads Contained in Taxon`: The cumulative percentage of reads for this taxon and all descendants.
        - `Number of Reads Contained in Taxon`: The cumulative number of reads for this taxon and all descendants.
        - `Number of Reads Assigned to Taxon`: The number of reads assigned directly to this taxon (not a cumulative count of all descendants).
        - `Rank Code`: (U)nclassified, (R)oot, (D)omain, (K)ingdom, (P)hylum, (C)lass, (O)rder, (F)amily, (G)enus, or (S)pecies.
        - `NCBI Taxon ID`: Numerical ID from the NCBI taxonomy database.
        - `Scientific Name`: The scientific name of the taxon.

        Example reads-based `kreport` with all columns:
        ```
        88.41	2138742	193618	K	2	Bacteria
        0.16	3852	818	P	201174	  Actinobacteria
        0.13	3034	0	C	1760	    Actinomycetia
        0.13	3034	45	O	85009	      Propionibacteriales
        0.12	2989	1847	F	31957	        Propionibacteriaceae
        0.05	1142	352	G	1912216	          Cutibacterium
        0.03	790	790	S	1747	            Cutibacterium acnes
        ```

        SOURMASH KREPORT FORMAT:

        To best represent the sequence dataset, please build sourmash signatures with abundance tracking
        to enable utilization of sequence abundance information during sourmash gather and taxonomic summarization.

        While this format typically records the percent of number of reads assigned to taxa,
        we can create comparable output by reporting the percent of base pairs (percent containment)
        the total number of base pairs matched. Using sourmash default scaled values, these numbers
        will be estimates from FracMinHash k-mer comparisons. If using sourmash scaled=1
        (not recommended for most use cases), these results will be based on all k-mers.

        `sourmash gather` assigns k-mers to individual genoems. Since the lowest kreport rank is
        "species," we use the "Assigned to Taxon" column to report assignments summarized to species level.

        - `Percent Contained in Taxon`: Percent of all base pairs contained by this taxon (weighted by abundance if tracked)
        - `Estimated base pairs Contained in Taxon`: Number of base pairs contained by this taxon (weighted by abundance if tracked)
        - `Estimated base pairs Assigned to Taxon`: Number of base pairs at species-level (weighted by abundance if tracked)
        - `Rank Code`: (U)nclassified, (R)oot, (D)omain, (K)ingdom, (P)hylum, (C)lass, (O)rder, (F)amily, (G)enus, or (S)pecies.
        - `NCBI Taxon ID` will not be reported (blank entries).
        - `Scientific Name`: The scientific name of the taxon.

        In the future, we may wish to report the NCBI taxid when we can (NCBI taxonomy only).
        """
        self.check_summarization()
        header = [
            "percent_containment",
            "num_bp_contained",
            "num_bp_assigned",
            "rank_code",
            "ncbi_taxid",
            "sci_name",
        ]
        if self.query_info.total_weighted_hashes == 0:
            raise ValueError(
                "ERROR: cannot produce 'kreport' format from gather results before sourmash v4.5.0"
            )
        required_ranks = set(RANKCODE.keys())
        acceptable_ranks = list(self.ranks) + ["unclassified", "kingdom"]
        if not required_ranks.issubset(set(acceptable_ranks)):
            raise ValueError(
                "ERROR: cannot produce 'kreport' format from ranks {', '.join(self.ranks)}"
            )
        kreport_results = []
        unclassified_recorded = False
        # want to order results descending by rank
        for rank in self.ranks:
            if (
                rank == "strain"
            ):  # no code for strain, can't include in this output afaik
                continue
            rank_results = self.summarized_lineage_results[rank]
            for res in rank_results:
                kresD = res.as_kreport_dict(self.query_info)
                if kresD["sci_name"] == "unclassified":
                    # SummarizedGatherResults have an unclassified lineage at every rank, to facilitate reporting at a specific rank.
                    # Here, we only need to report it once, since it will be the same fraction for all ranks
                    if unclassified_recorded:
                        continue
                    else:
                        unclassified_recorded = True
                kreport_results.append(kresD)
        return header, kreport_results

    def make_lingroup_results(
        self, LINgroupsD
    ):  # LingroupsD is dictionary {lg_prefix: lg_name}
        """
        Report results for the specified LINGroups.
        Keep LCA paths in order as much as possible.
        """
        self.check_summarization()
        header = ["name", "lin", "percent_containment", "num_bp_contained"]

        if self.query_info.total_weighted_hashes == 0:
            raise ValueError(
                "ERROR: cannot produce 'lingroup' format from gather results before sourmash v4.5.0"
            )

        # find the ranks we need to consider
        lg_ranks, all_lgs = parse_lingroups(LINgroupsD)

        # grab summarized results matching LINgroup prefixes
        lg_results = {}
        for rank in lg_ranks:
            rank_results = self.summarized_lineage_results[rank]
            for res in rank_results:
                if res.lineage in all_lgs:  # is this lineage in the list of LINgroups?
                    this_lingroup_name = LINgroupsD[
                        res.lineage.display_lineage(truncate_empty=True)
                    ]
                    lg_resD = res.as_lingroup_dict(self.query_info, this_lingroup_name)
                    lg_results[res.lineage] = lg_resD

        # We want to return in ~ depth order: descending each specific path in order
        # use LineageTree to find ordered paths
        lg_tree = LineageTree(all_lgs)
        ordered_paths = lg_tree.ordered_paths(include_internal=True)
        # store results in order:
        lingroup_results = []
        for lg in ordered_paths:
            # get LINInfo object
            lg_LINInfo = LINLineageInfo(lineage=lg)
            # get result, if we have it
            lg_res = lg_results.get(lg_LINInfo)
            if lg_res:
                lingroup_results.append(lg_res)

        return header, lingroup_results

    def make_cami_bioboxes(self):
        """
        info: https://github.com/CAMI-challenge/contest_information/blob/master/file_formats/CAMI_TP_specification.mkd

        columns:
        TAXID - specifies a unique alphanumeric ID for a node in a reference tree such as the NCBI taxonomy
        RANK -  superkingdom --> strain
        TAXPATH - the path from the root of the reference taxonomy to the respective taxon
        TAXPATHSN - scientific names of taxpath
        PERCENTAGE (0-100) -  field specifies what percentage of the sample was assigned to the respective TAXID

        example:

        #CAMI Submission for Taxonomic Profiling
        @Version:0.9.1
        @SampleID:SAMPLEID
        @Ranks:superkingdom|phylum|class|order|family|genus|species|strain

        @@TAXID	RANK	TAXPATH	TAXPATHSN	PERCENTAGE
        2	superkingdom	2	Bacteria	98.81211
        2157	superkingdom	2157	Archaea	1.18789
        1239	phylum	2|1239	Bacteria|Firmicutes	59.75801
        1224	phylum	2|1224	Bacteria|Proteobacteria	18.94674
        28890	phylum	2157|28890	Archaea|Euryarchaeotes	1.18789
        91061	class	2|1239|91061	Bacteria|Firmicutes|Bacilli	59.75801
        28211	class	2|1224|28211	Bacteria|Proteobacteria|Alphaproteobacteria	18.94674
        183925	class	2157|28890|183925	Archaea|Euryarchaeotes|Methanobacteria	1.18789
        1385	order	2|1239|91061|1385	Bacteria|Firmicutes|Bacilli|Bacillales	59.75801
        356	order	2|1224|28211|356	Bacteria|Proteobacteria|Alphaproteobacteria|Rhizobacteria	10.52311
        204455	order	2|1224|28211|204455	Bacteria|Proteobacteria|Alphaproteobacteria|Rhodobacterales	8.42263
        2158	order	2157|28890|183925|2158	Archaea|Euryarchaeotes|Methanobacteria|Methanobacteriales	1.18789
        """
        # build CAMI header info
        header_title = "# Taxonomic Profiling Output"
        version_info = "@Version:0.10.0"
        program = "@__program__:sourmash"
        sample_info = f"@SampleID:{self.query_info.query_name}"
        # taxonomy_id = "@TaxonomyID:2021-10-01" # store this with LineageDB, maybe?
        ranks = list(self.ranks)
        # if 'strain' in ranks:
        #     ranks.remove('strain')
        rank_info = f"@Ranks:{'|'.join(ranks)}"

        header_lines = [header_title, sample_info, version_info, rank_info, program]
        colnames = ["@@TAXID", "RANK", "TAXPATH", "TAXPATHSN", "PERCENTAGE"]
        header_lines.append("\t".join(colnames))

        # now build results in CAMI format
        bioboxes_results = []
        # order results by rank (descending), then percentage
        for rank in ranks:
            rank_results = self.summarized_lineage_results[rank]
            for res in rank_results:
                bb_info = res.as_cami_bioboxes()
                if bb_info:
                    bioboxes_results.append(bb_info)

        return header_lines, bioboxes_results<|MERGE_RESOLUTION|>--- conflicted
+++ resolved
@@ -600,11 +600,7 @@
         self.add_lineages(self.assignments)
 
     def add_lineage(self, lineage):
-<<<<<<< HEAD
         if isinstance(lineage, (BaseLineageInfo, RankLineageInfo, LINLineageInfo, ICTVRankLineageInfo)):
-=======
-        if isinstance(lineage, BaseLineageInfo | RankLineageInfo | LINLineageInfo):
->>>>>>> e5cdc36b
             lineage = lineage.filled_lineage
         node = self.tree
         for lineage_tup in lineage:
@@ -760,12 +756,6 @@
     return lg_ranks, all_lgs
 
 
-<<<<<<< HEAD
-def load_gather_results(gather_csv, tax_assignments, *, seen_queries=None, force=False,
-                        skip_idents = None, fail_on_missing_taxonomy=False,
-                        keep_full_identifiers=False, keep_identifier_versions=False,
-                        lins=False, ictv=False):
-=======
 def load_gather_results(
     gather_csv,
     tax_assignments,
@@ -777,8 +767,8 @@
     keep_full_identifiers=False,
     keep_identifier_versions=False,
     lins=False,
+    ictv=False,
 ):
->>>>>>> e5cdc36b
     "Load a single gather csv"
     if not seen_queries:
         seen_queries = set()
@@ -807,18 +797,6 @@
             # check if we've seen this query already in a different gather CSV
             if gatherRow.query_name in seen_queries:
                 # do not allow loading of same query from a second CSV.
-<<<<<<< HEAD
-                raise ValueError(f"Gather query {gatherRow.query_name} was found in more than one CSV. Cannot load from '{gather_csv}'.")
-            taxres = TaxResult(raw=gatherRow, keep_full_identifiers=keep_full_identifiers,
-                                                keep_identifier_versions=keep_identifier_versions,
-                                                lins=lins, ictv=ictv)
-            taxres.get_match_lineage(tax_assignments=tax_assignments, skip_idents=skip_idents, 
-                                        fail_on_missing_taxonomy=fail_on_missing_taxonomy)
-            # add to matching QueryTaxResult or create new one
-            if not this_querytaxres or not this_querytaxres.is_compatible(taxres):
-                # get existing or initialize new
-                this_querytaxres = gather_results.get(gatherRow.query_name, QueryTaxResult(taxres.query_info, lins=lins, ictv=ictv))
-=======
                 raise ValueError(
                     f"Gather query {gatherRow.query_name} was found in more than one CSV. Cannot load from '{gather_csv}'."
                 )
@@ -826,7 +804,7 @@
                 raw=gatherRow,
                 keep_full_identifiers=keep_full_identifiers,
                 keep_identifier_versions=keep_identifier_versions,
-                lins=lins,
+                lins=lins, ictv=ictv)
             )
             taxres.get_match_lineage(
                 tax_assignments=tax_assignments,
@@ -837,9 +815,8 @@
             if not this_querytaxres or not this_querytaxres.is_compatible(taxres):
                 # get existing or initialize new
                 this_querytaxres = gather_results.get(
-                    gatherRow.query_name, QueryTaxResult(taxres.query_info, lins=lins)
+                    gatherRow.query_name, QueryTaxResult(taxres.query_info, lins=lins, ictv=ictv)
                 )
->>>>>>> e5cdc36b
             this_querytaxres.add_taxresult(taxres)
             gather_results[gatherRow.query_name] = this_querytaxres
 
@@ -847,15 +824,6 @@
         raise ValueError(f"No gather results loaded from {gather_csv}.")
     else:
         notify(f"loaded {len(gather_results)} gather results from '{gather_csv}'.")
-<<<<<<< HEAD
-    return gather_results, header #, gather_queries # can use the gather_results keys instead
-
-
-def check_and_load_gather_csvs(gather_csvs, tax_assign, *, fail_on_missing_taxonomy=False,
-                               force=False, keep_full_identifiers=False,keep_identifier_versions=False,
-                               lins=False, ictv=False):
-    '''
-=======
     return (
         gather_results,
         header,
@@ -871,9 +839,9 @@
     keep_full_identifiers=False,
     keep_identifier_versions=False,
     lins=False,
+    ictv=False
 ):
     """
->>>>>>> e5cdc36b
     Load gather csvs, checking for empties and ids missing from taxonomic assignments.
     """
     if not isinstance(gather_csvs, list):
@@ -884,14 +852,6 @@
     for n, gather_csv in enumerate(gather_csvs):
         these_results = {}
         try:
-<<<<<<< HEAD
-            these_results, header = load_gather_results(gather_csv, tax_assign, 
-                                                        seen_queries=gather_results.keys(),
-                                                        force=force, keep_full_identifiers=keep_full_identifiers,
-                                                        keep_identifier_versions = keep_identifier_versions,
-                                                        fail_on_missing_taxonomy=fail_on_missing_taxonomy,
-                                                        lins=lins, ictv=ictv)
-=======
             these_results, header = load_gather_results(
                 gather_csv,
                 tax_assign,
@@ -901,8 +861,8 @@
                 keep_identifier_versions=keep_identifier_versions,
                 fail_on_missing_taxonomy=fail_on_missing_taxonomy,
                 lins=lins,
+                ictv=ictv
             )
->>>>>>> e5cdc36b
         except ValueError as exc:
             if force:
                 if "found in more than one CSV" in str(exc):
@@ -1211,10 +1171,6 @@
         return bool(self.assignments)
 
     @classmethod
-<<<<<<< HEAD
-    def load(cls, filename, *, delimiter=',', force=False,
-             keep_full_identifiers=False, keep_identifier_versions=True, lins=False, ictv=False):
-=======
     def load(
         cls,
         filename,
@@ -1224,8 +1180,8 @@
         keep_full_identifiers=False,
         keep_identifier_versions=True,
         lins=False,
+        ictv=False
     ):
->>>>>>> e5cdc36b
         """
         Load a taxonomy assignment CSV file into a LineageDB.
 
@@ -1262,35 +1218,20 @@
                 elif "accession" in header:
                     identifier = "accession"
                     header = ["ident" if "accession" == x else x for x in header]
-<<<<<<< HEAD
-                elif 'name' in header and 'lineage' in header:
-                    return cls.load_from_gather_with_lineages(filename,
-                                                              force=force,
-                                                              lins=lins,
-                                                              ictv=ictv)
-=======
                 elif "name" in header and "lineage" in header:
                     return cls.load_from_gather_with_lineages(
-                        filename, force=force, lins=lins
+                        filename, force=force, lins=lins, ictv=ictv
                     )
->>>>>>> e5cdc36b
                 else:
                     header_str = ",".join([repr(x) for x in header])
                     raise ValueError(
                         f"No taxonomic identifiers found; headers are {header_str}"
                     )
 
-<<<<<<< HEAD
             if lins:
                 notify('Trying to read LIN taxonomy assignments.')
                 if "lin" not in header:
                     raise ValueError(f"'lin' column not found: cannot read LIN taxonomy assignments from {filename}.")
-=======
-            if lins and "lin" not in header:
-                raise ValueError(
-                    f"'lin' column not found: cannot read LIN taxonomy assignments from {filename}."
-                )
->>>>>>> e5cdc36b
 
             if ictv:
                 notify('Trying to read ICTV taxonomy assignments.')
@@ -1330,18 +1271,12 @@
                                 "For taxonomic summarization, all LIN assignments must use the same number of LIN positions."
                             )
                     else:
-<<<<<<< HEAD
-                        n_pos = lineageInfo.n_lin_positions # set n_pos with first entry
+                        # set n_pos with first entry
+                        n_pos = lineageInfo.n_lin_positions
                         ranks=lineageInfo.ranks
                 elif ictv:
                     # read lineage from row dictionary
                     lineageInfo = ICTVRankLineageInfo(lineage_dict=row)
-=======
-                        n_pos = (
-                            lineageInfo.n_lin_positions
-                        )  # set n_pos with first entry
-                        ranks = lineageInfo.ranks
->>>>>>> e5cdc36b
                 else:
                     # read lineage from row dictionary
                     lineageInfo = RankLineageInfo(lineage_dict=row)
@@ -1368,13 +1303,8 @@
                     else:
                         assignments[ident] = lineage
 
-<<<<<<< HEAD
                         if not lins and not ictv:
                             if lineage[-1].rank == 'species':
-=======
-                        if not lins:
-                            if lineage[-1].rank == "species":
->>>>>>> e5cdc36b
                                 n_species += 1
                             elif lineage[-1].rank == "strain":
                                 n_species += 1
@@ -1419,13 +1349,9 @@
                 ident = get_ident(name)
 
                 if lins:
-<<<<<<< HEAD
                     lineageInfo = LINLineageInfo(lineage_str=row['lineage'])
                 elif ictv:
                     lineageInfo = ICTVRankLineageInfo(lineage_str=row['lineage'])
-=======
-                    lineageInfo = LINLineageInfo(lineage_str=row["lineage"])
->>>>>>> e5cdc36b
                 else:
                     lineageInfo = RankLineageInfo(lineage_str=row["lineage"])
 
@@ -1931,13 +1857,9 @@
             lin = tax_assignments.get(self.match_ident)
             if lin:
                 if self.lins:
-<<<<<<< HEAD
                     self.lineageInfo = LINLineageInfo(lineage = lin)
                 elif self.ictv:
                     self.lineageInfo = ICTVRankLineageInfo(lineage = lin)
-=======
-                    self.lineageInfo = LINLineageInfo(lineage=lin)
->>>>>>> e5cdc36b
                 else:
                     self.lineageInfo = RankLineageInfo(lineage=lin)
             else:
