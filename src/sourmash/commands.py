--- conflicted
+++ resolved
@@ -688,16 +688,12 @@
     if args.prefetch:           # note: on by default!
         notify("Starting prefetch sweep across databases.")
         prefetch_query = query.copy()
-<<<<<<< HEAD
         if prefetch_query.minhash.track_abundance:
             prefetch_query = prefetch_query.to_mutable()
             prefetch_query.minhash = prefetch_query.minhash.flatten()
             prefetch_query = prefetch_query.to_frozen()
-            
-=======
-        prefetch_query.minhash = prefetch_query.minhash.flatten()
+
         noident_mh = prefetch_query.minhash.to_mutable()
->>>>>>> 0814bcc5
         save_prefetch = SaveSignaturesToLocation(args.save_prefetch)
         save_prefetch.open()
 
@@ -711,11 +707,7 @@
                     # catch "no signatures to search" ValueError...
                     continue
                 else:
-<<<<<<< HEAD
-                    raise
-=======
                     raise       # re-raise other errors, if no picklist.
->>>>>>> 0814bcc5
 
             save_prefetch.add_many(counter.siglist)
             # subtract found hashes as we can.
@@ -910,15 +902,12 @@
 
             counters = []
             prefetch_query = query.copy()
-<<<<<<< HEAD
             if prefetch_query.minhash.track_abundance:
                 prefetch_query = prefetch_query.to_mutable()
                 prefetch_query.minhash = prefetch_query.minhash.flatten()
                 prefetch_query = prefetch_query.to_frozen()
-=======
-            prefetch_query.minhash = prefetch_query.minhash.flatten()
+
             noident_mh = prefetch_query.minhash.to_mutable()
->>>>>>> 0814bcc5
 
             counters = []
             for db in databases:
