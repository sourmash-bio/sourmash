--- conflicted
+++ resolved
@@ -1229,25 +1229,52 @@
             result = None
 
             query_filename = query.filename
-            if not query_filename:
+            if not query_filename or query_filename == '-':
                 # use md5sum if query.filename not properly set
-                query_filename = query.md5sum()
-
-            output_base = os.path.basename(query_filename)
+                output_base = query.md5sum()
+            elif args.output_add_query_md5sum:
+                # Uniquify the output file if all signatures were made from the same file (e.g. with --singleton)
+                # @CTB check if query_filename is empty.
+                output_base = os.path.basename(query_filename) + "." + query.md5sum()
+            else:
+                output_base = os.path.basename(query_filename)
+
             if args.output_dir:
                 output_base = os.path.join(args.output_dir, output_base)
-            output_csv = output_base + ".csv"
-
-            output_matches = output_base + ".matches.sig"
-            save_sig_obj = SaveSignaturesToLocation(output_matches)
-            save_sig = save_sig_obj.__enter__()
-            notify(f"saving all matching signatures to '{output_matches}'")
-
-            # track matches
+
+            # track overwrites of output files!
+            if output_base in output_base_tracking:
+                error(f"ERROR: detected overwritten outputs! '{output_base}' has already been used. Failing.")
+                if args.force_allow_overwrite_output:
+                    error(f"continuing because --force-allow-overwrite was specified")
+                else:
+                    error("Consider using '-U/--output-add-query-md5sum' to build unique outputs")
+                    error("and/or '--force-allow-overwrite-output'")
+                    sys.exit(-1)
+
+            output_base_tracking.add(output_base)
+
+            # write out basic CSV file
+            output_csv = output_base + '.csv'
             notify(f'saving all CSV matches to "{output_csv}"')
             csv_out_obj = FileOutputCSV(output_csv)
             csv_outfp = csv_out_obj.__enter__()
             csv_writer = None
+
+
+            ### save matching sketches!
+            output_matches = output_base + f'.matches{args.extension}'
+            with SaveSignaturesToLocation(output_matches) as save_sig:
+                notify(f"saving all matching signatures to '{output_matches}'")
+                save_sig.add_many([ r.match for r in found ])
+
+            ### save unassigned hashes!
+            output_unassigned = output_base + f'.unassigned{args.extension}'
+            remaining_query = gather_iter.query
+            if noident_mh:      # add hashes with no match in database
+                remaining_mh = remaining_query.minhash.to_mutable()
+                remaining_mh += noident_mh.downsample(scaled=remaining_mh.scaled)
+                remaining_query.minhash = remaining_mh
 
             for result in gather_iter:
                 found += 1
@@ -1331,57 +1358,6 @@
                 notify("nothing found... skipping.")
                 continue
 
-<<<<<<< HEAD
-            query_filename = query.filename
-            if not query_filename or query_filename == '-':
-                # use md5sum if query.filename not properly set
-                output_base = query.md5sum()
-            elif args.output_add_query_md5sum:
-                # Uniquify the output file if all signatures were made from the same file (e.g. with --singleton)
-                # @CTB check if query_filename is empty.
-                output_base = os.path.basename(query_filename) + "." + query.md5sum()
-            else:
-                output_base = os.path.basename(query_filename)
-
-            if args.output_dir:
-                output_base = os.path.join(args.output_dir, output_base)
-
-            # track overwrites of output files!
-            if output_base in output_base_tracking:
-                error(f"ERROR: detected overwritten outputs! '{output_base}' has already been used. Failing.")
-                if args.force_allow_overwrite_output:
-                    error(f"continuing because --force-allow-overwrite was specified")
-                else:
-                    error("Consider using '-U/--output-add-query-md5sum' to build unique outputs")
-                    error("and/or '--force-allow-overwrite-output'")
-                    sys.exit(-1)
-
-            output_base_tracking.add(output_base)
-
-            # write out basic CSV file
-            output_csv = output_base + '.csv'
-            notify(f'saving all CSV matches to "{output_csv}"')
-            w = None
-            with FileOutputCSV(output_csv) as fp:
-                for result in found:
-                    if w is None:
-                        w = result.init_dictwriter(fp)
-                    result.write(w)
-
-            ### save matching sketches!
-            output_matches = output_base + f'.matches{args.extension}'
-            with SaveSignaturesToLocation(output_matches) as save_sig:
-                notify(f"saving all matching signatures to '{output_matches}'")
-                save_sig.add_many([ r.match for r in found ])
-
-            ### save unassigned hashes!
-            output_unassigned = output_base + f'.unassigned{args.extension}'
-            remaining_query = gather_iter.query
-            if noident_mh:      # add hashes with no match in database
-                remaining_mh = remaining_query.minhash.to_mutable()
-                remaining_mh += noident_mh.downsample(scaled=remaining_mh.scaled)
-                remaining_query.minhash = remaining_mh
-=======
             output_unassigned = output_base + ".unassigned.sig"
             with open(output_unassigned, "w"):
                 remaining_query = gather_iter.query
@@ -1389,24 +1365,20 @@
                     remaining_mh = remaining_query.minhash.to_mutable()
                     remaining_mh += noident_mh.downsample(scaled=remaining_mh.scaled)
                     remaining_query.minhash = remaining_mh
->>>>>>> 0d2359d3
 
             if is_abundance:
                 abund_query_mh = remaining_query.minhash.inflate(orig_query_mh)
                 remaining_query.minhash = abund_query_mh
 
-<<<<<<< HEAD
             # only save if we found matches and there are things to save!
             if found and remaining_query:
                 notify(f'saving unassigned hashes to "{output_unassigned}"')
-=======
                 if found == 0:
                     notify("nothing found - entire query signature unassigned.")
                 elif not remaining_query:
                     notify("no unassigned hashes! not saving.")
                 else:
                     notify(f'saving unassigned hashes to "{output_unassigned}"')
->>>>>>> 0d2359d3
 
                 with SaveSignaturesToLocation(output_unassigned) as save_sig:
                     save_sig.add(remaining_query)
@@ -1420,13 +1392,9 @@
             n += 1
 
         # fini, next query!
-<<<<<<< HEAD
 
     # done! report at end.
     notify(f'\nconducted gather searches on {n} signatures')
-=======
-    notify(f"\nconducted gather searches on {n} signatures")
->>>>>>> 0d2359d3
     if size_may_be_inaccurate:
         notify(
             "WARNING: size estimation for at least one of these sketches may be inaccurate. ANI values will not be reported for these comparisons."
