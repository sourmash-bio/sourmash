--- conflicted
+++ resolved
@@ -1079,18 +1079,16 @@
             query_filename = query.filename
             if not query_filename:
                 # use md5sum if query.filename not properly set
-<<<<<<< HEAD
                 output_base = query.md5sum()
             else:
                 # Uniquify the output file if all signatures were made from the same file (e.g. with --singleton)
                 output_base = os.path.basename(query_filename) + "." + query.md5sum()
-=======
                 query_filename = query.md5sum()
 
             output_base = os.path.basename(query_filename)
             if args.output_dir:
                 output_base = os.path.join(args.output_dir, output_base)
->>>>>>> 52449f6b
+
             output_csv = output_base + '.csv'
 
             notify(f'saving all CSV matches to "{output_csv}"')
