"""
Functions implementing the main command-line subcommands.
"""
import csv
import os
import os.path
import sys
import shutil
import io

import screed
from .compare import (
    compare_all_pairs,
    compare_serial_containment,
    compare_serial_max_containment,
    compare_serial_avg_containment,
)
from . import MinHash
from .sbtmh import load_sbt_index, create_sbt_index
from . import signature as sig
from . import sourmash_args
from .logging import notify, error, print_results, set_quiet
from .sourmash_args import FileOutput, FileOutputCSV, SaveSignaturesToLocation
from .search import prefetch_database, PrefetchResult
from .index import LazyLinearIndex

WATERMARK_SIZE = 10000


def _get_screen_width():
    # default fallback is 80x24
    (col, rows) = shutil.get_terminal_size()

    return col


def compare(args):
    "Compare multiple signature files and create a distance matrix."
    import numpy

    set_quiet(args.quiet)
    moltype = sourmash_args.calculate_moltype(args)
    picklist = sourmash_args.load_picklist(args)
    pattern_search = sourmash_args.load_include_exclude_db_patterns(args)

    inp_files = list(args.signatures)
    if args.from_file:
        more_files = sourmash_args.load_pathlist_from_file(args.from_file)
        inp_files.extend(more_files)

    progress = sourmash_args.SignatureLoadingProgress()

    # load in the various signatures
    siglist = []
    ksizes = set()
    moltypes = set()
    size_may_be_inaccurate = False
    for filename in inp_files:
<<<<<<< HEAD
        notify(f"loading '{filename}'", end='\r')
        loaded = sourmash_args.load_file_as_signatures(filename,
                                                       ksize=args.ksize,
                                                       select_moltype=moltype,
                                                       picklist=picklist,
                                                       yield_all_files=args.force,
                                                       progress=progress,
                                                       pattern=pattern_search)
        # add to siglist; track ksizes/moltypes
        s = None
=======
        notify(f"loading '{filename}'", end="\r")
        loaded = sourmash_args.load_file_as_signatures(
            filename,
            ksize=args.ksize,
            select_moltype=moltype,
            picklist=picklist,
            yield_all_files=args.force,
            progress=progress,
            pattern=pattern_search,
        )
        loaded = list(loaded)
        if not loaded:
            notify(
                f"\nwarning: no signatures loaded at given ksize/molecule type/picklist from {filename}"
            )
        siglist.extend(loaded)

        # track ksizes/moltypes
>>>>>>> 9f36e2f8
        for s in loaded:
            siglist.append((s, filename))
            ksizes.add(s.minhash.ksize)
            moltypes.add(sourmash_args.get_moltype(s))

        if s is None:
            notify(f'\nwarning: no signatures loaded at given ksize/molecule type/picklist from {filename}')

        # error out while loading if we have more than one ksize/moltype
        if len(ksizes) > 1 or len(moltypes) > 1:
            break

    if not siglist:
        error("no signatures found! exiting.")
        sys.exit(-1)

    # check ksizes and type
    if len(ksizes) > 1:
        error("multiple k-mer sizes loaded; please specify one with -k.")
        ksizes = sorted(ksizes)
        error("(saw k-mer sizes {})".format(", ".join(map(str, ksizes))))
        sys.exit(-1)

    if len(moltypes) > 1:
        error("multiple molecule types loaded; please specify --dna, --protein")
        sys.exit(-1)

    notify(" " * 79, end="\r")
    notify(f"loaded {format(len(siglist))} signatures total.")

    if picklist:
        sourmash_args.report_picklist(args, picklist)

    # check to make sure they're potentially compatible - either using
    # scaled, or not.
    scaled_sigs = [s.minhash.scaled for s, _ in siglist]
    is_scaled = all(scaled_sigs)
    is_scaled_2 = any(scaled_sigs)

    # complain if it's not all one or the other
    if is_scaled != is_scaled_2:
        error("ERROR: cannot mix scaled signatures with num signatures")
        sys.exit(-1)

    is_containment = False
    if args.containment or args.max_containment or args.avg_containment:
        is_containment = True

        containment_args = [
            args.containment,
            args.max_containment,
            args.avg_containment,
        ]
        if sum(containment_args) > 1:
            notify("ERROR: cannot specify more than one containment argument!")
            sys.exit(-1)

    # complain if --containment and not is_scaled
    if is_containment and not is_scaled:
        error(
            "must use scaled signatures with --containment, --max-containment, and --avg-containment"
        )
        sys.exit(-1)

    # complain if --ani and not is_scaled
    return_ani = False
    if args.estimate_ani:
        return_ani = True

    if return_ani and not is_scaled:
        error("must use scaled signatures with --estimate-ani")
        sys.exit(-1)

    # notify about implicit --ignore-abundance:
    if is_containment or return_ani:
<<<<<<< HEAD
        track_abundances = any(( s.minhash.track_abundance for s, _ in siglist ))
=======
        track_abundances = any(s.minhash.track_abundance for s in siglist)
>>>>>>> 9f36e2f8
        if track_abundances:
            notify(
                "NOTE: --containment, --max-containment, --avg-containment, and --estimate-ani ignore signature abundances."
            )

    # CTB: note, up to this point, we could do everything with manifests
    # w/o actually loading any signatures. I'm not sure the manifest
    # API allows it tho.

    # if using scaled sketches or --scaled, downsample to common max scaled.
    printed_scaled_msg = False
    if is_scaled:
        max_scaled = max(s.minhash.scaled for s, _ in siglist)
        if args.scaled:
            args.scaled = int(args.scaled)

            max_scaled = max(max_scaled, args.scaled)
            if max_scaled > args.scaled:
                notify(
                    f"WARNING: --scaled specified {args.scaled}, but max scaled of sketches is {max_scaled}"
                )
                notify(f"WARNING: continuing with scaled value of {max_scaled}.")

        new_siglist = []
        for s, filename in siglist:
            if not size_may_be_inaccurate and not s.minhash.size_is_accurate():
                size_may_be_inaccurate = True
            if s.minhash.scaled != max_scaled:
                if not printed_scaled_msg:
                    notify(
                        f"NOTE: downsampling to scaled value of {format(max_scaled)}"
                    )
                    printed_scaled_msg = True
                with s.update() as s:
                    s.minhash = s.minhash.downsample(scaled=max_scaled)
                new_siglist.append((s, filename))
            else:
                new_siglist.append((s, filename))
        siglist = new_siglist
    elif args.scaled is not None:
        error("ERROR: cannot specify --scaled with non-scaled signatures.")
        sys.exit(-1)

    if len(siglist) == 0:
        error("no signatures!")
        sys.exit(-1)

    notify("")

    # build the distance matrix
    numpy.set_printoptions(precision=3, suppress=True)

    # do all-by-all calculation

    labeltext = [str(ss) for ss, _ in siglist]
    sigsonly = [ ss for ss, _ in siglist ]
    if args.containment:
        similarity = compare_serial_containment(sigsonly, return_ani=return_ani)
    elif args.max_containment:
        similarity = compare_serial_max_containment(sigsonly, return_ani=return_ani)
    elif args.avg_containment:
        similarity = compare_serial_avg_containment(sigsonly, return_ani=return_ani)
    else:
<<<<<<< HEAD
        similarity = compare_all_pairs(sigsonly, args.ignore_abundance,
                                       n_jobs=args.processes, return_ani=return_ani)
=======
        similarity = compare_all_pairs(
            siglist, args.ignore_abundance, n_jobs=args.processes, return_ani=return_ani
        )
>>>>>>> 9f36e2f8

    # if distance matrix desired, switch to 1-similarity
    if args.distance_matrix:
        matrix = 1 - similarity
    else:
        matrix = similarity

    if len(siglist) < 30:
        for i, (ss, filename) in enumerate(siglist):
            # for small matrices, pretty-print some output
            name_num = f"{i}-{str(ss)}"
            if len(name_num) > 20:
                name_num = name_num[:17] + "..."
            print_results(
                "{:20s}\t{}".format(
                    name_num,
                    matrix[
                        i,
                        :,
                    ],
                )
            )

    if args.distance_matrix:
        print_results("max distance in matrix: {:.3f}", numpy.max(matrix))
    else:
        print_results("min similarity in matrix: {:.3f}", numpy.min(matrix))

    # shall we output a matrix to stdout?
    if args.output:
        labeloutname = args.output + ".labels.txt"
        notify(f"saving labels to: {labeloutname}")
        with open(labeloutname, "w") as fp:
            fp.write("\n".join(labeltext))

        notify(f"saving comparison matrix to: {args.output}")
        with open(args.output, "wb") as fp:
            numpy.save(fp, matrix)

    # output labels information via --labels-to?
    if args.labels_to:
        labeloutname = args.labels_to
        notify(f'saving labels to: {labeloutname}')
        with sourmash_args.FileOutputCSV(labeloutname) as fp:
            w = csv.writer(fp)
            w.writerow(['sort_order', 'md5', 'label', 'name', 'filename',
                        'signature_file'])

            for n, (ss, location) in enumerate(siglist):
                md5 = ss.md5sum()
                sigfile = location
                label = str(ss)
                name = ss.name
                filename = ss.filename

                w.writerow([str(n+1), md5, label, name, filename, sigfile])

    # output CSV?
    if args.csv:
        with FileOutputCSV(args.csv) as csv_fp:
            w = csv.writer(csv_fp)
            w.writerow(labeltext)

            for i in range(len(labeltext)):
                y = []
                for j in range(len(labeltext)):
                    y.append(str(matrix[i][j]))
                w.writerow(y)

    if size_may_be_inaccurate:
        if args.distance_matrix:
            notify(
                "WARNING: size estimation for at least one of these sketches may be inaccurate. ANI distances will be set to 1 for these comparisons."
            )
        else:
            notify(
                "WARNING: size estimation for at least one of these sketches may be inaccurate. ANI values will be set to 1 for these comparisons."
            )


def plot(args):
    "Produce a clustering matrix and plot."
    import matplotlib as mpl

    mpl.use("Agg")
    import numpy
    import pylab
    import scipy.cluster.hierarchy as sch
    from . import fig as sourmash_fig

    # load files
    D_filename = args.distances

    notify(f"loading comparison matrix from {D_filename}...")
    with open(D_filename, "rb") as f:
        D = numpy.load(f)
    # not sure how to change this to use f-strings
    notify("...got {} x {} matrix.", *D.shape)

    # see sourmash#2790 for details :)
    if args.labeltext or args.labels or args.labels_from:
        if args.labeltext and args.labels_from:
            notify("ERROR: cannot supply both --labeltext and --labels-from")
            sys.exit(-1)
        display_labels = True
        args.labels = True  # override => labels always true
    elif args.labels is None and not args.indices:
        # default to labels
        args.labels = True
        display_labels = True
    elif args.indices or (not args.labels and args.indices is None):
        # turn on indices only, not label names
        args.indices = True
        display_labels = True
    else:
        display_labels = False

    if args.labels_from:
        labelfilename = args.labels_from
        notify(f"loading labels from CSV file '{labelfilename}'")

        labeltext = []
        with sourmash_args.FileInputCSV(labelfilename) as r:
            for row in r:
                order, label = row['sort_order'], row['label']
                labeltext.append((int(order), label))
        labeltext.sort()
        labeltext = [ t[1] for t in labeltext ]
    elif args.labels:
        if args.labeltext:
            labelfilename = args.labeltext
        else:
            labelfilename = D_filename + ".labels.txt"

<<<<<<< HEAD
        notify(f"loading labels from text file '{labelfilename}'")
=======
        notify(f"loading labels from {labelfilename}")
>>>>>>> 9f36e2f8
        with open(labelfilename) as f:
            labeltext = [x.strip() for x in f]

        if len(labeltext) != D.shape[0]:
            error("{} labels != matrix size, exiting", len(labeltext))
            sys.exit(-1)
    elif args.indices:
        # construct integer labels
        labeltext = [str(i + 1) for i in range(D.shape[0])]
    else:
        assert not display_labels
        labeltext = [""] * D.shape[0]

    if args.pdf:
        ext = ".pdf"
    else:
        ext = ".png"

    # build filenames, decide on PDF/PNG output
    dendrogram_out = os.path.basename(D_filename) + ".dendro" + ext
    matrix_out = os.path.basename(D_filename) + ".matrix" + ext
    hist_out = os.path.basename(D_filename) + ".hist" + ext

    # output to a different directory?
    if args.output_dir:
        if not os.path.isdir(args.output_dir):
            os.mkdir(args.output_dir)
        dendrogram_out = os.path.join(args.output_dir, dendrogram_out)
        matrix_out = os.path.join(args.output_dir, matrix_out)
        hist_out = os.path.join(args.output_dir, hist_out)

    # make the histogram
    notify(f"saving histogram of matrix values => {hist_out}")
    fig = pylab.figure(figsize=(8, 5))
    pylab.hist(numpy.array(D.flat), bins=100)
    fig.savefig(hist_out)

    ### make the dendrogram:
    fig = pylab.figure(figsize=(8, 5))
    ax1 = fig.add_axes([0.1, 0.1, 0.7, 0.8])
    ax1.set_xticks([])
    ax1.set_yticks([])

    # subsample?
    if args.subsample:
        numpy.random.seed(args.subsample_seed)

        sample_idx = list(range(len(labeltext)))
        numpy.random.shuffle(sample_idx)
        sample_idx = sample_idx[: args.subsample]

        np_idx = numpy.array(sample_idx)
        D = D[numpy.ix_(np_idx, np_idx)]
        labeltext = [labeltext[idx] for idx in sample_idx]

    ### do clustering
    Y = sch.linkage(D, method="single")
    sch.dendrogram(
        Y, orientation="right", labels=labeltext, no_labels=not display_labels
    )
    fig.savefig(dendrogram_out)
    notify(f"wrote dendrogram to: {dendrogram_out}")

    ### make the dendrogram+matrix:
    (fig, rlabels, rmat) = sourmash_fig.plot_composite_matrix(
        D,
        labeltext,
        show_labels=display_labels,
        vmin=args.vmin,
        vmax=args.vmax,
        force=args.force,
    )
    fig.savefig(matrix_out)
    notify(f"wrote numpy distance matrix to: {matrix_out}")

    if len(labeltext) < 30:
        # for small matrices, print out sample numbering for FYI.
        for i, name in enumerate(labeltext):
            print_results("{}\t{}", i, name)

    # write out re-ordered matrix and labels
    if args.csv:
        with FileOutputCSV(args.csv) as csv_fp:
            w = csv.writer(csv_fp)
            w.writerow(rlabels)

            for i in range(len(rlabels)):
                y = []
                for j in range(len(rlabels)):
                    y.append(f"{rmat[i][j]}")
                w.writerow(y)
        notify(f"Wrote clustered matrix and labels out to {args.csv}")


def import_csv(args):
    "Import a CSV file full of signatures/hashes."

    with open(args.mash_csvfile, newline="") as fp:
        reader = csv.reader(fp)
        siglist = []
        for row in reader:
            hashfn = row[0]
            hashseed = int(row[1])

            # only support a limited import type, for now ;)
            assert hashfn == "murmur64"
            assert hashseed == 42

            _, _, ksize, name, hashes = row
            ksize = int(ksize)

            hashes = hashes.strip()
            hashes = list(map(int, hashes.split(" ")))

            e = MinHash(len(hashes), ksize)
            e.add_many(hashes)
            s = sig.SourmashSignature(e, filename=name)
            siglist.append(s)
            notify(f"loaded signature: {name} {s.md5sum()[:8]}")

        notify(f"saving {len(siglist)} signatures to JSON")
        with SaveSignaturesToLocation(args.output) as save_sig:
            save_sig.add_many(siglist)


def sbt_combine(args):
    inp_files = list(args.sbts)
    notify(f"combining {len(inp_files)} SBTs")

    tree = load_sbt_index(inp_files.pop(0))

    for f in inp_files:
        new_tree = load_sbt_index(f)
        # TODO: check if parameters are the same for both trees!
        tree.combine(new_tree)

    notify(f'saving SBT under "{args.sbt_name}".')
    tree.save(args.sbt_name)


def index(args):
    """
    Build a Sequence Bloom Tree index of the given signatures.
    """
    set_quiet(args.quiet)
    moltype = sourmash_args.calculate_moltype(args)
    picklist = sourmash_args.load_picklist(args)

    if args.append:
        tree = load_sbt_index(args.sbt_name)
    else:
        tree = create_sbt_index(args.bf_size, n_children=args.n_children)

    if args.sparseness < 0 or args.sparseness > 1.0:
        error("sparseness must be in range [0.0, 1.0].")

    if args.scaled:
        args.scaled = int(args.scaled)
        notify(f"downsampling signatures to scaled={args.scaled}")

    inp_files = list(args.signatures)
    if args.from_file:
        more_files = sourmash_args.load_pathlist_from_file(args.from_file)
        inp_files.extend(more_files)

    if not inp_files:
        error("ERROR: no files to index!? Supply on command line or use --from-file")
        sys.exit(-1)

    notify(f"loading {len(inp_files)} files into SBT")

    progress = sourmash_args.SignatureLoadingProgress()

    n = 0
    ksizes = set()
    moltypes = set()
    nums = set()
    scaleds = set()
    for f in inp_files:
        siglist = sourmash_args.load_file_as_signatures(
            f,
            ksize=args.ksize,
            select_moltype=moltype,
            yield_all_files=args.force,
            picklist=picklist,
            progress=progress,
        )

        # load all matching signatures in this file
        ss = None
        for ss in siglist:
            ksizes.add(ss.minhash.ksize)
            moltypes.add(sourmash_args.get_moltype(ss))
            nums.add(ss.minhash.num)

            with ss.update() as ss:
                if args.scaled:
                    ss.minhash = ss.minhash.downsample(scaled=args.scaled)
                if ss.minhash.track_abundance:
                    ss.minhash = ss.minhash.flatten()

            scaleds.add(ss.minhash.scaled)

            tree.insert(ss)
            n += 1

        if not ss:
            continue

        # check to make sure we aren't loading incompatible signatures
        if len(ksizes) > 1 or len(moltypes) > 1:
            error("multiple k-mer sizes or molecule types present; fail.")
            error("specify --dna/--protein and --ksize as necessary")
            error(
                "ksizes: {}; moltypes: {}",
                ", ".join(map(str, ksizes)),
                ", ".join(moltypes),
            )
            sys.exit(-1)

        if nums == {0} and len(scaleds) == 1:
            pass  # good
        elif scaleds == {0} and len(nums) == 1:
            pass  # also good
        else:
            error("trying to build an SBT with incompatible signatures.")
            error("nums = {}; scaleds = {}", repr(nums), repr(scaleds))
            sys.exit(-1)

    notify("")

    # did we load any!?
    if n == 0:
        error("no signatures found to load into tree!? failing.")
        sys.exit(-1)

    if picklist:
        sourmash_args.report_picklist(args, picklist)

    notify(f'loaded {n} sigs; saving SBT under "{args.sbt_name}"')
    tree.save(args.sbt_name, sparseness=args.sparseness)
    if tree.storage:
        tree.storage.close()


def search(args):
    from .search import (
        search_databases_with_flat_query,
        search_databases_with_abund_query,
    )

    set_quiet(args.quiet, args.debug)
    moltype = sourmash_args.calculate_moltype(args)
    picklist = sourmash_args.load_picklist(args)
    pattern_search = sourmash_args.load_include_exclude_db_patterns(args)

    # set up the query.
    query = sourmash_args.load_query_signature(
        args.query, ksize=args.ksize, select_moltype=moltype, select_md5=args.md5
    )
    notify(
        f"loaded query: {str(query)[:30]}... (k={query.minhash.ksize}, {sourmash_args.get_moltype(query)})"
    )

    if args.scaled:
        if not query.minhash.scaled:
            error("cannot downsample a signature not created with --scaled")
            sys.exit(-1)
        if args.scaled != query.minhash.scaled:
            notify(
                f"downsampling query from scaled={query.minhash.scaled} to {int(args.scaled)}"
            )
            with query.update() as query:
                query.minhash = query.minhash.downsample(scaled=args.scaled)

    # set up the search databases
    is_containment = args.containment or args.max_containment
    if is_containment:
        if args.containment and args.max_containment:
            notify("ERROR: cannot specify both --containment and --max-containment!")
            sys.exit(-1)

    databases = sourmash_args.load_dbs_and_sigs(
        args.databases,
        query,
        not is_containment,
        picklist=picklist,
        pattern=pattern_search,
        fail_on_empty_database=args.fail_on_empty_database,
    )

    # handle signatures with abundance
    if query.minhash.track_abundance:
        if args.ignore_abundance:
            if query.minhash.track_abundance:
                # abund sketch + ignore abundance => flatten sketch.
                with query.update() as query:
                    query.minhash = query.minhash.flatten()
        elif args.containment or args.max_containment:
            # abund sketch + keep abundance => no containment searches
            notify(
                "ERROR: cannot do containment searches on an abund signature; maybe specify --ignore-abundance?"
            )
            sys.exit(-1)
    else:
        # forcibly ignore abundances if query has no abundances
        args.ignore_abundance = True

    # do the actual search
    if query.minhash.track_abundance:
        try:
            results = search_databases_with_abund_query(
                query,
                databases,
                threshold=args.threshold,
                do_containment=args.containment,
                do_max_containment=args.max_containment,
                best_only=args.best_only,
                unload_data=True,
            )
        except TypeError as exc:
            error(f"ERROR: {str(exc)}")
            sys.exit(-1)
    else:
        results = search_databases_with_flat_query(
            query,
            databases,
            threshold=args.threshold,
            do_containment=args.containment,
            do_max_containment=args.max_containment,
            best_only=args.best_only,
            unload_data=True,
            estimate_ani_ci=args.estimate_ani_ci,
        )

    n_matches = len(results)
    if args.best_only:
        args.num_results = 1

    if not args.num_results or n_matches <= args.num_results:
        print_results(f"{len(results)} matches above threshold {args.threshold:0.3f}:")
    else:
        print_results(
            f"{len(results)} matches above threshold {args.threshold:0.3f}; showing first {args.num_results}:"
        )

        n_matches = args.num_results

    size_may_be_inaccurate = False
    jaccard_ani_untrustworthy = False

    # output!
    print_results("similarity   match")
    print_results("----------   -----")
    for sr in results[:n_matches]:
        pct = f"{sr.similarity * 100:.1f}%"
        name = sr.match._display_name(60)
        print_results("{:>6}       {}", pct, name)
        if sr.cmp_scaled is not None:
            if not size_may_be_inaccurate and sr.size_may_be_inaccurate:
                size_may_be_inaccurate = True
            if not is_containment and sr.cmp.jaccard_ani_untrustworthy:
                jaccard_ani_untrustworthy = True

    if args.best_only:
        notify("** reporting only one match because --best-only was set")

    writer = None
    if args.output:
        with FileOutputCSV(args.output) as fp:
            for sr in results:
                # if this is the first result we're writing, initialize the csv, return writer
                if writer is None:
                    writer = sr.init_dictwriter(fp)
                sr.write(writer)

    # save matching signatures upon request
    if args.save_matches:
        notify(f'saving all matched signatures to "{args.save_matches}"')

        with SaveSignaturesToLocation(args.save_matches) as save_sig:
            for sr in results:
                save_sig.add(sr.match)

    if picklist:
        sourmash_args.report_picklist(args, picklist)

    if size_may_be_inaccurate:
        notify(
            "WARNING: size estimation for at least one of these sketches may be inaccurate. ANI values will not be reported for these comparisons."
        )
    if jaccard_ani_untrustworthy:
        notify(
            "WARNING: Jaccard estimation for at least one of these comparisons is likely inaccurate. Could not estimate ANI for these comparisons."
        )


def categorize(args):
    "Use a database to find the best match to many signatures."
    from .index import MultiIndex
    from .search import make_jaccard_search_query

    set_quiet(args.quiet)
    moltype = sourmash_args.calculate_moltype(args)

    # eliminate names we've already categorized
    already_names = set()
    if args.load_csv:
        with open(args.load_csv, newline="") as fp:
            r = csv.reader(fp)
            for row in r:
                already_names.add(row[0])

    # load search database
    db = sourmash_args.load_file_as_index(args.database)
    if args.ksize or moltype:
        db = db.select(ksize=args.ksize, moltype=moltype)

    # utility function to load & select relevant signatures.
    def _yield_all_sigs(queries, ksize, moltype):
        for filename in queries:
            mi = MultiIndex.load_from_path(filename, False)
            mi = mi.select(ksize=ksize, moltype=moltype)
            yield from mi.signatures_with_location()

    csv_w = None
    csv_fp = None
    if args.csv:
        csv_fp = open(args.csv, "w", newline="")
        csv_w = csv.writer(csv_fp)

    search_obj = make_jaccard_search_query(threshold=args.threshold)
    for orig_query, loc in _yield_all_sigs(args.queries, args.ksize, moltype):
        # skip if we've already done signatures from this file.
        if loc in already_names:
            continue

        notify(
            f"loaded query: {str(orig_query)[:30]}... (k={orig_query.minhash.ksize}, {orig_query.minhash.moltype})"
        )

        if args.ignore_abundance and orig_query.minhash.track_abundance:
            query = orig_query.copy()
            with query.update() as query:
                query.minhash = query.minhash.flatten()
        else:
            if orig_query.minhash.track_abundance:
                notify(
                    "ERROR: this search cannot be done on signatures calculated with abundance."
                )
                notify("ERROR: please specify --ignore-abundance.")
                sys.exit(-1)

            query = orig_query.copy()

        results = []
        for sr in db.find(search_obj, query):
            match = sr.signature
            if match.md5sum() != query.md5sum():  # ignore self.
                results.append((orig_query.similarity(match), match))

        if results:
            results.sort(key=lambda x: -x[0])  # reverse sort on similarity
            best_hit_sim, best_hit_query = results[0]
            notify(f"for {query}, found: {best_hit_sim:.2f} {best_hit_query}")
            best_hit_query_name = best_hit_query.name
            if csv_w:
                csv_w.writerow([loc, query, best_hit_query_name, best_hit_sim])
        else:
            notify(f"for {query}, no match found")

    if csv_fp:
        csv_fp.close()


def gather(args):
    from .search import GatherDatabases, format_bp

    set_quiet(args.quiet, args.debug)
    moltype = sourmash_args.calculate_moltype(args)
    picklist = sourmash_args.load_picklist(args)
    pattern_search = sourmash_args.load_include_exclude_db_patterns(args)

    # load the query signature & figure out all the things
    query = sourmash_args.load_query_signature(
        args.query, ksize=args.ksize, select_moltype=moltype, select_md5=args.md5
    )
    notify(
        f"loaded query: {str(query)[:30]}... (k={query.minhash.ksize}, {sourmash_args.get_moltype(query)})"
    )

    # verify signature was computed right.
    if not query.minhash.scaled:
        error("query signature needs to be created with --scaled")
        sys.exit(-1)

    if args.scaled and args.scaled != query.minhash.scaled:
        notify(
            f"downsampling query from scaled={query.minhash.scaled} to {int(args.scaled)}"
        )
        with query.update() as query:
            query.minhash = query.minhash.downsample(scaled=args.scaled)

    # empty?
    if not len(query.minhash):
        error("no query hashes!? exiting.")
        sys.exit(-1)

    # set up the search databases
    cache_size = args.cache_size
    if args.cache_size == 0:
        cache_size = None
    databases = sourmash_args.load_dbs_and_sigs(
        args.databases,
        query,
        False,
        cache_size=cache_size,
        picklist=picklist,
        pattern=pattern_search,
        fail_on_empty_database=args.fail_on_empty_database,
    )

    if args.linear:  # force linear traversal?
        databases = [LazyLinearIndex(db) for db in databases]

    size_may_be_inaccurate = False
    if args.prefetch:  # note: on by default!
        notify("Starting prefetch sweep across databases.")
        prefetch_query = query.copy()
        if prefetch_query.minhash.track_abundance:
            with prefetch_query.update() as prefetch_query:
                prefetch_query.minhash = prefetch_query.minhash.flatten()

        noident_mh = prefetch_query.minhash.to_mutable()
        save_prefetch = SaveSignaturesToLocation(args.save_prefetch)
        save_prefetch.open()
        # set up prefetch CSV output
        prefetch_csvout_fp = None
        prefetch_csvout_w = None
        if args.save_prefetch_csv:
            prefetch_csvout_fp = FileOutputCSV(args.save_prefetch_csv).open()

            query_mh = prefetch_query.minhash
            scaled = query_mh.scaled

        counters = []
        ident_mh = noident_mh.copy_and_clear()
        for db in databases:
            counter = None
            try:
                counter = db.counter_gather(prefetch_query, args.threshold_bp)
            except ValueError:
                # catch "no signatures to search" ValueError if empty db.
                continue

            save_prefetch.add_many(counter.signatures())

            # update found/not found hashes from the union/intersection of
            # found.
            union_found = counter.union_found
            ident_mh.add_many(union_found)
            noident_mh.remove_many(union_found)

            # optionally calculate and output prefetch info to csv
            if prefetch_csvout_fp:
                for found_sig in counter.signatures():
                    # calculate intersection stats and info
                    prefetch_result = PrefetchResult(
                        prefetch_query,
                        found_sig,
                        cmp_scaled=scaled,
                        threshold_bp=args.threshold_bp,
                        estimate_ani_ci=args.estimate_ani_ci,
                    )
                    if prefetch_csvout_w is None:
                        prefetch_csvout_w = prefetch_result.init_dictwriter(
                            prefetch_csvout_fp
                        )
                    prefetch_result.write(prefetch_csvout_w)

            counters.append(counter)

            # flush csvout so that things get saved progressively
            if prefetch_csvout_fp:
                prefetch_csvout_fp.flush()

        display_bp = format_bp(args.threshold_bp)
        notify(
            f"Prefetch found {len(save_prefetch)} signatures with overlap >= {display_bp}."
        )
        save_prefetch.close()
        if prefetch_csvout_fp:
            prefetch_csvout_fp.close()
    else:
        counters = databases
        # we can't track unidentified hashes w/o prefetch
        noident_mh = None
        ident_mh = None

    ## ok! now do gather -
    notify("Doing gather to generate minimum metagenome cover.")

    found = 0
    is_abundance = query.minhash.track_abundance and not args.ignore_abundance
    orig_query_mh = query.minhash
    if not orig_query_mh.size_is_accurate():
        size_may_be_inaccurate = True
    gather_iter = GatherDatabases(
        query,
        counters,
        threshold_bp=args.threshold_bp,
        ignore_abundance=args.ignore_abundance,
        noident_mh=noident_mh,
        ident_mh=ident_mh,
        estimate_ani_ci=args.estimate_ani_ci,
    )

    screen_width = _get_screen_width()
    sum_f_uniq_found = 0.0
    result = None

    ### open output handles as needed for (1) saving CSV (2) saving matches

    # save matching signatures?
    if args.save_matches:
        notify(f"saving all matches to '{args.save_matches}'")
        save_sig_obj = SaveSignaturesToLocation(args.save_matches)
        save_sig = save_sig_obj.__enter__()
    else:
        save_sig_obj = None
        save_sig = None

    # save CSV?
    csv_outfp = io.StringIO()
    csv_writer = None

    try:
        for result in gather_iter:
            found += 1
            sum_f_uniq_found += result.f_unique_to_query

            if found == 1:  # first result? print header.
                if is_abundance:
                    print_results("")
                    print_results("overlap     p_query p_match avg_abund")
                    print_results("---------   ------- ------- ---------")
                else:
                    print_results("")
                    print_results("overlap     p_query p_match")
                    print_results("---------   ------- -------")

            # print interim result & save in `found` list for later use
            pct_query = f"{result.f_unique_weighted * 100:.1f}%"
            pct_genome = f"{result.f_match * 100:.1f}%"

            if is_abundance:
                name = result.match._display_name(screen_width - 41)
                average_abund = f"{result.average_abund:.1f}"
                print_results(
                    "{:9}   {:>7} {:>7} {:>9}    {}",
                    format_bp(result.intersect_bp),
                    pct_query,
                    pct_genome,
                    average_abund,
                    name,
                )
            else:
                name = result.match._display_name(screen_width - 31)
                print_results(
                    "{:9}   {:>7} {:>7}    {}",
                    format_bp(result.intersect_bp),
                    pct_query,
                    pct_genome,
                    name,
                )

            # write out CSV
            if args.output:
                if csv_writer is None:
                    csv_writer = result.init_dictwriter(csv_outfp)
                result.write(csv_writer)

            # save matches?
            if save_sig is not None:
                save_sig.add(result.match)

            if args.num_results and found >= args.num_results:
                break
    finally:
        if save_sig_obj:
            save_sig_obj.close()
            save_sig_obj = None
            save_sig = None

    # report on thresholding -
    if gather_iter.query:
        # if still a query, then we failed the threshold.
        notify(f"found less than {format_bp(args.threshold_bp)} in common. => exiting")

    # basic reporting:
    if found:
        print_results(f"\nfound {found} matches total;")
        if found == args.num_results:
            print_results(
                f"(truncated gather because --num-results={args.num_results})"
            )
    else:
        display_bp = format_bp(args.threshold_bp)
        notify(f"\nNo matches found for --threshold-bp at {display_bp}.")

    if found:
        if is_abundance and result:
            p_covered = result.sum_weighted_found / result.total_weighted_hashes
            p_covered *= 100
            print_results(
                f"the recovered matches hit {p_covered:.1f}% of the abundance-weighted query."
            )

        print_results(
            f"the recovered matches hit {sum_f_uniq_found*100:.1f}% of the query k-mers (unweighted)."
        )

    print_results("")
    if gather_iter.scaled != query.minhash.scaled:
        print_results(
            f"WARNING: final scaled was {gather_iter.scaled}, vs query scaled of {query.minhash.scaled}"
        )

    # save CSV?
    if (found and args.output) or args.create_empty_results:
        with FileOutputCSV(args.output) as fp:
            fp.write(csv_outfp.getvalue())

    # save unassigned hashes?
    if args.output_unassigned:
        remaining_query = gather_iter.query
        if not (remaining_query.minhash or noident_mh):
            notify("no unassigned hashes to save with --output-unassigned!")
        else:
            notify(f"saving unassigned hashes to '{args.output_unassigned}'")

            if noident_mh:
                remaining_mh = remaining_query.minhash.to_mutable()
                remaining_mh += noident_mh
                remaining_query.minhash = remaining_mh

            if is_abundance:
                abund_query_mh = remaining_query.minhash.inflate(orig_query_mh)
                remaining_query.minhash = abund_query_mh

            with SaveSignaturesToLocation(args.output_unassigned) as save_sig:
                save_sig.add(remaining_query)

    if picklist:
        sourmash_args.report_picklist(args, picklist)

    if size_may_be_inaccurate:
        notify(
            "WARNING: size estimation for at least one of these sketches may be inaccurate. ANI values will not be reported for these comparisons."
        )
    # DONE w/gather function.


def multigather(args):
    "Gather many signatures against multiple databases."
    from .search import GatherDatabases, format_bp

    set_quiet(args.quiet)
    moltype = sourmash_args.calculate_moltype(args)

    if not args.db:
        error("Error! must specify at least one database with --db")
        sys.exit(-1)

    if not args.query and not args.query_from_file:
        error("Error! must specify at least one query signature with --query")
        sys.exit(-1)

    # flatten --db and --query
    args.db = [item for sublist in args.db for item in sublist]
    inp_files = [item for sublist in args.query for item in sublist]
    if args.query_from_file:
        more_files = sourmash_args.load_pathlist_from_file(args.query_from_file)
        inp_files.extend(more_files)

    # need a query to get ksize, moltype for db loading
    query = next(
        iter(
            sourmash_args.load_file_as_signatures(
                inp_files[0], ksize=args.ksize, select_moltype=moltype
            )
        )
    )

    notify(
        f"loaded first query: {str(query)[:30]}... (k={query.minhash.ksize}, {sourmash_args.get_moltype(query)})"
    )

    databases = sourmash_args.load_dbs_and_sigs(
        args.db, query, False, fail_on_empty_database=args.fail_on_empty_database
    )

    # run gather on all the queries.
    n = 0
    size_may_be_inaccurate = False
    for queryfile in inp_files:
        # load the query signature(s) & figure out all the things
        for query in sourmash_args.load_file_as_signatures(
            queryfile, ksize=args.ksize, select_moltype=moltype
        ):
            notify(
                f"loaded query: {str(query)[:30]}... (k={query.minhash.ksize}, {sourmash_args.get_moltype(query)})"
            )

            # verify signature was computed right.
            if not query.minhash.scaled:
                error("query signature needs to be created with --scaled; skipping")
                continue

            if args.scaled and args.scaled != query.minhash.scaled:
                notify(
                    f"downsampling query from scaled={query.minhash.scaled} to {int(args.scaled)}"
                )
                with query.update() as query:
                    query.minhash = query.minhash.downsample(scaled=args.scaled)

            # empty?
            if not len(query.minhash):
                error("no query hashes!? skipping to next..")
                continue

            counters = []
            prefetch_query = query.copy()
            if prefetch_query.minhash.track_abundance:
                with prefetch_query.update() as prefetch_query:
                    prefetch_query.minhash = prefetch_query.minhash.flatten()

            ident_mh = prefetch_query.minhash.copy_and_clear()
            noident_mh = prefetch_query.minhash.to_mutable()

            counters = []
            for db in databases:
                try:
                    counter = db.counter_gather(prefetch_query, args.threshold_bp)
                except ValueError:
                    # catch "no signatures to search" ValueError if empty db.
                    continue
                counters.append(counter)

                # track found/not found hashes
                union_found = counter.union_found
                noident_mh.remove_many(union_found)
                ident_mh.add_many(union_found)

            found = 0
            is_abundance = query.minhash.track_abundance and not args.ignore_abundance
            orig_query_mh = query.minhash
            gather_iter = GatherDatabases(
                query,
                counters,
                threshold_bp=args.threshold_bp,
                ignore_abundance=args.ignore_abundance,
                noident_mh=noident_mh,
                ident_mh=ident_mh,
            )

            screen_width = _get_screen_width()
            sum_f_uniq_found = 0.0
            result = None

            query_filename = query.filename
            if not query_filename:
                # use md5sum if query.filename not properly set
                query_filename = query.md5sum()

            output_base = os.path.basename(query_filename)
            if args.output_dir:
                output_base = os.path.join(args.output_dir, output_base)
            output_csv = output_base + ".csv"

            output_matches = output_base + ".matches.sig"
            save_sig_obj = SaveSignaturesToLocation(output_matches)
            save_sig = save_sig_obj.__enter__()
            notify(f"saving all matching signatures to '{output_matches}'")

            # track matches
            notify(f'saving all CSV matches to "{output_csv}"')
            csv_out_obj = FileOutputCSV(output_csv)
            csv_outfp = csv_out_obj.__enter__()
            csv_writer = None

            for result in gather_iter:
                found += 1
                sum_f_uniq_found += result.f_unique_to_query
                if found == 1:  # first result? print header.
                    if is_abundance:
                        print_results("")
                        print_results("overlap     p_query p_match avg_abund")
                        print_results("---------   ------- ------- ---------")
                    else:
                        print_results("")
                        print_results("overlap     p_query p_match")
                        print_results("---------   ------- -------")

                # print interim result & save in a list for later use
                pct_query = f"{result.f_unique_weighted * 100:.1f}%"
                pct_genome = f"{result.f_match * 100:.1f}%"

                if is_abundance:
                    name = result.match._display_name(screen_width - 41)
                    average_abund = f"{result.average_abund:.1f}"
                    print_results(
                        "{:9}   {:>7} {:>7} {:>9}    {}",
                        format_bp(result.intersect_bp),
                        pct_query,
                        pct_genome,
                        average_abund,
                        name,
                    )
                else:
                    name = result.match._display_name(screen_width - 31)
                    print_results(
                        "{:9}   {:>7} {:>7}    {}",
                        format_bp(result.intersect_bp),
                        pct_query,
                        pct_genome,
                        name,
                    )

                ## @CTB
                if csv_writer is None:
                    csv_writer = result.init_dictwriter(csv_outfp)
                result.write(csv_writer)

                save_sig.add(result.match)

                # check for size estimation accuracy, which impacts ANI estimation
                if not size_may_be_inaccurate and result.size_may_be_inaccurate:
                    size_may_be_inaccurate = True

            # report on thresholding -
            if gather_iter.query.minhash:
                # if still a query, then we failed the threshold.
                notify(
                    f"found less than {format_bp(args.threshold_bp)} in common. => exiting"
                )

            # basic reporting
            print_results("\nfound {} matches total;", found)

            # close saving etc.
            save_sig_obj.close()
            save_sig_obj = save_sig = None

            csv_out_obj.close()
            csv_out_obj = csv_outfp = csv_writer = None

            if is_abundance and result:
                p_covered = result.sum_weighted_found / result.total_weighted_hashes
                p_covered *= 100
                print_results(
                    f"the recovered matches hit {p_covered:.1f}% of the abundance-weighted query."
                )

            print_results(
                f"the recovered matches hit {sum_f_uniq_found*100:.1f}% of the query k-mers (unweighted)."
            )
            print_results("")

            if found == 0:
                notify("nothing found... skipping.")
                continue

            output_unassigned = output_base + ".unassigned.sig"
            with open(output_unassigned, "w"):
                remaining_query = gather_iter.query
                if noident_mh:
                    remaining_mh = remaining_query.minhash.to_mutable()
                    remaining_mh += noident_mh.downsample(scaled=remaining_mh.scaled)
                    remaining_query.minhash = remaining_mh

                if is_abundance:
                    abund_query_mh = remaining_query.minhash.inflate(orig_query_mh)
                    remaining_query.minhash = abund_query_mh

                if found == 0:
                    notify("nothing found - entire query signature unassigned.")
                elif not remaining_query:
                    notify("no unassigned hashes! not saving.")
                else:
                    notify(f'saving unassigned hashes to "{output_unassigned}"')

                with SaveSignaturesToLocation(output_unassigned) as save_sig:
                    # CTB: note, multigather does not save abundances
                    save_sig.add(remaining_query)
            n += 1

        # fini, next query!
    notify(f"\nconducted gather searches on {n} signatures")
    if size_may_be_inaccurate:
        notify(
            "WARNING: size estimation for at least one of these sketches may be inaccurate. ANI values will not be reported for these comparisons."
        )


def watch(args):
    "Build a signature from raw FASTA/FASTQ coming in on stdin, search."
    set_quiet(args.quiet)

    if args.input_is_protein and args.dna:
        notify("WARNING: input is protein, turning off nucleotide hashing.")
        args.dna = False
        args.protein = True

    if args.dna and args.protein:
        notify('ERROR: cannot use "watch" with both nucleotide and protein.')

    if args.dna:
        moltype = "DNA"
        is_protein = False
        dayhoff = False
        hp = False
    elif args.protein:
        moltype = "protein"
        is_protein = True
        dayhoff = False
        hp = False
    elif args.dayhoff:
        moltype = "dayhoff"
        is_protein = True
        dayhoff = True
        hp = False
    else:
        moltype = "hp"
        is_protein = True
        dayhoff = False
        hp = True

    tree = load_sbt_index(args.sbt_name)

    # check ksize from the SBT we are loading
    ksize = args.ksize
    if ksize is None:
        leaf = next(iter(tree.leaves()))
        tree_mh = leaf.data.minhash
        ksize = tree_mh.ksize

    E = MinHash(
        ksize=ksize, n=args.num_hashes, is_protein=is_protein, dayhoff=dayhoff, hp=hp
    )

    notify(f"Computing signature for k={ksize}, {moltype} from stdin")

    def do_search():
        results = []
        streamsig = sig.SourmashSignature(E, filename="stdin", name=args.name)
        for similarity, match, _ in tree.search(
            streamsig,
            threshold=args.threshold,
            best_only=True,
            ignore_abundance=True,
            do_containment=False,
        ):
            results.append((similarity, match))

        return results

    notify("reading sequences from stdin")
    watermark = WATERMARK_SIZE

    # iterate over input records
    n = 0
    with screed.open(args.inp_file) as screed_iter:
        for n, record in enumerate(screed_iter):
            # at each watermark, print status & check cardinality
            if n >= watermark:
                notify(f"\r... read {n} sequences", end="")
                watermark += WATERMARK_SIZE

                if do_search():
                    break

            if args.input_is_protein:
                E.add_protein(record.sequence)
            else:
                E.add_sequence(record.sequence, False)

    results = do_search()
    if not results:
        notify(f"... read {n} sequences, no matches found.")
    else:
        results.sort(key=lambda x: -x[0])  # take best
        similarity, found_sig = results[0]
        print_results("FOUND: {}, at {:.3f}", found_sig, similarity)

    if args.output:
        notify(f"saving signature to '{args.output}'")
        streamsig = sig.SourmashSignature(E, filename="stdin", name=args.name)
        with SaveSignaturesToLocation(args.output) as save_sig:
            save_sig.add(streamsig)


def migrate(args):
    "Migrate an SBT database to the latest version."
    tree = load_sbt_index(args.sbt_name, print_version_warning=False)

    notify(f'saving SBT under "{args.sbt_name}".')
    tree.save(args.sbt_name, structure_only=True)


def prefetch(args):
    "Output the 'raw' results of a containment/overlap search."

    # load databases from files, too.
    if args.db_from_file:
        more_db = sourmash_args.load_pathlist_from_file(args.db_from_file)
        args.databases.extend(more_db)

    if not args.databases:
        notify("ERROR: no databases or signatures to search!?")
        sys.exit(-1)

    if not (
        args.save_unmatched_hashes
        or args.save_matching_hashes
        or args.save_matches
        or args.output
    ):
        notify(
            "WARNING: no output(s) specified! Nothing will be saved from this prefetch!"
        )

    # figure out what k-mer size and molecule type we're looking for here
    ksize = args.ksize
    moltype = sourmash_args.calculate_moltype(args)
    picklist = sourmash_args.load_picklist(args)
    pattern_search = sourmash_args.load_include_exclude_db_patterns(args)

    # load the query signature & figure out all the things
    query = sourmash_args.load_query_signature(
        args.query, ksize=args.ksize, select_moltype=moltype, select_md5=args.md5
    )
    notify(
        f"loaded query: {str(query)[:30]}... (k={query.minhash.ksize}, {sourmash_args.get_moltype(query)})"
    )

    # verify signature was computed with scaled.
    if not query.minhash.scaled:
        error("query signature needs to be created with --scaled")
        sys.exit(-1)

    # if with track_abund, flatten me
    query_mh = query.minhash
    orig_query_mh = query_mh
    if query_mh.track_abundance:
        query_mh = query_mh.flatten()

    if args.scaled and args.scaled != query_mh.scaled:
        notify(
            f"downsampling query from scaled={query_mh.scaled} to {int(args.scaled)}"
        )
        query_mh = query_mh.downsample(scaled=args.scaled)

    notify(
        f"query sketch has scaled={query_mh.scaled}; will be dynamically downsampled as needed."
    )
    common_scaled = query_mh.scaled

    # empty?
    if not len(query_mh):
        error("no query hashes!? exiting.")
        sys.exit(-1)

    with query.update() as query:
        query.minhash = query_mh
    ksize = query_mh.ksize

    # set up CSV output, write headers, etc.
    csvout_fp = None
    csvout_w = None
    if args.output:
        csvout_fp = FileOutputCSV(args.output).open()

    # track & maybe save matches progressively
    matches_out = SaveSignaturesToLocation(args.save_matches)
    matches_out.open()
    if args.save_matches:
        notify(f"saving all matching database signatures to '{args.save_matches}'")

    # iterate over signatures in db one at a time, for each db;
    # find those with sufficient overlap
    ident_mh = query_mh.copy_and_clear()
    noident_mh = query_mh.to_mutable()

    did_a_search = False  # track whether we did _any_ search at all!
    size_may_be_inaccurate = False
    total_signatures_loaded = 0
    sum_signatures_after_select = 0
    for dbfilename in args.databases:
        notify(f"loading signatures from '{dbfilename}'", end="\r")

        db = sourmash_args.load_file_as_index(dbfilename)
        total_signatures_loaded += len(db)

        # force linear traversal?
        if args.linear:
            db = LazyLinearIndex(db)

        db = db.select(ksize=ksize, moltype=moltype, containment=True, scaled=True)

        sum_signatures_after_select += len(db)

        db = sourmash_args.apply_picklist_and_pattern(db, picklist, pattern_search)

        if not db:
            notify(f"...no compatible signatures in '{dbfilename}'; skipping")
            continue

        for result in prefetch_database(
            query, db, args.threshold_bp, estimate_ani_ci=args.estimate_ani_ci
        ):
            match = result.match

            # ensure we're all on the same page wrt scaled resolution:
            common_scaled = max(
                match.minhash.scaled, query.minhash.scaled, common_scaled
            )

            query_mh = query.minhash.downsample(scaled=common_scaled)
            match_mh = match.minhash.downsample(scaled=common_scaled)

            if ident_mh.scaled != common_scaled:
                ident_mh = ident_mh.downsample(scaled=common_scaled)
            if noident_mh.scaled != common_scaled:
                noident_mh = noident_mh.downsample(scaled=common_scaled)

            # track found & "untouched" hashes.
            ident_mh += query_mh & match_mh.flatten()
            noident_mh.remove_many(match_mh)

            # output match info as we go
            if csvout_fp:
                if csvout_w is None:
                    csvout_w = result.init_dictwriter(csvout_fp)
                result.write(csvout_w)

            # output match signatures as we go (maybe)
            matches_out.add(match)

            if matches_out.count % 10 == 0:
                notify(
                    f"total of {matches_out.count} matching signatures so far.",
                    end="\r",
                )

            # keep track of inaccurate size estimation
            if not size_may_be_inaccurate and result.size_may_be_inaccurate:
                size_may_be_inaccurate = True

        did_a_search = True

        # flush csvout so that things get saved progressively
        if csvout_fp:
            csvout_fp.flush()

        # delete db explicitly ('cause why not)
        del db

    notify("--")
    notify(
        f"loaded {total_signatures_loaded} total signatures from {len(args.databases)} locations."
    )
    notify(
        f"after selecting signatures compatible with search, {sum_signatures_after_select} remain."
    )

    if not did_a_search:
        notify(
            "ERROR in prefetch: after picklists and patterns, no signatures to search!?"
        )
        sys.exit(-1)

    notify("--")
    notify(f"total of {matches_out.count} matching signatures.")
    matches_out.close()

    if csvout_fp:
        notify(f"saved {matches_out.count} matches to CSV file '{args.output}'")
        csvout_fp.close()

    assert len(query_mh) == len(ident_mh) + len(noident_mh)
    notify(
        f"of {len(query_mh)} distinct query hashes, {len(ident_mh)} were found in matches above threshold."
    )
    notify(f"a total of {len(noident_mh)} query hashes remain unmatched.")
    notify(f"final scaled value (max across query and all matches) is {common_scaled}")

    if args.save_matching_hashes:
        filename = args.save_matching_hashes
        notify(f"saving {len(ident_mh)} matched hashes to '{filename}'")

        sig_name = ""
        if query.name:
            sig_name = f"{query.name}-known"

        # restore abundances, if present in original query
        if orig_query_mh.track_abundance:
            ident_mh = ident_mh.inflate(orig_query_mh)

        ss = sig.SourmashSignature(ident_mh, name=sig_name)
        with SaveSignaturesToLocation(filename) as save_sig:
            save_sig.add(ss)

    if args.save_unmatched_hashes:
        filename = args.save_unmatched_hashes

        sig_name = ""
        if query.name:
            sig_name = f"{query.name}-unknown"

        notify(f"saving {len(noident_mh)} unmatched hashes to '{filename}'")

        # restore abundances, if present in original query
        if orig_query_mh.track_abundance:
            noident_mh = noident_mh.inflate(orig_query_mh)

        ss = sig.SourmashSignature(noident_mh, name=sig_name)
        with SaveSignaturesToLocation(filename) as save_sig:
            save_sig.add(ss)

    if picklist:
        sourmash_args.report_picklist(args, picklist)

    if size_may_be_inaccurate:
        notify(
            "WARNING: size estimation for at least one of these sketches may be inaccurate. ANI values will not be reported for these comparisons."
        )

    return 0<|MERGE_RESOLUTION|>--- conflicted
+++ resolved
@@ -56,18 +56,6 @@
     moltypes = set()
     size_may_be_inaccurate = False
     for filename in inp_files:
-<<<<<<< HEAD
-        notify(f"loading '{filename}'", end='\r')
-        loaded = sourmash_args.load_file_as_signatures(filename,
-                                                       ksize=args.ksize,
-                                                       select_moltype=moltype,
-                                                       picklist=picklist,
-                                                       yield_all_files=args.force,
-                                                       progress=progress,
-                                                       pattern=pattern_search)
-        # add to siglist; track ksizes/moltypes
-        s = None
-=======
         notify(f"loading '{filename}'", end="\r")
         loaded = sourmash_args.load_file_as_signatures(
             filename,
@@ -85,8 +73,8 @@
             )
         siglist.extend(loaded)
 
-        # track ksizes/moltypes
->>>>>>> 9f36e2f8
+        # add to siglist; track ksizes/moltypes
+        s = None
         for s in loaded:
             siglist.append((s, filename))
             ksizes.add(s.minhash.ksize)
@@ -162,11 +150,7 @@
 
     # notify about implicit --ignore-abundance:
     if is_containment or return_ani:
-<<<<<<< HEAD
-        track_abundances = any(( s.minhash.track_abundance for s, _ in siglist ))
-=======
-        track_abundances = any(s.minhash.track_abundance for s in siglist)
->>>>>>> 9f36e2f8
+        track_abundances = any(s.minhash.track_abundance for s, _ in siglist)
         if track_abundances:
             notify(
                 "NOTE: --containment, --max-containment, --avg-containment, and --estimate-ani ignore signature abundances."
@@ -230,14 +214,9 @@
     elif args.avg_containment:
         similarity = compare_serial_avg_containment(sigsonly, return_ani=return_ani)
     else:
-<<<<<<< HEAD
-        similarity = compare_all_pairs(sigsonly, args.ignore_abundance,
-                                       n_jobs=args.processes, return_ani=return_ani)
-=======
         similarity = compare_all_pairs(
             siglist, args.ignore_abundance, n_jobs=args.processes, return_ani=return_ani
         )
->>>>>>> 9f36e2f8
 
     # if distance matrix desired, switch to 1-similarity
     if args.distance_matrix:
@@ -372,11 +351,7 @@
         else:
             labelfilename = D_filename + ".labels.txt"
 
-<<<<<<< HEAD
         notify(f"loading labels from text file '{labelfilename}'")
-=======
-        notify(f"loading labels from {labelfilename}")
->>>>>>> 9f36e2f8
         with open(labelfilename) as f:
             labeltext = [x.strip() for x in f]
 
