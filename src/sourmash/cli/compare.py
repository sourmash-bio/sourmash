--- conflicted
+++ resolved
@@ -95,14 +95,10 @@
         help="write matrix to specified file in CSV format (with column " "headers)",
     )
     subparser.add_argument(
-<<<<<<< HEAD
         '--labels-to', '--labels-save',
         help='a CSV file containing label information',
     )
     subparser.add_argument(
-        '-p', '--processes', metavar='N', type=int, default=None,
-        help='Number of processes to use to calculate similarity')
-=======
         "-p",
         "--processes",
         metavar="N",
@@ -110,7 +106,10 @@
         default=None,
         help="Number of processes to use to calculate similarity",
     )
->>>>>>> 9f36e2f8
+    subparser.add_argument(
+        '--distance-matrix', action='store_true',
+        help='output a distance matrix, instead of a similarity matrix'
+    )
     subparser.add_argument(
         "--distance-matrix",
         action="store_true",
