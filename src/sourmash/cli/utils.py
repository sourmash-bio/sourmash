from glob import glob
import os
import argparse
from sourmash.logging import notify
from sourmash.sourmash_args import check_scaled_bounds, check_num_bounds


def add_moltype_args(parser):
    parser.add_argument(
        '--protein', dest='protein', action='store_true',
        help='choose a protein signature; by default, a nucleotide signature is used'
    )
    parser.add_argument(
        '--no-protein', dest='protein', action='store_false',
        help='do not choose a protein signature')
    parser.set_defaults(protein=False)

    parser.add_argument(
        '--dayhoff', dest='dayhoff', action='store_true',
        help='choose Dayhoff-encoded amino acid signatures'
    )
    parser.add_argument(
        '--no-dayhoff', dest='dayhoff', action='store_false',
        help='do not choose Dayhoff-encoded amino acid signatures')
    parser.set_defaults(dayhoff=False)

    parser.add_argument(
        '--hp', '--hydrophobic-polar', dest='hp', action='store_true',
        help='choose hydrophobic-polar-encoded amino acid signatures'
    )
    parser.add_argument(
        '--no-hp', '--no-hydrophobic-polar', dest='hp', action='store_false',
        help='do not choose hydrophobic-polar-encoded amino acid signatures')
    parser.set_defaults(hp=False)

    parser.add_argument(
        '--dna', '--rna', '--nucleotide', dest='dna', default=None, action='store_true',
        help='choose a nucleotide signature (default: True)')
    parser.add_argument(
        '--no-dna', '--no-rna', '--no-nucleotide', dest='dna', action='store_false',
        help='do not choose a nucleotide signature')
    parser.set_defaults(dna=None)


def add_construct_moltype_args(parser):
    add_moltype_args(parser)
    parser.set_defaults(dna=True)


def add_ksize_arg(parser, *, default=None):
    "Add -k/--ksize to argparse parsers, with specified default."
    if default:
        message = f"k-mer size to select; default={default}"
    else:
        message = f"k-mer size to select; no default."

    parser.add_argument(
        '-k', '--ksize', metavar='K', default=default, type=int,
        help=message,
    )

#https://stackoverflow.com/questions/55324449/how-to-specify-a-minimum-or-maximum-float-value-with-argparse#55410582
def range_limited_float_type(arg):
    """ Type function for argparse - a float within some predefined bounds """
    min_val = 0
    max_val = 1
    try:
        f = float(arg)
    except ValueError:
        raise argparse.ArgumentTypeError("\n\tERROR: Must be a floating point number.")
    if f < min_val or f > max_val:
        raise argparse.ArgumentTypeError(f"\n\tERROR: Argument must be >{str(min_val)} and <{str(max_val)}.")
    return f


def add_tax_threshold_arg(parser, containment_default=0.1, ani_default=None):
    parser.add_argument(
        '--containment-threshold', default=containment_default, type=range_limited_float_type,
        help=f'minimum containment threshold for classification; default={containment_default}',
    )
    parser.add_argument(
        '--ani-threshold', '--aai-threshold', default=ani_default, type=range_limited_float_type,
        help=f'minimum ANI threshold (nucleotide gather) or AAI threshold (protein gather) for classification; default={ani_default}',
    )


def add_picklist_args(parser):
    parser.add_argument(
        '--picklist', default=None,
        help="select signatures based on a picklist, i.e. 'file.csv:colname:coltype'"
    )
    parser.add_argument(
        '--picklist-require-all', default=False, action='store_true',
        help="require that all picklist values be found or else fail"
    )


def add_pattern_args(parser):
    parser.add_argument(
        '--include-db-pattern',
        default=None,
        help='search only signatures that match this pattern in name, filename, or md5'
    )
    parser.add_argument(
        '--exclude-db-pattern',
        default=None,
        help='search only signatures that do not match this pattern in name, filename, or md5'
    )


def opfilter(path):
    return not path.startswith('__') and path not in ['utils']


def command_list(dirpath):
    paths = glob(os.path.join(dirpath, '*.py'))
    filenames = [os.path.basename(path) for path in paths]
    basenames = [os.path.splitext(path)[0] for path in filenames if not path.startswith('__')]
    basenames = filter(opfilter, basenames)
    return sorted(basenames)


def add_scaled_arg(parser, default=None):
    parser.add_argument(
        '--scaled', metavar='FLOAT', type=check_scaled_bounds,
        help='downsample to this scaled; value should be between 100 and 1e6'
    )


def add_num_arg(parser, default=0):
    parser.add_argument(
        '-n', '--num-hashes', '--num', metavar='N', type=check_num_bounds, default=default,
        help='num value should be between 50 and 50000'
    )


def check_rank(args):
    """ Check '--rank'/'--position'/'--lin-position' argument matches selected taxonomy."""
    standard_ranks =['strain', 'species', 'genus', 'family', 'order', 'class', 'phylum', 'superkingdom']
    if args.lins:
        if args.rank.isdigit(): 
            return str(args.rank)
        raise argparse.ArgumentTypeError(f"Invalid '--rank'/'--position' input: '{args.rank}'. '--lins' is specified. Rank must be an integer corresponding to a LIN position.")
    elif args.rank in standard_ranks:
        return args.rank
    else:
        raise argparse.ArgumentTypeError(f"Invalid '--rank'/'--position' input: '{args.rank}'. Please choose: 'strain', 'species', 'genus', 'family', 'order', 'class', 'phylum', 'superkingdom'")


def add_rank_arg(parser):
    parser.add_argument(
        '-r', '--rank',
        '--position', '--lin-position',
        help="For non-default output formats. Classify to this rank (tax genome) or summarize taxonomy at this rank and above (tax metagenome). \
              Note that the taxonomy CSV must contain lineage information at this rank, and that LIN positions start at 0. \
              Choices: 'strain', 'species', 'genus', 'family', 'order', 'class', 'phylum', 'superkingdom' or an integer LIN position"
    )

<<<<<<< HEAD
def check_tax_outputs(args, rank_required = ["krona"], incompatible_with_lins = None, use_lingroup_format=False):
=======
def check_tax_outputs(args, rank_required = ["krona"], incompatible_with_lins = None):
>>>>>>> fd53c506
    "Handle ouput format combinations"
    # check that rank is passed for formats requiring rank.
    if not args.rank:
        if any(x in rank_required for x in args.output_format):
            raise ValueError(f"Rank (--rank) is required for {', '.join(rank_required)} output formats.")

    if args.lins:
        # check for outputs incompatible with lins
        if incompatible_with_lins:
            if any(x in args.output_format for x in incompatible_with_lins):
                raise ValueError(f"The following outputs are incompatible with '--lins': : {', '.join(incompatible_with_lins)}")
        # check that lingroup file exists if needed
        if args.lingroup:
            if use_lingroup_format and "lingroup" not in args.output_format:
                args.output_format.append("lingroup")
        elif "lingroup" in args.output_format:
            raise ValueError(f"Must provide lingroup csv via '--lingroup' in order to output a lingroup report.")
    elif args.lingroup or "lingroup" in args.output_format:
        raise ValueError(f"Must enable LIN taxonomy via '--lins' in order to use lingroups.")

    # check that only one output format is specified if writing to stdout
    if len(args.output_format) > 1:
        if args.output_base == "-":
            raise ValueError(f"Writing to stdout is incompatible with multiple output formats {args.output_format}")
    elif not args.output_format:
        # change to "human" for 5.0
        args.output_format = ["csv_summary"]

    return args.output_format<|MERGE_RESOLUTION|>--- conflicted
+++ resolved
@@ -156,11 +156,8 @@
               Choices: 'strain', 'species', 'genus', 'family', 'order', 'class', 'phylum', 'superkingdom' or an integer LIN position"
     )
 
-<<<<<<< HEAD
+
 def check_tax_outputs(args, rank_required = ["krona"], incompatible_with_lins = None, use_lingroup_format=False):
-=======
-def check_tax_outputs(args, rank_required = ["krona"], incompatible_with_lins = None):
->>>>>>> fd53c506
     "Handle ouput format combinations"
     # check that rank is passed for formats requiring rank.
     if not args.rank:
