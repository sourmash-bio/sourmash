--- conflicted
+++ resolved
@@ -156,10 +156,7 @@
               Choices: 'strain', 'species', 'genus', 'family', 'order', 'class', 'phylum', 'superkingdom' or an integer LIN position"
     )
 
-<<<<<<< HEAD
-=======
 
->>>>>>> bd2fdcc1
 def check_tax_outputs(args, rank_required = ["krona"], incompatible_with_lins = None, use_lingroup_format=False):
     "Handle ouput format combinations"
     # check that rank is passed for formats requiring rank.
