--- conflicted
+++ resolved
@@ -156,11 +156,7 @@
               Choices: 'strain', 'species', 'genus', 'family', 'order', 'class', 'phylum', 'superkingdom' or an integer LIN position"
     )
 
-<<<<<<< HEAD
-def check_tax_outputs(args, rank_required = ["krona"], use_lingroup_format=False):
-=======
-def check_tax_outputs(args, rank_required = ["krona"], incompatible_with_lins = None):
->>>>>>> ce4b8c4f
+def check_tax_outputs(args, rank_required = ["krona"], incompatible_with_lins = None, use_lingroup_format=False):
     "Handle ouput format combinations"
     # check that rank is passed for formats requiring rank.
     if not args.rank:
