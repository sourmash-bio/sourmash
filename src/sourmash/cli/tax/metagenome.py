"""summarize metagenome gather results"""

usage="""

    sourmash tax metagenome --gather-csv <gather_csv> [ ... ] --taxonomy-csv <taxonomy-csv> [ ... ]

The 'tax metagenome' command reads in metagenome gather result CSVs and
summarizes by taxonomic lineage.

The default output format consists of four columns,
 'query_name,rank,fraction,lineage', where 'fraction' is the fraction
 of the query matched to that reported rank and lineage. The summarization
 is reported for each taxonomic rank.

Alternatively, you can output results at a specific rank (e.g. species)
in 'krona', 'lineage_summary', and 'human' formats.

Use '-F human' to display human-readable output.

Please see the 'tax metagenome' documentation for more details:
  https://sourmash.readthedocs.io/en/latest/command-line.html#sourmash-tax-metagenome-summarize-metagenome-content-from-gather-results
"""

import sourmash
from sourmash.logging import notify, print_results, error


def subparser(subparsers):
    subparser = subparsers.add_parser('metagenome',
                                      aliases=['summarize'],
                                      usage=usage)
    subparser.add_argument(
        '-g', '--gather-csv', action="extend", nargs='*', default = [],
        help='CSVs from sourmash gather'
    )
    subparser.add_argument(
        '--from-file',  metavar='FILE', default = None,
        help='input many gather results as a text file, with one gather CSV per line'
    )
    subparser.add_argument(
        '-q', '--quiet', action='store_true',
        help='suppress non-error output'
    )
    subparser.add_argument(
        '-o', '--output-base', default='-',
        help='base filepath for output file(s) (default stdout)'
    )
    subparser.add_argument(
        '--output-dir', default= "",
        help='directory for output files'
    )
    subparser.add_argument(
        '-t', '--taxonomy-csv', '--taxonomy', metavar='FILE',
        action="extend", nargs='+', required=True,
        help='database lineages CSV'
    )
    subparser.add_argument(
        '--keep-full-identifiers', action='store_true',
        help='do not split identifiers on whitespace'
    )
    subparser.add_argument(
        '--keep-identifier-versions', action='store_true',
        help='after splitting identifiers, do not remove accession versions'
    )
    subparser.add_argument(
        '--fail-on-missing-taxonomy', action='store_true',
        help='fail quickly if taxonomy is not available for an identifier',
    )
    subparser.add_argument(
<<<<<<< HEAD
        '-F', '--output-format', default=[], nargs='*', action="extend",
        choices=["human", "csv_summary", "krona", "lineage_summary"],
=======
        '-F', '--output-format', default=['csv_summary'], nargs='+', choices=["human", "csv_summary", "krona", "lineage_summary", "kreport"],
>>>>>>> b1b4ef73
        help='choose output format(s)',
    )
    subparser.add_argument(
        '-r', '--rank', choices=['strain','species', 'genus', 'family', 'order', 'class', 'phylum', 'superkingdom'],
        help='For non-default output formats: Summarize genome taxonomy at this rank and above. Note that the taxonomy CSV must contain lineage information at this rank.'
    )
    subparser.add_argument(
        '-f', '--force', action = 'store_true',
        help='continue past errors in taxonomy database loading',
    )

def main(args):
    import sourmash
    if not args.gather_csv and not args.from_file:
        raise ValueError(f"No gather CSVs found! Please input via '-g' or '--from-file'.")
    if len(args.output_format) > 1:
        if args.output_base == "-":
            raise TypeError(f"Writing to stdout is incompatible with multiple output formats {args.output_format}")
    if not args.rank:
        if any(x in ["krona", "lineage_summary"] for x in args.output_format):
            raise ValueError(f"Rank (--rank) is required for krona and lineage_summary output formats.")
    if not args.output_format:
        # change to "human" for 5.0
        args.output_format = ["csv_summary"]
    return sourmash.tax.__main__.metagenome(args)<|MERGE_RESOLUTION|>--- conflicted
+++ resolved
@@ -67,12 +67,8 @@
         help='fail quickly if taxonomy is not available for an identifier',
     )
     subparser.add_argument(
-<<<<<<< HEAD
         '-F', '--output-format', default=[], nargs='*', action="extend",
-        choices=["human", "csv_summary", "krona", "lineage_summary"],
-=======
-        '-F', '--output-format', default=['csv_summary'], nargs='+', choices=["human", "csv_summary", "krona", "lineage_summary", "kreport"],
->>>>>>> b1b4ef73
+        choices=["human", "csv_summary", "krona", "lineage_summary",  "kreport"],
         help='choose output format(s)',
     )
     subparser.add_argument(
