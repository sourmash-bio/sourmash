"""Define the command line interface for sourmash sig

The top level CLI is defined in ../__init__.py. This module defines the CLI for
`sourmash sig` operations.
"""

from . import cat
from . import split
from . import describe
from . import downsample
from . import extract
from . import filter
from . import flatten
<<<<<<< HEAD
from . import abundhist
=======
from . import kmers
>>>>>>> bd7fa32f
from . import intersect
from . import manifest
from . import merge
from . import rename
from . import subtract
from . import ingest
from . import export
from . import overlap
from ..utils import command_list
from argparse import SUPPRESS, RawDescriptionHelpFormatter
import os
import sys


def subparser(subparsers):
    subparser = subparsers.add_parser('sig', formatter_class=RawDescriptionHelpFormatter, usage=SUPPRESS, aliases=['signature'])
    desc = 'Operations\n'
    clidir = os.path.dirname(__file__)
    ops = command_list(clidir)
    for subcmd in ops:
        docstring = getattr(sys.modules[__name__], subcmd).__doc__
        helpstring = 'sourmash sig {op:s} --help'.format(op=subcmd)
        desc += '        {hs:33s} {ds:s}\n'.format(hs=helpstring, ds=docstring)
    s = subparser.add_subparsers(
        title='Manipulate signature files', dest='subcmd', metavar='subcmd', help=SUPPRESS,
        description=desc
    )
    for subcmd in ops:
        getattr(sys.modules[__name__], subcmd).subparser(s)
    subparser._action_groups.reverse()
    subparser._optionals.title = 'Options'<|MERGE_RESOLUTION|>--- conflicted
+++ resolved
@@ -11,11 +11,8 @@
 from . import extract
 from . import filter
 from . import flatten
-<<<<<<< HEAD
 from . import abundhist
-=======
 from . import kmers
->>>>>>> bd7fa32f
 from . import intersect
 from . import manifest
 from . import merge
