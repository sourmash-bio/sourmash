--- conflicted
+++ resolved
@@ -39,22 +39,15 @@
 from abc import abstractmethod, ABC
 from collections import namedtuple, Counter
 
-<<<<<<< HEAD
 from sourmash.search import (make_jaccard_search_query,
                              make_containment_query,
-=======
-from sourmash.search import (make_jaccard_search_query, make_gather_query,
->>>>>>> 0bc9dbd7
                              calc_threshold_from_bp)
 from sourmash.manifest import CollectionManifest
 from sourmash.logging import debug_literal
 from sourmash.signature import load_signatures, save_signatures
-<<<<<<< HEAD
 from sourmash.minhash import (flatten_and_downsample_scaled,
                               flatten_and_downsample_num,
                               flatten_and_intersect_scaled)
-=======
->>>>>>> 0bc9dbd7
 
 # generic return tuple for Index.search and Index.gather
 IndexSearchResult = namedtuple('Result', 'score, signature, location')
@@ -267,11 +260,7 @@
 
         This is implemented for situations where we don't want to use
         'prefetch' functionality. It is a light wrapper around the
-<<<<<<< HEAD
-        'best_containment(...)'.
-=======
-        'gather'/search-by-containment method.
->>>>>>> 0bc9dbd7
+        'best_containment(...)' method.
         """
         from sourmash import SourmashSignature
 
@@ -697,33 +686,19 @@
 
     The class constructor takes a query MinHash that must be scaled, and
     then takes signatures that have overlaps with the query (via 'add').
-<<<<<<< HEAD
 
     After all overlapping signatures have been loaded, the 'peek'
     method is then used at each stage of the 'gather' procedure to
     find the best match, and the 'consume' method is used to remove
     a match from this counter.
 
-=======
-
-    After all overlapping signatures have been loaded, the 'peek'
-    method is then used at each stage of the 'gather' procedure to
-    find the best match, and the 'consume' method is used to remove
-    a match from this counter.
-
->>>>>>> 0bc9dbd7
     This particular implementation maintains a collections.Counter that
     is used to quickly find the best match when 'peek' is called, but
     other implementations are possible ;).
     """
-<<<<<<< HEAD
     def __init__(self, query):
-        "Constructor - takes a query FracMinHash."
+        "Constructor - takes a query SourmashSignature."
         query_mh = query.minhash
-=======
-    def __init__(self, query_mh):
-        "Constructor - takes a query FracMinHash."
->>>>>>> 0bc9dbd7
         if not query_mh.scaled:
             raise ValueError('gather requires scaled signatures')
 
@@ -732,13 +707,8 @@
         self.scaled = query_mh.scaled
 
         # use these to track loaded matches & their locations
-<<<<<<< HEAD
         self.siglist = {}
         self.locations = {}
-=======
-        self.siglist = []
-        self.locations = []
->>>>>>> 0bc9dbd7
 
         # ...and also track overlaps with the progressive query
         self.counter = Counter()
@@ -771,14 +741,11 @@
             self.scaled = scaled
         return self.scaled
 
-<<<<<<< HEAD
     def signatures(self):
         "Return all signatures."
         for ss in self.siglist.values():
             yield ss
 
-=======
->>>>>>> 0bc9dbd7
     def peek(self, cur_query_mh, *, threshold_bp=0):
         "Get next 'gather' result for this database, w/o changing counters."
         self.query_started = 1
@@ -802,19 +769,11 @@
             raise ValueError("current query not a subset of original query")
 
         # are we setting a threshold?
-<<<<<<< HEAD
         try:
             x = calc_threshold_from_bp(threshold_bp, scaled, len(cur_query_mh))
             threshold, n_threshold_hashes = x
         except ValueError:
             # too high to ever match => exit
-=======
-        threshold, n_threshold_hashes = calc_threshold_from_bp(threshold_bp,
-                                                               scaled,
-                                                             len(cur_query_mh))
-        # is it too high to ever match? if so, exit.
-        if threshold > 1.0:
->>>>>>> 0bc9dbd7
             return []
 
         # Find the best match using the internal Counter.
