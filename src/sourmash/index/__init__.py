"""An Abstract Base Class for collections of signatures, plus implementations.

APIs and functionality
----------------------

Index classes support three sets of API functionality -

'select(...)', which selects subsets of signatures based on ksize, moltype,
and other criteria, including picklists.

'find(...)', and the 'search', 'gather', and 'counter_gather' implementations
built on top of 'find', which search for signatures that match a query.

'signatures()', which yields all signatures in the Index subject to the
selection criteria.

Classes defined in this file
----------------------------

Index - abstract base class for all Index objects.

LinearIndex - simple in-memory storage of signatures.

LazyLinearIndex - lazy selection and linear search of signatures.

ZipFileLinearIndex - simple on-disk storage of signatures.

MultiIndex - in-memory storage and selection of signatures from multiple
index objects, using manifests. All signatures are kept in memory.

StandaloneManifestIndex - load manifests directly, and do lazy loading of
signatures on demand. No signatures are kept in memory.

CounterGather - an ancillary class returned by the 'counter_gather()' method.
"""

import os
import sourmash
from abc import abstractmethod, ABC
from collections import namedtuple, Counter
from collections import defaultdict

from sourmash.search import (make_jaccard_search_query, make_gather_query,
                             calc_threshold_from_bp)
from sourmash.manifest import CollectionManifest
from sourmash.logging import debug_literal
from sourmash.signature import load_signatures, save_signatures

# generic return tuple for Index.search and Index.gather
IndexSearchResult = namedtuple('Result', 'score, signature, location')

class Index(ABC):
    # this will be removed soon; see sourmash#1894.
    is_database = False

    # 'manifest', when set, implies efficient selection and direct
    # access to signatures. Signatures may be stored in the manifest
    # or loaded on demand from disk depending on the class, however.
    manifest = None

    @abstractmethod
    def __len__(self):
        "Return the number of signatures in this Index object."

    @property
    def location(self):
        "Return a resolvable location for this index, if possible."
        return None

    @abstractmethod
    def signatures(self):
        "Return an iterator over all signatures in the Index object."

    def signatures_with_location(self):
        "Return an iterator over tuples (signature, location) in the Index."
        for ss in self.signatures():
            yield ss, self.location

    def _signatures_with_internal(self):
        """Return an iterator of tuples (ss, internal_location).

        Unlike 'signatures_with_location()', this iterator should return
        _all_ signatures in the object, not just those that remain after
        selection/filtering.

        This is an internal API for use in generating manifests, and may
        change without warning.

        This method should be implemented separately for each Index object.
        """
        raise NotImplementedError

    @abstractmethod
    def insert(self, signature):
        """ """

    @abstractmethod
    def save(self, path, storage=None, sparseness=0.0, structure_only=False):
        """ """

    @classmethod
    @abstractmethod
    def load(cls, location, leaf_loader=None, storage=None,
             print_version_warning=True):
        """ """

    def find(self, search_fn, query, **kwargs):
        """Use search_fn to find matching signatures in the index.

        search_fn follows the protocol in JaccardSearch objects.

        Returns a list.
        """
        # first: is this query compatible with this search?
        search_fn.check_is_compatible(query)

        # ok! continue!

        # this set of signatures may be heterogenous in scaled/num values;
        # define some processing functions to downsample appropriately.
        query_mh = query.minhash
        assert not query_mh.track_abundance
        if query_mh.scaled:
            # make query and subject compatible w/scaled.
            query_scaled = query_mh.scaled

            def prepare_subject(subj_mh):
                assert subj_mh.scaled
                if subj_mh.track_abundance:
                    subj_mh = subj_mh.flatten()

                # downsample subject to highest scaled
                subj_scaled = subj_mh.scaled
                if subj_scaled < query_scaled:
                    return subj_mh.downsample(scaled=query_scaled)
                else:
                    return subj_mh

            def prepare_query(query_mh, subj_mh):
                assert subj_mh.scaled

                # downsample query to highest scaled
                subj_scaled = subj_mh.scaled
                if subj_scaled > query_scaled:
                    return query_mh.downsample(scaled=subj_scaled)
                else:
                    return query_mh

        else:                   # num
            query_num = query_mh.num

            def prepare_subject(subj_mh):
                assert subj_mh.num
                if subj_mh.track_abundance:
                    subj_mh = subj_mh.flatten()

                # downsample subject to smallest num
                subj_num = subj_mh.num
                if subj_num > query_num:
                    return subj_mh.downsample(num=query_num)
                else:
                    return subj_mh

            def prepare_query(query_mh, subj_mh):
                assert subj_mh.num
                # downsample query to smallest num
                subj_num = subj_mh.num
                if subj_num < query_num:
                    return query_mh.downsample(num=subj_num)
                else:
                    return query_mh

        # now, do the search!
        for subj, location in self.signatures_with_location():
            subj_mh = prepare_subject(subj.minhash)
            # note: we run prepare_query here on the original query minhash.
            query_mh = prepare_query(query.minhash, subj_mh)

            assert not query_mh.track_abundance
            assert not subj_mh.track_abundance

            shared_size, total_size = query_mh.intersection_and_union_size(subj_mh)

            query_size = len(query_mh)
            subj_size = len(subj_mh)

            score = search_fn.score_fn(query_size,
                                       shared_size,
                                       subj_size,
                                       total_size)

            if search_fn.passes(score):
                # note: here we yield the original signature, not the
                # downsampled minhash.
                if search_fn.collect(score, subj):
                    yield IndexSearchResult(score, subj, location)

    def search_abund(self, query, *, threshold=None, **kwargs):
        """Return set of matches with angular similarity above 'threshold'.

        Results will be sorted by similarity, highest to lowest.
        """
        if not query.minhash.track_abundance:
            raise TypeError("'search_abund' requires query signature with abundance information")

        # check arguments
        if threshold is None:
            raise TypeError("'search_abund' requires 'threshold'")
        threshold = float(threshold)

        # do the actual search:
        matches = []
        for subj, loc in self.signatures_with_location():
            if not subj.minhash.track_abundance:
                raise TypeError("'search_abund' requires subject signatures with abundance information")
            score = query.similarity(subj, downsample=True)
            if score >= threshold:
                matches.append(IndexSearchResult(score, subj, loc))

        # sort!
        matches.sort(key=lambda x: -x.score)
        return matches

    def search(self, query, *, threshold=None,
               do_containment=False, do_max_containment=False,
               best_only=False, **kwargs):
        """Return set of matches with similarity above 'threshold'.

        Results will be sorted by similarity, highest to lowest.

        Optional arguments accepted by all Index subclasses:
          * do_containment: default False. If True, use Jaccard containment.
          * best_only: default False. If True, allow optimizations that
            may. May discard matches better than threshold, but first match
            is guaranteed to be best.
        """
        # check arguments
        if threshold is None:
            raise TypeError("'search' requires 'threshold'")
        threshold = float(threshold)

        search_obj = make_jaccard_search_query(do_containment=do_containment,
                                               do_max_containment=do_max_containment,
                                               best_only=best_only,
                                               threshold=threshold)

        # do the actual search:
        matches = []

        for sr in self.find(search_obj, query, **kwargs):
            matches.append(sr)

        # sort!
        matches.sort(key=lambda x: -x.score)
        return matches

    def prefetch(self, query, threshold_bp, **kwargs):
        "Return all matches with minimum overlap."
        if not self:            # empty database? quit.
            raise ValueError("no signatures to search")

        search_fn = make_gather_query(query.minhash, threshold_bp,
                                      best_only=False)

        for sr in self.find(search_fn, query, **kwargs):
            yield sr

    def gather(self, query, threshold_bp=None, **kwargs):
        "Return the match with the best Jaccard containment in the Index."

        results = []
        for result in self.prefetch(query, threshold_bp, **kwargs):
            results.append(result)

        # sort results by best score.
        results.sort(reverse=True,
                     key=lambda x: (x.score, x.signature.md5sum()))

        return results[:1]

    def peek(self, query_mh, *, threshold_bp=0):
        """Mimic CounterGather.peek() on top of Index.

        This is implemented for situations where we don't want to use
        'prefetch' functionality. It is a light wrapper around the
        'gather'/search-by-containment method.
        """
        from sourmash import SourmashSignature

        # build a signature to use with self.gather...
        query_ss = SourmashSignature(query_mh)

        # run query!
        try:
            result = self.gather(query_ss, threshold_bp=threshold_bp)
        except ValueError:
            result = None

        if not result:
            return []

        # if matches, calculate intersection & return.
        sr = result[0]
        match_mh = sr.signature.minhash
        scaled = max(query_mh.scaled, match_mh.scaled)
        match_mh = match_mh.downsample(scaled=scaled).flatten()
        query_mh = query_mh.downsample(scaled=scaled)
        intersect_mh = match_mh & query_mh

        return [sr, intersect_mh]

    def consume(self, intersect_mh):
        "Mimic CounterGather.consume on top of Index. Yes, this is backwards."
        pass

    def counter_gather(self, query, threshold_bp, **kwargs):
        """Returns an object that permits 'gather' on top of the
        current contents of this Index.

        The default implementation uses `prefetch` underneath, and returns
        the results in a `CounterGather` object. However, alternate
        implementations need only return an object that meets the
        public `CounterGather` interface, of course.
        """
        # build a flat query
        prefetch_query = query.copy()
        prefetch_query.minhash = prefetch_query.minhash.flatten()

        # find all matches and construct a CounterGather object.
        counter = CounterGather(prefetch_query.minhash)
        for result in self.prefetch(prefetch_query, threshold_bp, **kwargs):
            counter.add(result.signature, location=result.location)

        # tada!
        return counter

    @abstractmethod
    def select(self, ksize=None, moltype=None, scaled=None, num=None,
               abund=None, containment=None):
        """Return Index containing only signatures that match requirements.

        Current arguments can be any or all of:
        * ksize
        * moltype
        * scaled
        * num
        * containment

        'select' will raise ValueError if the requirements are incompatible
        with the Index subclass.

        'select' may return an empty object or None if no matches can be
        found.
        """


def select_signature(ss, *, ksize=None, moltype=None, scaled=0, num=0,
                     containment=False, abund=None, picklist=None):
    "Check that the given signature matches the specified requirements."
    # ksize match?
    if ksize and ksize != ss.minhash.ksize:
        return False

    # moltype match?
    if moltype and moltype != ss.minhash.moltype:
        return False

    # containment requires scaled; similarity does not.
    if containment:
        if not scaled:
            raise ValueError("'containment' requires 'scaled' in Index.select'")
        if not ss.minhash.scaled:
            return False

    # 'scaled' and 'num' are incompatible
    if scaled:
        if ss.minhash.num:
            return False
    if num:
        # note, here we check if 'num' is identical; this can be
        # changed later.
        if ss.minhash.scaled or num != ss.minhash.num:
            return False

    if abund:
        # note: minhash w/abund can always be flattened
        if not ss.minhash.track_abundance:
            return False

    if picklist is not None and ss not in picklist:
        return False

    return True


class LinearIndex(Index):
    """An Index for a collection of signatures. Can load from a .sig file.

    Note: See MultiIndex for an in-memory class that uses manifests.

    Concrete class; signatures held in memory; does not use manifests.
    """
    def __init__(self, _signatures=None, filename=None):
        self._signatures = []
        if _signatures:
            self._signatures = list(_signatures)
        self.filename = filename

    @property
    def location(self):
        return self.filename

    def signatures(self):
        return iter(self._signatures)

    def __bool__(self):
        return bool(self._signatures)

    def __len__(self):
        return len(self._signatures)

    def insert(self, node):
        self._signatures.append(node)

    def save(self, path):
        with open(path, 'wt') as fp:
            save_signatures(self.signatures(), fp)

    @classmethod
    def load(cls, location, filename=None):
        "Load signatures from a JSON signature file."
        si = load_signatures(location, do_raise=True)

        if filename is None:
            filename=location
        lidx = LinearIndex(si, filename=filename)
        return lidx

    def select(self, **kwargs):
        """Return new LinearIndex containing only signatures that match req's.

        Does not raise ValueError, but may return an empty Index.
        """
        siglist = []
        for ss in self._signatures:
            if select_signature(ss, **kwargs):
                siglist.append(ss)

        return LinearIndex(siglist, self.location)


class LazyLinearIndex(Index):
    """An Index for lazy linear search of another database.

    Wrapper class; does not use manifests.

    One of the main purposes of this class is to _force_ linear 'find'
    on index objects. So if this class wraps an SBT, for example, the
    SBT find method will be overriden with the linear 'find' from the
    base class. There are very few situations where this is an improvement,
    so use this class wisely!

    A few notes:
    * selection criteria defined by 'select' are only executed when
      signatures are actually requested (hence, 'lazy').
    * this class stores the provided index 'db' in memory. If you need
      a class that does lazy loading of signatures from disk and does not
      store signatures in memory, see StandaloneManifestIndex.
    * if you want efficient manifest-based selection, consider
      MultiIndex (signatures in memory).
    """

    def __init__(self, db, selection_dict={}):
        self.db = db
        self.selection_dict = dict(selection_dict)

    def signatures(self):
        "Return the selected signatures."
        db = self.db.select(**self.selection_dict)
        for ss in db.signatures():
            yield ss

    def signatures_with_location(self):
        "Return the selected signatures, with a location."
        db = self.db.select(**self.selection_dict)
        for tup in db.signatures_with_location():
            yield tup

    def __bool__(self):
        try:
            next(iter(self.signatures()))
            return True
        except StopIteration:
            return False

    def __len__(self):
        db = self.db.select(**self.selection_dict)
        return len(db)

    def insert(self, node):
        raise NotImplementedError

    def save(self, path):
        raise NotImplementedError

    @classmethod
    def load(cls, path):
        raise NotImplementedError

    def select(self, **kwargs):
        """Return new object yielding only signatures that match req's.

        Does not raise ValueError, but may return an empty Index.
        """
        selection_dict = dict(self.selection_dict)
        for k, v in kwargs.items():
            if k in selection_dict:
                if selection_dict[k] != v:
                    raise ValueError(f"cannot select on two different values for {k}")
            selection_dict[k] = v

        return LazyLinearIndex(self.db, selection_dict)


class ZipFileLinearIndex(Index):
    """\
    A read-only collection of signatures in a zip file.

    Does not support `insert` or `save`.

    Concrete class; signatures dynamically loaded from disk; uses manifests.
    """
    is_database = True

    def __init__(self, storage, *, selection_dict=None,
                 traverse_yield_all=False, manifest=None, use_manifest=True):
        self.storage = storage
        self.selection_dict = selection_dict
        self.traverse_yield_all = traverse_yield_all
        self.use_manifest = use_manifest

        # do we have a manifest already? if not, try loading.
        if use_manifest:
            if manifest is not None:
                debug_literal('ZipFileLinearIndex using passed-in manifest')
                self.manifest = manifest
            else:
                self._load_manifest()
        else:
            self.manifest = None

        if self.manifest is not None:
            assert not self.selection_dict, self.selection_dict
        if self.selection_dict:
            assert self.manifest is None

    def _load_manifest(self):
        "Load a manifest if one exists"
        try:
            manifest_data = self.storage.load('SOURMASH-MANIFEST.csv')
        except (KeyError, FileNotFoundError):
            self.manifest = None
        else:
            debug_literal(f'found manifest on load for {self.storage.path}')

            # load manifest!
            from io import StringIO
            manifest_data = manifest_data.decode('utf-8')
            manifest_fp = StringIO(manifest_data)
            self.manifest = CollectionManifest.load_from_csv(manifest_fp)

    def __bool__(self):
        "Are there any matching signatures in this zipfile? Avoid calling len."
        try:
            next(iter(self.signatures()))
        except StopIteration:
            return False

        return True

    def __len__(self):
        "calculate number of signatures."

        # use manifest, if available.
        m = self.manifest
        if self.manifest is not None:
            return len(m)

        # otherwise, iterate across all signatures.
        n = 0
        for _ in self.signatures():
            n += 1
        return n

    @property
    def location(self):
        return self.storage.path

    def insert(self, signature):
        raise NotImplementedError

    def save(self, path):
        raise NotImplementedError

    @classmethod
    def load(cls, location, traverse_yield_all=False, use_manifest=True):
        "Class method to load a zipfile."
        from ..sbt_storage import ZipStorage

        # we can only load from existing zipfiles in this method.
        if not os.path.exists(location):
            raise FileNotFoundError(location)

        storage = ZipStorage(location)
        return cls(storage, traverse_yield_all=traverse_yield_all,
                   use_manifest=use_manifest)

    def _signatures_with_internal(self):
        """Return an iterator of tuples (ss, internal_location).

        Note: does not limit signatures to subsets.
        """
        # list all the files, without using the Storage interface; currently,
        # 'Storage' does not provide a way to list all the files, so :shrug:.
        for filename in self.storage._filenames():
            # should we load this file? if it ends in .sig OR we are forcing:
            if filename.endswith('.sig') or \
               filename.endswith('.sig.gz') or \
               self.traverse_yield_all:
                sig_data = self.storage.load(filename)
                for ss in load_signatures(sig_data):
                    yield ss, filename

    def signatures(self):
        "Load all signatures in the zip file."
        selection_dict = self.selection_dict
        manifest = None
        if self.manifest is not None:
            manifest = self.manifest
            assert not selection_dict

            # yield all signatures found in manifest
            for filename in manifest.locations():
                data = self.storage.load(filename)
                for ss in load_signatures(data):
                    # in case multiple signatures are in the file, check
                    # to make sure we want to return each one.
                    if ss in manifest:
                        yield ss

        # no manifest! iterate.
        else:
            storage = self.storage
            # if no manifest here, break Storage class encapsulation
            # and go for all the files. (This is necessary to support
            # ad-hoc zipfiles that have no manifests.)
            for filename in storage._filenames():
                # should we load this file? if it ends in .sig OR force:
                if filename.endswith('.sig') or \
                   filename.endswith('.sig.gz') or \
                   self.traverse_yield_all:
                    if selection_dict:
                        select = lambda x: select_signature(x,
                                                            **selection_dict)
                    else:
                        select = lambda x: True

                    data = self.storage.load(filename)
                    for ss in load_signatures(data):
                        if select(ss):
                            yield ss

    def select(self, **kwargs):
        "Select signatures in zip file based on ksize/moltype/etc."

        # if we have a manifest, run 'select' on the manifest.
        manifest = self.manifest
        traverse_yield_all = self.traverse_yield_all

        if manifest is not None:
            manifest = manifest.select_to_manifest(**kwargs)
            return ZipFileLinearIndex(self.storage,
                                      selection_dict=None,
                                      traverse_yield_all=traverse_yield_all,
                                      manifest=manifest,
                                      use_manifest=True)
        else:
            # no manifest? just pass along all the selection kwargs to
            # the new ZipFileLinearIndex.

            assert manifest is None
            if self.selection_dict:
                # combine selects...
                d = dict(self.selection_dict)
                for k, v in kwargs.items():
                    if k in d:
                        if d[k] is not None and d[k] != v:
                            raise ValueError(f"incompatible select on '{k}'")
                    d[k] = v
                kwargs = d

            return ZipFileLinearIndex(self.storage,
                                      selection_dict=kwargs,
                                      traverse_yield_all=traverse_yield_all,
                                      manifest=None,
                                      use_manifest=False)


class CounterGather:
    """This is an ancillary class that is used to implement "fast
    gather", post-prefetch. It tracks and summarize matches for
    efficient min-set-cov/'gather'.

    The class constructor takes a query MinHash that must be scaled, and
    then takes signatures that have overlaps with the query (via 'add').

    After all overlapping signatures have been loaded, the 'peek'
    method is then used at each stage of the 'gather' procedure to
    find the best match, and the 'consume' method is used to remove
    a match from this counter.

    This particular implementation maintains a collections.Counter that
    is used to quickly find the best match when 'peek' is called, but
    other implementations are possible ;).
    """
    def __init__(self, query_mh):
        "Constructor - takes a query FracMinHash."
        if not query_mh.scaled:
            raise ValueError('gather requires scaled signatures')

        # track query
        self.orig_query_mh = query_mh.copy().flatten()
        self.scaled = query_mh.scaled

<<<<<<< HEAD
        # track matching signatures & their locations
        self.siglist = {}
        self.locations = {}
=======
        # use these to track loaded matches & their locations
        self.siglist = []
        self.locations = []
>>>>>>> 3df8c66e

        # ...and also track overlaps with the progressive query
        self.counter = Counter()

        # fence to make sure we do add matches once query has started.
        self.query_started = 0

    def add(self, ss, *, location=None, require_overlap=True):
        "Add this signature in as a potential match."
        if self.query_started:
            raise ValueError("cannot add more signatures to counter after peek/consume")

        # upon insertion, count & track overlap with the specific query.
        overlap = self.orig_query_mh.count_common(ss.minhash, True)
        if overlap:
            md5 = ss.md5sum()

            self.counter[md5] = overlap
            self.siglist[md5] = ss
            self.locations[md5] = location

            # note: scaled will be max of all matches.
            self.downsample(ss.minhash.scaled)
        elif require_overlap:
            raise ValueError("no overlap between query and signature!?")

    def downsample(self, scaled):
        "Track highest scaled across all possible matches."
        if scaled > self.scaled:
            self.scaled = scaled
        return self.scaled

    def peek(self, cur_query_mh, *, threshold_bp=0):
        "Get next 'gather' result for this database, w/o changing counters."
        self.query_started = 1

        # empty? nothing to search.
        counter = self.counter
        if not counter:
            return []

        siglist = self.siglist
        assert siglist

        scaled = self.downsample(cur_query_mh.scaled)
        cur_query_mh = cur_query_mh.downsample(scaled=scaled)

        if not cur_query_mh:             # empty query? quit.
            return []

        # CTB: could probably remove this check unless debug requested.
        if cur_query_mh.contained_by(self.orig_query_mh, downsample=True) < 1:
            raise ValueError("current query not a subset of original query")

        # are we setting a threshold?
        threshold, n_threshold_hashes = calc_threshold_from_bp(threshold_bp,
                                                               scaled,
                                                             len(cur_query_mh))
        # is it too high to ever match? if so, exit.
        if threshold > 1.0:
            return []

        # Find the best match using the internal Counter.
        most_common = counter.most_common()
        dataset_id, match_size = most_common[0]

        # below threshold? no match!
        if match_size < n_threshold_hashes:
            return []

        ## at this point, we have a legitimate match above threshold!

        # pull match and location.
        match = siglist[dataset_id]

        # calculate containment
        # CTB: this check is probably redundant with intersect_mh calc, below.
        cont = cur_query_mh.contained_by(match.minhash, downsample=True)
        assert cont
        assert cont >= threshold

        # calculate intersection of this "best match" with query.
        match_mh = match.minhash.downsample(scaled=scaled).flatten()
        intersect_mh = cur_query_mh & match_mh
        location = self.locations[dataset_id]

        # build result & return intersection
        return (IndexSearchResult(cont, match, location), intersect_mh)

    def consume(self, intersect_mh):
        "Maintain the internal counter by removing the given hashes."
        self.query_started = 1

        if not intersect_mh:
            return

        siglist = self.siglist
        counter = self.counter

        most_common = counter.most_common()

        # Prepare counter for finding the next match by decrementing
        # all hashes found in the current match in other datasets;
        # remove empty datasets from counter, too.
        for (dataset_id, _) in most_common:
            # CTB: note, remaining_mh may not be at correct scaled here.
            # this means that counters that _should_ be empty might not
            # _be_ empty in some situations.  This does not
            # lead to incorrect results, merely potentially overfull
            # 'counter' objects. The tradeoffs to fixing this would
            # need to be examined! (This could be fixed in self.downsample().)
            remaining_mh = siglist[dataset_id].minhash
            intersect_count = intersect_mh.count_common(remaining_mh,
                                                        downsample=True)
            if intersect_count:
                counter[dataset_id] -= intersect_count
                if counter[dataset_id] == 0:
                    del counter[dataset_id]


class MultiIndex(Index):
    """
    Load a collection of signatures, and retain their original locations.

    One specific use for this is when loading signatures from a directory;
    MultiIndex will record which specific files provided which
    signatures.

    Creates a manifest on load.

    Note: this is an in-memory collection, and does not do lazy loading:
    all signatures are loaded upon instantiation and kept in memory.

    There are a variety of loading functions:
    * `load` takes a list of already-loaded Index objects,
      together with a list of their locations.
    * `load_from_directory` traverses a directory to load files within.
    * `load_from_path` takes an arbitrary pathname and tries to load it
      as a directory, or as a .sig file.
    * `load_from_pathlist` takes a text file full of pathnames and tries
      to load them all.

    Concrete class; signatures held in memory; builds and uses manifests.
    """
    def __init__(self, manifest, parent, *, prepend_location=False):
        """Constructor; takes manifest containing signatures, together with
        the top-level location.
        """
        self.manifest = manifest
        self.parent = parent
        self.prepend_location = prepend_location

        if prepend_location and self.parent is None:
            raise ValueError("must set 'parent' if 'prepend_location' is set")

    @property
    def location(self):
        return self.parent

    def signatures(self):
        for row in self.manifest.rows:
            yield row['signature']

    def signatures_with_location(self):
        for row in self.manifest.rows:
            loc = row['internal_location']
            # here, 'parent' may have been removed from internal_location
            # for directories; if so, add it back in.
            if self.prepend_location:
                loc = os.path.join(self.parent, loc)
            yield row['signature'], loc

    def _signatures_with_internal(self):
        """Return an iterator of tuples (ss, location)

        CTB note: here, 'internal_location' is the source file for the
        index. This is a special feature of this (in memory) class.
        """
        for row in self.manifest.rows:
            yield row['signature'], row['internal_location']


    def __len__(self):
        if self.manifest is None:
            return 0

        return len(self.manifest)

    def insert(self, *args):
        raise NotImplementedError

    @classmethod
    def load(cls, index_list, source_list, parent, *, prepend_location=False):
        """Create a MultiIndex from already-loaded indices.

        Takes two arguments: a list of Index objects, and a matching list
        of source strings (filenames, etc.)  If the source is not None,
        then it will be used to override the location provided by the
        matching Index object.
        """
        assert len(index_list) == len(source_list)

        # yield all signatures + locations
        def sigloc_iter():
            for idx, iloc in zip(index_list, source_list):
                # override internal location if location is explicitly provided
                if iloc is None:
                    iloc = idx.location
                for ss in idx.signatures():
                    yield ss, iloc

        # build manifest; note, ALL signatures are stored in memory.
        # CTB: could do this on demand?
        # CTB: should we use get_manifest functionality?
        # CTB: note here that the manifest is created by iteration
        # *even if it already exists.* This could be changed to be more
        # efficient... but for now, use StandaloneManifestIndex if you
        # want to avoid this when loading from multiple files.
        manifest = CollectionManifest.create_manifest(sigloc_iter())

        # create!
        return cls(manifest, parent, prepend_location=prepend_location)

    @classmethod
    def load_from_directory(cls, pathname, *, force=False):
        """Create a MultiIndex from a directory.

        Takes directory path plus optional boolean 'force'. Attempts to
        load all files ending in .sig or .sig.gz, by default; if 'force' is
        True, will attempt to load _all_ files, ignoring errors.

        Will not load anything other than JSON signature files.
        """
        from ..sourmash_args import traverse_find_sigs

        if not os.path.isdir(pathname):
            raise ValueError(f"'{pathname}' must be a directory.")

        index_list = []
        source_list = []

        traversal = traverse_find_sigs([pathname], yield_all_files=force)
        for thisfile in traversal:
            try:
                idx = LinearIndex.load(thisfile)
                index_list.append(idx)

                rel = os.path.relpath(thisfile, pathname)
                source_list.append(rel)
            except (IOError, sourmash.exceptions.SourmashError) as exc:
                if force:
                    continue    # ignore error
                else:
                    raise ValueError(exc)      # stop loading!

        # did we load anything? if not, error
        if not index_list:
            raise ValueError(f"no signatures to load under directory '{pathname}'")

        return cls.load(index_list, source_list, pathname,
                        prepend_location=True)

    @classmethod
    def load_from_path(cls, pathname, force=False):
        """
        Create a MultiIndex from a path (filename or directory).

        Note: this only uses LinearIndex.load(...), so will only load
        signature JSON files.
        """
        if not os.path.exists(pathname):
            raise ValueError(f"'{pathname}' must exist.")

        if os.path.isdir(pathname): # traverse
            return cls.load_from_directory(pathname, force=force)

        # load as a .sig/JSON file
        index_list = []
        source_list = []
        try:
            idx = LinearIndex.load(pathname)
            index_list = [idx]
            source_list = [pathname]
        except (IOError, sourmash.exceptions.SourmashError):
            if not force:
                raise ValueError(f"no signatures to load from '{pathname}'")
            return None

        return cls.load(index_list, source_list, pathname)

    @classmethod
    def load_from_pathlist(cls, filename):
        """Create a MultiIndex from all files listed in a text file.

        Note: this will attempt to load signatures from each file,
        including zip collections, etc; it uses 'load_file_as_index'
        underneath.
        """
        from ..sourmash_args import (load_pathlist_from_file,
                                    load_file_as_index)
        idx_list = []
        src_list = []

        file_list = load_pathlist_from_file(filename)
        for fname in file_list:
            idx = load_file_as_index(fname)
            src = fname

            idx_list.append(idx)
            src_list.append(src)

        return cls.load(idx_list, src_list, filename)

    def save(self, *args):
        raise NotImplementedError

    def select(self, **kwargs):
        "Run 'select' on the manifest."
        new_manifest = self.manifest.select_to_manifest(**kwargs)
        return MultiIndex(new_manifest, self.parent,
                          prepend_location=self.prepend_location)


class StandaloneManifestIndex(Index):
    """Load a standalone manifest as an Index.

    This class is useful for the situation where you have a directory
    with many signature collections underneath it, and you don't want to load
    every collection each time you run sourmash.

    Instead, you can run 'sourmash sig manifest <directory> -o mf.csv' to
    output a manifest and then use this class to load 'mf.csv' directly.
    Sketch type selection, picklists, and pattern matching will all work
    directly on the manifest and will load signatures only upon demand.

    One feature of this class is that absolute paths to sketches in
    the 'internal_location' field of the manifests will be loaded properly.
    This permits manifests to be constructed for various collections of
    signatures that reside elsewhere, and not just below a single directory
    prefix.

    StandaloneManifestIndex does _not_ store signatures in memory.

    This class also overlaps in concept with MultiIndex when
    MultiIndex.load_from_pathlist is used to load other Index
    objects. However, this class does not store any signatures in
    memory, unlike MultiIndex.
    """
    is_database = True

    def __init__(self, manifest, location, *, prefix=None):
        """Create object. 'location' is path of manifest file, 'prefix' is
        prepended to signature paths when loading non-abspaths."""
        assert manifest is not None
        self.manifest = manifest
        self._location = location
        self.prefix = prefix

    @classmethod
    def load(cls, location, *, prefix=None):
        """Load manifest file from given location.

        If prefix is None (default), it is automatically set from dirname.
        Set prefix='' to avoid this, or provide an explicit prefix.
        """
        if not os.path.isfile(location):
            raise ValueError(f"provided manifest location '{location}' is not a file")

        m = CollectionManifest.load_from_filename(location)

        if prefix is None:
            prefix = os.path.dirname(location)

        return cls(m, location, prefix=prefix)

    @property
    def location(self):
        "Return the path to this manifest."
        return self._location

    def signatures_with_location(self):
        "Return an iterator over all signatures and their locations."
        for ss, loc in self._signatures_with_internal():
            yield ss, loc

    def signatures(self):
        "Return an iterator over all signatures."
        for ss, loc in self._signatures_with_internal():
            yield ss

    def _signatures_with_internal(self):
        """Return an iterator over all sigs of (sig, internal_location)

        Note that this is implemented differently from most Index
        objects in that it only lists subselected parts of the
        manifest, and not the original manifest. This was done out of
        convenience: we don't currently have access to the original
        manifest in this class.
        """
        # collect all internal locations
        picklist = self.manifest.to_picklist()
        for iloc in self.manifest.locations():
            # prepend location with prefix?
            if not iloc.startswith('/') and self.prefix:
                iloc = os.path.join(self.prefix, iloc)

            idx = sourmash.load_file_as_index(iloc)
            idx = idx.select(picklist=picklist)
            for ss in idx.signatures():
                yield ss, iloc

    def __len__(self):
        "Number of signatures in this manifest (after any select)."
        return len(self.manifest)

    def __bool__(self):
        "Is this manifest empty?"
        return bool(self.manifest)

    def save(self, *args):
        raise NotImplementedError

    def insert(self, *args):
        raise NotImplementedError

    def select(self, **kwargs):
        "Run 'select' on the manifest."
        new_manifest = self.manifest.select_to_manifest(**kwargs)
        return StandaloneManifestIndex(new_manifest, self._location,
                                       prefix=self.prefix)<|MERGE_RESOLUTION|>--- conflicted
+++ resolved
@@ -732,15 +732,9 @@
         self.orig_query_mh = query_mh.copy().flatten()
         self.scaled = query_mh.scaled
 
-<<<<<<< HEAD
-        # track matching signatures & their locations
+        # use these to track loaded matches & their locations
         self.siglist = {}
         self.locations = {}
-=======
-        # use these to track loaded matches & their locations
-        self.siglist = []
-        self.locations = []
->>>>>>> 3df8c66e
 
         # ...and also track overlaps with the progressive query
         self.counter = Counter()
